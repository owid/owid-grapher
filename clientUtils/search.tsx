--- conflicted
+++ resolved
@@ -1,12 +1,7 @@
 import { flatten } from "./Util.js"
 import chunk from "chunk-text"
-<<<<<<< HEAD
-import { fromString } from "html-to-text"
+import { htmlToText } from "html-to-text"
 import { drop, escapeRegExp, sortBy } from "lodash-es"
-=======
-import { htmlToText } from "html-to-text"
-import { drop, escapeRegExp, sortBy } from "lodash"
->>>>>>> edb45856
 import React from "react"
 
 export interface SearchWord {
