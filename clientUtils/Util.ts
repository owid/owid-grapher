--- conflicted
+++ resolved
@@ -1,5 +1,4 @@
 // We're importing every item on its own to enable webpack tree shaking
-<<<<<<< HEAD
 import {
     capitalize,
     chunk,
@@ -14,6 +13,7 @@
     findIndex,
     findLastIndex,
     flatten,
+    get,
     groupBy,
     identity,
     invert,
@@ -46,6 +46,7 @@
     round,
     sample,
     sampleSize,
+    set,
     sortBy,
     sortedUniqBy,
     startCase,
@@ -60,71 +61,8 @@
     uniqWith,
     upperFirst,
     without,
+    zip,
 } from "lodash-es"
-=======
-import capitalize from "lodash/capitalize.js"
-import chunk from "lodash/chunk.js"
-import clone from "lodash/clone.js"
-import cloneDeep from "lodash/cloneDeep.js"
-import compact from "lodash/compact.js"
-import countBy from "lodash/countBy.js"
-import debounce from "lodash/debounce.js"
-import difference from "lodash/difference.js"
-import drop from "lodash/drop.js"
-import extend from "lodash/extend.js"
-import findIndex from "lodash/findIndex.js"
-import findLastIndex from "lodash/findLastIndex.js"
-import flatten from "lodash/flatten.js"
-import get from "lodash/get.js"
-import groupBy from "lodash/groupBy.js"
-import identity from "lodash/identity.js"
-import invert from "lodash/invert.js"
-import isArray from "lodash/isArray.js"
-import isBoolean from "lodash/isBoolean.js"
-import isEmpty from "lodash/isEmpty.js"
-import isEqual from "lodash/isEqual.js"
-import isNull from "lodash/isNull.js"
-import isNumber from "lodash/isNumber.js"
-import isObject from "lodash/isObject.js"
-import isPlainObject from "lodash/isPlainObject.js"
-import isString from "lodash/isString.js"
-import isUndefined from "lodash/isUndefined.js"
-import keyBy from "lodash/keyBy.js"
-import keys from "lodash/keys.js"
-import mapValues from "lodash/mapValues.js"
-import max from "lodash/max.js"
-import maxBy from "lodash/maxBy.js"
-import memoize from "lodash/memoize.js"
-import min from "lodash/min.js"
-import minBy from "lodash/minBy.js"
-import noop from "lodash/noop.js"
-import omit from "lodash/omit.js"
-import once from "lodash/once.js"
-import orderBy from "lodash/orderBy.js"
-import partition from "lodash/partition.js"
-import pick from "lodash/pick.js"
-import range from "lodash/range.js"
-import reverse from "lodash/reverse.js"
-import round from "lodash/round.js"
-import sample from "lodash/sample.js"
-import sampleSize from "lodash/sampleSize.js"
-import set from "lodash/set.js"
-import sortBy from "lodash/sortBy.js"
-import sortedUniqBy from "lodash/sortedUniqBy.js"
-import startCase from "lodash/startCase.js"
-import sum from "lodash/sum.js"
-import sumBy from "lodash/sumBy.js"
-import takeWhile from "lodash/takeWhile.js"
-import throttle from "lodash/throttle.js"
-import toString from "lodash/toString.js"
-import union from "lodash/union.js"
-import uniq from "lodash/uniq.js"
-import uniqBy from "lodash/uniqBy.js"
-import uniqWith from "lodash/uniqWith.js"
-import upperFirst from "lodash/upperFirst.js"
-import without from "lodash/without.js"
-import zip from "lodash/zip.js"
->>>>>>> 1b547b75
 export {
     capitalize,
     chunk,
