--- conflicted
+++ resolved
@@ -65,13 +65,8 @@
     "wpackagist-plugin/regenerate-thumbnails": "^3.1",
     "wpackagist-plugin/safe-svg": "^1.9",
     "wpackagist-plugin/simple-embed-code": "^2.3",
-<<<<<<< HEAD
     "wpackagist-plugin/simple-history": "^2.33",
-    "wpackagist-plugin/tablepress": "^1.9"
-=======
-    "wpackagist-plugin/simple-history": "^2.32",
     "wpackagist-plugin/tablepress": "^1.10"
->>>>>>> 9457a14d
   },
   "require-dev": {
     "squizlabs/php_codesniffer": "^3.4.2",
