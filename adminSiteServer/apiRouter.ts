/* eslint @typescript-eslint/no-unused-vars: [ "warn", { argsIgnorePattern: "^(res|req)$" } ] */

import * as lodash from "lodash"
import { transaction } from "../db/db.js"
import express from "express"
import * as db from "../db/db.js"
import { imageStore } from "../db/model/Image.js"
import { GdocXImage } from "../db/model/GdocXImage.js"
import * as wpdb from "../db/wpdb.js"
import {
    UNCATEGORIZED_TAG_ID,
    BAKE_ON_CHANGE,
    BAKED_BASE_URL,
    ADMIN_BASE_URL,
} from "../settings/serverSettings.js"
import { expectInt, isValidSlug } from "../serverUtils/serverUtil.js"
import { OldChart, Chart, getGrapherById } from "../db/model/Chart.js"
import { Request, Response, CurrentUser } from "./authentication.js"
import { getVariableData } from "../db/model/Variable.js"
import {
    applyPatch,
    BulkChartEditResponseRow,
    BulkGrapherConfigResponse,
    camelCaseProperties,
    chartBulkUpdateAllowedColumnNamesAndTypes,
    GdocsContentSource,
    getArticleFromJSON,
    GrapherConfigPatch,
    isEmpty,
    JsonError,
    omit,
    OperationContext,
    OwidArticleType,
    OwidArticleTypeJSON,
    parseIntOrUndefined,
    parseToOperation,
    PostRow,
    set,
    SuggestedChartRevisionStatus,
    trimObject,
    variableAnnotationAllowedColumnNamesAndTypes,
    VariableAnnotationsResponseRow,
} from "@ourworldindata/utils"
import {
    GrapherInterface,
    grapherKeysToSerialize,
    Detail,
} from "@ourworldindata/grapher"
import {
    CountryNameFormat,
    CountryDefByKey,
} from "../adminSiteClient/CountryNameFormat.js"
import { Dataset } from "../db/model/Dataset.js"
import { User } from "../db/model/User.js"
import { Gdoc } from "../db/model/Gdoc/Gdoc.js"
import {
    syncDatasetToGitRepo,
    removeDatasetFromGitRepo,
} from "./gitDataExport.js"
import { ChartRevision } from "../db/model/ChartRevision.js"
import { SuggestedChartRevision } from "../db/model/SuggestedChartRevision.js"
import { logErrorAndMaybeSendToSlack } from "../serverUtils/slackLog.js"
import { denormalizeLatestCountryData } from "../baker/countryProfiles.js"
import { PostReference, ChartRedirect } from "../adminSiteClient/ChartEditor.js"
import { DeployQueueServer } from "../baker/DeployQueueServer.js"
import { FunctionalRouter } from "./FunctionalRouter.js"
import { escape } from "mysql"
import Papa from "papaparse"

import {
    postsTable,
    setTagsForPost,
    select,
    getTagsByPostId,
} from "../db/model/Post.js"
import { getErrors } from "../adminSiteClient/gdocsValidation.js"
import {
    checkFullDeployFallback,
    checkHasChanges,
    checkIsLightningUpdate,
} from "../adminSiteClient/gdocsDeploy.js"
import { dataSource } from "../db/dataSource.js"

const apiRouter = new FunctionalRouter()

// Call this to trigger build and deployment of static charts on change
const triggerStaticBuild = async (user: CurrentUser, commitMessage: string) => {
    if (!BAKE_ON_CHANGE) {
        console.log(
            "Not triggering static build because BAKE_ON_CHANGE is false"
        )
        return
    }

    new DeployQueueServer().enqueueChange({
        timeISOString: new Date().toISOString(),
        authorName: user.fullName,
        authorEmail: user.email,
        message: commitMessage,
    })
}

const enqueueLightningChange = async (
    user: CurrentUser,
    commitMessage: string,
    slug: string
) => {
    if (!BAKE_ON_CHANGE) {
        console.log(
            "Not triggering static build because BAKE_ON_CHANGE is false"
        )
        return
    }

    return new DeployQueueServer().enqueueChange({
        timeISOString: new Date().toISOString(),
        authorName: user.fullName,
        authorEmail: user.email,
        message: commitMessage,
        slug,
    })
}

async function getLogsByChartId(chartId: number): Promise<ChartRevision[]> {
    const logs = await db.queryMysql(
        `SELECT userId, config, fullName as userName, l.createdAt
        FROM chart_revisions l
        LEFT JOIN users u on u.id = userId
        WHERE chartId = ?
        ORDER BY l.id DESC
        LIMIT 50`,
        [chartId]
    )
    return logs
}

const getReferencesByChartId = async (
    chartId: number
): Promise<PostReference[]> => {
    if (!wpdb.isWordpressDBEnabled) return []

    const rows = await db.queryMysql(
        `
        SELECT config->"$.slug" AS slug
        FROM charts
        WHERE id = ?
        UNION
        SELECT slug AS slug
        FROM chart_slug_redirects
        WHERE chart_id = ?
    `,
        [chartId, chartId]
    )

    const slugs = rows.map(
        (row: { slug?: string }) => row.slug && row.slug.replace(/^"|"$/g, "")
    )

    if (!slugs || slugs.length === 0) return []

    let posts = []
    // Hacky approach to find all the references to a chart by searching for
    // the chart URL through the Wordpress database.
    // The Grapher should work without the Wordpress database, so we need to
    // handle failures gracefully.
    // NOTE: Sometimes slugs can be substrings of other slugs, e.g.
    // `grapher/gdp` is a substring of `grapher/gdp-maddison`. We need to be
    // careful not to erroneously match those, which is why we switched to a
    // REGEXP.
    try {
        posts = await wpdb.singleton.query(
            `
                SELECT ID, post_title, post_name
                FROM wp_posts
                WHERE
                    (post_type='page' OR post_type='post' OR post_type='wp_block')
                    AND post_status='publish'
                    AND (
                        ${slugs
                            .map(
                                () =>
                                    `post_content REGEXP CONCAT('grapher/', ?, '[^a-zA-Z_\-]')`
                            )
                            .join(" OR ")}
                    )
            `,
            slugs.map(lodash.escapeRegExp)
        )
    } catch (error) {
        console.warn(`Error in getReferencesByChartId`)
        console.error(error)
        // We can ignore errors due to not being able to connect.
    }
    const permalinks = await wpdb.getPermalinks()
    return posts.map((post) => {
        const slug = permalinks.get(post.ID, post.post_name)
        return {
            id: post.ID,
            title: post.post_title,
            slug: slug,
            url: `${BAKED_BASE_URL}/${slug}`,
        }
    })
}

const getRedirectsByChartId = async (
    chartId: number
): Promise<ChartRedirect[]> =>
    await db.queryMysql(
        `
        SELECT id, slug, chart_id as chartId
        FROM chart_slug_redirects
        WHERE chart_id = ?
        ORDER BY id ASC`,
        [chartId]
    )

const expectChartById = async (chartId: any): Promise<GrapherInterface> => {
    const chart = await getGrapherById(expectInt(chartId))
    if (chart) return chart

    throw new JsonError(`No chart found for id ${chartId}`, 404)
}

const saveGrapher = async (
    transactionContext: db.TransactionContext,
    user: CurrentUser,
    newConfig: GrapherInterface,
    existingConfig?: GrapherInterface
) => {
    // Slugs need some special logic to ensure public urls remain consistent whenever possible
    async function isSlugUsedInRedirect() {
        const rows = await transactionContext.query(
            `SELECT * FROM chart_slug_redirects WHERE chart_id != ? AND slug = ?`,
            // -1 is a placeholder ID that will never exist; but we cannot use NULL because
            // in that case we would always get back an empty resultset
            [existingConfig ? existingConfig.id : -1, newConfig.slug]
        )
        return rows.length > 0
    }

    async function isSlugUsedInOtherGrapher() {
        const rows = await transactionContext.query(
            `SELECT * FROM charts WHERE id != ? AND config->>"$.isPublished" = "true" AND JSON_EXTRACT(config, "$.slug") = ?`,
            // -1 is a placeholder ID that will never exist; but we cannot use NULL because
            // in that case we would always get back an empty resultset
            [existingConfig ? existingConfig.id : -1, newConfig.slug]
        )
        return rows.length > 0
    }

    // When a chart is published, check for conflicts
    if (newConfig.isPublished) {
        if (!isValidSlug(newConfig.slug))
            throw new JsonError(`Invalid chart slug ${newConfig.slug}`)
        else if (await isSlugUsedInRedirect())
            throw new JsonError(
                `This chart slug was previously used by another chart: ${newConfig.slug}`
            )
        else if (await isSlugUsedInOtherGrapher())
            throw new JsonError(
                `This chart slug is in use by another published chart: ${newConfig.slug}`
            )
        else if (
            existingConfig &&
            existingConfig.isPublished &&
            existingConfig.slug !== newConfig.slug
        ) {
            // Changing slug of an existing chart, delete any old redirect and create new one
            await transactionContext.execute(
                `DELETE FROM chart_slug_redirects WHERE chart_id = ? AND slug = ?`,
                [existingConfig.id, existingConfig.slug]
            )
            await transactionContext.execute(
                `INSERT INTO chart_slug_redirects (chart_id, slug) VALUES (?, ?)`,
                [existingConfig.id, existingConfig.slug]
            )
        }
    }

    if (existingConfig)
        // Bump chart version, very important for cachebusting
        newConfig.version = existingConfig.version! + 1
    else if (newConfig.version)
        // If a chart is republished, we want to keep incrementing the old version number,
        // otherwise it can lead to clients receiving cached versions of the old data.
        newConfig.version += 1
    else newConfig.version = 1

    // Execute the actual database update or creation
    const now = new Date()
    let chartId = existingConfig && existingConfig.id
    const newJsonConfig = JSON.stringify(newConfig)
    // todo: drop "isExplorable"
    if (existingConfig)
        await transactionContext.query(
            `UPDATE charts SET config=?, updatedAt=?, lastEditedAt=?, lastEditedByUserId=?, isExplorable=? WHERE id = ?`,
            [newJsonConfig, now, now, user.id, false, chartId]
        )
    else {
        const result = await transactionContext.execute(
            `INSERT INTO charts (config, createdAt, updatedAt, lastEditedAt, lastEditedByUserId, isExplorable) VALUES (?)`,
            [[newJsonConfig, now, now, now, user.id, false]]
        )
        chartId = result.insertId
    }

    // Record this change in version history
    const log = new ChartRevision()
    log.chartId = chartId as number
    log.userId = user.id
    log.config = newConfig
    // TODO: the orm needs to support this but it does not :(
    log.createdAt = new Date()
    log.updatedAt = new Date()
    await transactionContext.manager.save(log)

    // Remove any old dimensions and store the new ones
    // We only note that a relationship exists between the chart and variable in the database; the actual dimension configuration is left to the json
    await transactionContext.execute(
        `DELETE FROM chart_dimensions WHERE chartId=?`,
        [chartId]
    )
    for (let i = 0; i < newConfig.dimensions!.length; i++) {
        const dim = newConfig.dimensions![i]
        await transactionContext.execute(
            `INSERT INTO chart_dimensions (chartId, variableId, property, \`order\`) VALUES (?)`,
            [[chartId, dim.variableId, dim.property, i]]
        )
    }

    // So we can generate country profiles including this chart data
    if (newConfig.isPublished)
        await denormalizeLatestCountryData(
            newConfig.dimensions!.map((d) => d.variableId)
        )

    if (
        newConfig.isPublished &&
        (!existingConfig || !existingConfig.isPublished)
    ) {
        // Newly published, set publication info
        await transactionContext.execute(
            `UPDATE charts SET publishedAt=?, publishedByUserId=? WHERE id = ? `,
            [now, user.id, chartId]
        )
        await triggerStaticBuild(user, `Publishing chart ${newConfig.slug}`)
    } else if (
        !newConfig.isPublished &&
        existingConfig &&
        existingConfig.isPublished
    ) {
        // Unpublishing chart, delete any existing redirects to it
        await transactionContext.execute(
            `DELETE FROM chart_slug_redirects WHERE chart_id = ?`,
            [existingConfig.id]
        )
        await triggerStaticBuild(user, `Unpublishing chart ${newConfig.slug}`)
    } else if (newConfig.isPublished)
        await triggerStaticBuild(user, `Updating chart ${newConfig.slug}`)

    return chartId
}

apiRouter.get("/charts.json", async (req: Request, res: Response) => {
    const limit = parseIntOrUndefined(req.query.limit as string) ?? 10000
    const charts = await db.queryMysql(
        `
        SELECT ${OldChart.listFields} FROM charts
        JOIN users lastEditedByUser ON lastEditedByUser.id = charts.lastEditedByUserId
        LEFT JOIN users publishedByUser ON publishedByUser.id = charts.publishedByUserId
        ORDER BY charts.lastEditedAt DESC LIMIT ?
    `,
        [limit]
    )

    await Chart.assignTagsForCharts(charts)

    return { charts }
})

apiRouter.get("/charts.csv", async (req: Request, res: Response) => {
    const limit = parseIntOrUndefined(req.query.limit as string) ?? 10000

    // note: this query is extended from OldChart.listFields.
    const charts = await db.queryMysql(
        `
        SELECT
            charts.id,
            charts.config->>"$.version" AS version,
            CONCAT("${BAKED_BASE_URL}/grapher/", charts.config->>"$.slug") AS url,
            CONCAT("${ADMIN_BASE_URL}", "/admin/charts/", charts.id, "/edit") AS editUrl,
            charts.config->>"$.slug" AS slug,
            charts.config->>"$.title" AS title,
            charts.config->>"$.subtitle" AS subtitle,
            charts.config->>"$.sourceDesc" AS sourceDesc,
            charts.config->>"$.note" AS note,
            charts.config->>"$.type" AS type,
            charts.config->>"$.internalNotes" AS internalNotes,
            charts.config->>"$.variantName" AS variantName,
            charts.config->>"$.isPublished" AS isPublished,
            charts.config->>"$.tab" AS tab,
            JSON_EXTRACT(charts.config, "$.hasChartTab") = true AS hasChartTab,
            JSON_EXTRACT(charts.config, "$.hasMapTab") = true AS hasMapTab,
            charts.config->>"$.originUrl" AS originUrl,
            charts.lastEditedAt,
            charts.lastEditedByUserId,
            lastEditedByUser.fullName AS lastEditedBy,
            charts.publishedAt,
            charts.publishedByUserId,
            publishedByUser.fullName AS publishedBy,
            charts.isExplorable AS isExplorable
        FROM charts
        JOIN users lastEditedByUser ON lastEditedByUser.id = charts.lastEditedByUserId
        LEFT JOIN users publishedByUser ON publishedByUser.id = charts.publishedByUserId
        ORDER BY charts.lastEditedAt DESC
        LIMIT ?
    `,
        [limit]
    )
    // note: retrieving references is VERY slow.
    // await Promise.all(
    //     charts.map(async (chart: any) => {
    //         const references = await getReferencesByChartId(chart.id)
    //         chart.references = references.length
    //             ? references.map((ref) => ref.url)
    //             : ""
    //     })
    // )
    // await Chart.assignTagsForCharts(charts)
    res.setHeader("Content-disposition", "attachment; filename=charts.csv")
    res.setHeader("content-type", "text/csv")
    const csv = Papa.unparse(charts)
    return csv
})

apiRouter.get(
    "/charts/:chartId.config.json",
    async (req: Request, res: Response) => expectChartById(req.params.chartId)
)

apiRouter.get(
    "/editorData/namespaces.json",
    async (req: Request, res: Response) => {
        const rows = (await db.queryMysql(
            `SELECT DISTINCT
                namespace AS name,
                namespaces.description AS description,
                namespaces.isArchived AS isArchived
            FROM active_datasets
            JOIN namespaces ON namespaces.name = active_datasets.namespace`
        )) as { name: string; description?: string; isArchived: boolean }[]

        return {
            namespaces: lodash
                .sortBy(rows, (row) => row.description)
                .map((namespace) => ({
                    ...namespace,
                    isArchived: !!namespace.isArchived,
                })),
        }
    }
)

apiRouter.get(
    "/charts/:chartId.logs.json",
    async (req: Request, res: Response) => ({
        logs: await getLogsByChartId(parseInt(req.params.chartId as string)),
    })
)

apiRouter.get(
    "/charts/:chartId.references.json",
    async (req: Request, res: Response) => ({
        references: await getReferencesByChartId(
            parseInt(req.params.chartId as string)
        ),
    })
)

apiRouter.get(
    "/charts/:chartId.redirects.json",
    async (req: Request, res: Response) => ({
        redirects: await getRedirectsByChartId(
            parseInt(req.params.chartId as string)
        ),
    })
)

apiRouter.get("/topics.json", async (req: Request, res: Response) => ({
    topics: await wpdb.getTopics(),
}))

apiRouter.get("/countries.json", async (req: Request, res: Response) => {
    let rows = []

    const input = req.query.input as string
    const output = req.query.output as string

    if (input === CountryNameFormat.NonStandardCountryName) {
        const outputColumn = CountryDefByKey[output].column_name

        rows = await db.queryMysql(`
            SELECT country_name as input, ${outputColumn} as output
            FROM country_name_tool_countryname ccn
            LEFT JOIN country_name_tool_countrydata ccd on ccn.owid_country = ccd.id
            LEFT JOIN country_name_tool_continent con on con.id = ccd.continent`)
    } else {
        const inputColumn = CountryDefByKey[input].column_name
        const outputColumn = CountryDefByKey[output].column_name

        rows = await db.queryMysql(
            `SELECT ${inputColumn} as input, ${outputColumn} as output
            FROM country_name_tool_countrydata ccd
            LEFT JOIN country_name_tool_continent con on con.id = ccd.continent`
        )
    }

    return {
        countries: rows,
    }
})

apiRouter.post("/countries", async (req: Request, res: Response) => {
    const countries = req.body.countries

    const mapOwidNameToId: any = {}
    let owidRows = []

    // find owid ID
    const owidNames = Object.keys(countries).map((key) => countries[key])
    owidRows = await db.queryMysql(
        `SELECT id, owid_name
        FROM country_name_tool_countrydata
        WHERE owid_name in (?)
        `,
        [owidNames]
    )
    for (const row of owidRows) {
        mapOwidNameToId[row.owid_name] = row.id
    }

    // insert one by one (ideally do a bulk insert)
    for (const country of Object.keys(countries)) {
        const owidName = countries[country]

        console.log(
            `adding ${country}, ${mapOwidNameToId[owidName]}, ${owidName}`
        )

        await db.execute(
            `INSERT INTO country_name_tool_countryname (country_name, owid_country)
            VALUES (?, ?)`,
            [country, mapOwidNameToId[owidName]]
        )
    }

    return { success: true }
})

apiRouter.get(
    "/editorData/:namespace.json",
    async (req: Request, res: Response) => {
        const datasets = []
        const rows = await db.queryMysql(
            `SELECT
                v.name,
                v.id,
                d.name as datasetName,
                d.namespace,
                d.isPrivate,
                d.nonRedistributable
            FROM variables as v JOIN active_datasets as d ON v.datasetId = d.id
            WHERE namespace=?
            ORDER BY d.updatedAt DESC
            `,
            [req.params.namespace]
        )

        let dataset:
            | {
                  name: string
                  namespace: string
                  isPrivate: boolean
                  nonRedistributable: boolean
                  variables: { id: number; name: string }[]
              }
            | undefined
        for (const row of rows) {
            if (!dataset || row.datasetName !== dataset.name) {
                if (dataset) datasets.push(dataset)

                dataset = {
                    name: row.datasetName,
                    namespace: row.namespace,
                    isPrivate: row.isPrivate,
                    nonRedistributable: row.nonRedistributable,
                    variables: [],
                }
            }

            dataset.variables.push({
                id: row.id,
                name: row.name,
            })
        }

        if (dataset) datasets.push(dataset)

        return { datasets: datasets }
    }
)

apiRouter.get(
    "/data/variables/data/:variableStr.json",
    async (req: Request, res: Response) => {
        const variableStr = req.params.variableStr as string
        if (!variableStr) throw new JsonError("No variable id given")
        if (variableStr.includes("+"))
            throw new JsonError(
                "Requesting multiple variables at the same time is no longer supported"
            )
        const variableId = parseInt(variableStr)
        if (isNaN(variableId)) throw new JsonError("Invalid variable id")
        return (await getVariableData(variableId)).data
    }
)

apiRouter.get(
    "/data/variables/metadata/:variableStr.json",
    async (req: Request, res: Response) => {
        const variableStr = req.params.variableStr as string
        if (!variableStr) throw new JsonError("No variable id given")
        if (variableStr.includes("+"))
            throw new JsonError(
                "Requesting multiple variables at the same time is no longer supported"
            )
        const variableId = parseInt(variableStr)
        if (isNaN(variableId)) throw new JsonError("Invalid variable id")
        const variableData = await getVariableData(variableId)
        return variableData.metadata
    }
)

apiRouter.post("/charts", async (req: Request, res: Response) => {
    const chartId = await db.transaction(async (t) => {
        return saveGrapher(t, res.locals.user, req.body)
    })
    return { success: true, chartId: chartId }
})

apiRouter.post(
    "/charts/:chartId/setTags",
    async (req: Request, res: Response) => {
        const chartId = expectInt(req.params.chartId)

        await Chart.setTags(chartId, req.body.tags)

        return { success: true }
    }
)

apiRouter.put("/charts/:chartId", async (req: Request, res: Response) => {
    const existingConfig = await expectChartById(req.params.chartId)

    await db.transaction(async (t) => {
        await saveGrapher(t, res.locals.user, req.body, existingConfig)
    })

    const logs = await getLogsByChartId(existingConfig.id as number)
    return { success: true, chartId: existingConfig.id, newLog: logs[0] }
})

apiRouter.delete("/charts/:chartId", async (req: Request, res: Response) => {
    const chart = await expectChartById(req.params.chartId)

    await db.transaction(async (t) => {
        await t.execute(`DELETE FROM chart_dimensions WHERE chartId=?`, [
            chart.id,
        ])
        await t.execute(`DELETE FROM chart_slug_redirects WHERE chart_id=?`, [
            chart.id,
        ])
        await t.execute(
            `DELETE FROM suggested_chart_revisions WHERE chartId=?`,
            [chart.id]
        )
        await t.execute(`DELETE FROM charts WHERE id=?`, [chart.id])
    })

    if (chart.isPublished)
        await triggerStaticBuild(
            res.locals.user,
            `Deleting chart ${chart.slug}`
        )

    return { success: true }
})

apiRouter.get(
    "/suggested-chart-revisions",
    async (req: Request, res: Response) => {
        const isValidSortBy = (sortBy: string) => {
            return [
                "updatedAt",
                "createdAt",
                "suggestedReason",
                "id",
                "chartId",
                "status",
                "variableId",
                "chartUpdatedAt",
                "chartCreatedAt",
            ].includes(sortBy)
        }
        const isValidSortOrder = (sortOrder: string) => {
            return (
                sortOrder !== undefined &&
                sortOrder !== null &&
                ["ASC", "DESC"].includes(sortOrder.toUpperCase())
            )
        }
        const limit =
            req.query.limit !== undefined ? expectInt(req.query.limit) : 10000
        const offset =
            req.query.offset !== undefined ? expectInt(req.query.offset) : 0
        const sortBy = isValidSortBy(req.query.sortBy as string)
            ? req.query.sortBy
            : "updatedAt"
        const sortOrder = isValidSortOrder(req.query.sortOrder as string)
            ? (req.query.sortOrder as string).toUpperCase()
            : "DESC"
        const status = SuggestedChartRevision.isValidStatus(
            req.query.status as SuggestedChartRevisionStatus
        )
            ? req.query.status
            : null

        let orderBy
        if (sortBy === "variableId") {
            orderBy =
                "CAST(scr.suggestedConfig->>'$.dimensions[0].variableId' as SIGNED)"
        } else if (sortBy === "chartUpdatedAt") {
            orderBy = "c.updatedAt"
        } else if (sortBy === "chartCreatedAt") {
            orderBy = "c.createdAt"
        } else {
            orderBy = `scr.${sortBy}`
        }

        const suggestedChartRevisions = await db.queryMysql(
            `
            SELECT scr.id, scr.chartId, scr.updatedAt, scr.createdAt,
                scr.suggestedReason, scr.decisionReason, scr.status,
                scr.suggestedConfig, scr.originalConfig,
                createdByUser.id as createdById,
                updatedByUser.id as updatedById,
                createdByUser.fullName as createdByFullName,
                updatedByUser.fullName as updatedByFullName,
                c.config as existingConfig, c.updatedAt as chartUpdatedAt,
                c.createdAt as chartCreatedAt
            FROM suggested_chart_revisions as scr
            LEFT JOIN charts c on c.id = scr.chartId
            LEFT JOIN users createdByUser on createdByUser.id = scr.createdBy
            LEFT JOIN users updatedByUser on updatedByUser.id = scr.updatedBy
            ${status ? "WHERE scr.status = ?" : ""}
            ORDER BY ${orderBy} ${sortOrder}
            LIMIT ? OFFSET ?
        `,
            status ? [status, limit, offset] : [limit, offset]
        )

        let numTotalRows = (
            await db.queryMysql(
                `
                SELECT COUNT(*) as count
                FROM suggested_chart_revisions
                ${status ? "WHERE status = ?" : ""}
            `,
                status ? [status] : []
            )
        )[0].count
        numTotalRows = numTotalRows ? parseInt(numTotalRows) : numTotalRows

        suggestedChartRevisions.map(
            (suggestedChartRevision: SuggestedChartRevision) => {
                suggestedChartRevision.suggestedConfig = JSON.parse(
                    suggestedChartRevision.suggestedConfig
                )
                suggestedChartRevision.existingConfig = JSON.parse(
                    suggestedChartRevision.existingConfig
                )
                suggestedChartRevision.originalConfig = JSON.parse(
                    suggestedChartRevision.originalConfig
                )
                suggestedChartRevision.canApprove =
                    SuggestedChartRevision.checkCanApprove(
                        suggestedChartRevision
                    )
                suggestedChartRevision.canReject =
                    SuggestedChartRevision.checkCanReject(
                        suggestedChartRevision
                    )
                suggestedChartRevision.canFlag =
                    SuggestedChartRevision.checkCanFlag(suggestedChartRevision)
                suggestedChartRevision.canPending =
                    SuggestedChartRevision.checkCanPending(
                        suggestedChartRevision
                    )
            }
        )

        return {
            suggestedChartRevisions: suggestedChartRevisions,
            numTotalRows: numTotalRows,
        }
    }
)

apiRouter.post(
    "/suggested-chart-revisions",
    async (req: Request, res: Response) => {
        const messages: any[] = []
        const status = SuggestedChartRevisionStatus.pending
        const suggestedReason = req.body.suggestedReason
            ? String(req.body.suggestedReason)
            : null
        const convertStringsToNull =
            typeof req.body.convertStringsToNull == "boolean"
                ? req.body.convertStringsToNull
                : true
        const suggestedConfigs = req.body.suggestedConfigs as any[]

        // suggestedConfigs must be an array of length > 0
        if (!(Array.isArray(suggestedConfigs) && suggestedConfigs.length > 0)) {
            throw new JsonError(
                "POST body must contain a `suggestedConfigs` property, which must be an Array with length > 0."
            )
        }

        // tries to convert each config field to json (e.g. the `map` field
        // should be converted to json if it is present).
        suggestedConfigs.map((config) => {
            Object.keys(config).map((k) => {
                try {
                    const json = JSON.parse(config[k])
                    config[k] = json
                } catch (error) {
                    // do nothing.
                }
            })
        })

        // checks for required keys
        const requiredKeys = ["id", "version"]
        suggestedConfigs.map((config) => {
            requiredKeys.map((k) => {
                if (!config.hasOwnProperty(k)) {
                    throw new JsonError(
                        `The "${k}" field is required, but one or more chart configs in the POST body does not contain it.`
                    )
                }
            })
        })

        // safely sets types of keys that are used in db queries below.
        const typeConversions = [
            { key: "id", expectedType: "number", f: expectInt },
            { key: "version", expectedType: "number", f: expectInt },
        ]
        suggestedConfigs.map((config) => {
            typeConversions.map((obj) => {
                config[obj.key] = obj.f(config[obj.key])
                if (
                    config[obj.key] !== null &&
                    config[obj.key] !== undefined &&
                    typeof config[obj.key] !== obj.expectedType
                ) {
                    throw new JsonError(
                        `Expected all "${obj.key}" values to be non-null and of ` +
                            `type "${obj.expectedType}", but one or more chart ` +
                            `configs contains a "${obj.key}" value that does ` +
                            `not meet this criteria.`
                    )
                }
            })
        })

        // checks for invalid keys
        const uniqKeys = new Set()
        suggestedConfigs.map((config) => {
            Object.keys(config).forEach((item) => {
                uniqKeys.add(item)
            })
        })
        const invalidKeys = [...uniqKeys].filter(
            (v) => !grapherKeysToSerialize.includes(v as string)
        )
        if (invalidKeys.length > 0) {
            throw new JsonError(
                `The following fields are not valid chart config fields: ${invalidKeys}`
            )
        }

        // checks that no duplicate chart ids are present.
        const chartIds = suggestedConfigs.map((config) => config.id)
        if (new Set(chartIds).size !== chartIds.length) {
            throw new JsonError(
                `Found one or more duplicate chart ids in POST body.`
            )
        }

        // converts some strings to null
        if (convertStringsToNull) {
            const isNullString = (value: string): boolean => {
                const nullStrings = ["nan", "na"]
                return nullStrings.includes(value.toLowerCase())
            }
            suggestedConfigs.map((config) => {
                for (const key of Object.keys(config)) {
                    if (
                        typeof config[key] == "string" &&
                        isNullString(config[key])
                    ) {
                        config[key] = null
                    }
                }
            })
        }

        // empty strings mean that the field should NOT be overwritten, so we
        // remove key-value pairs where value === ""
        suggestedConfigs.map((config) => {
            for (const key of Object.keys(config)) {
                if (config[key] === "") {
                    delete config[key]
                }
            }
        })

        await db.transaction(async (t) => {
            const whereCond1 = suggestedConfigs
                .map(
                    (config) =>
                        `(id = ${escape(
                            config.id
                        )} AND config->"$.version" = ${escape(config.version)})`
                )
                .join(" OR ")
            const whereCond2 = suggestedConfigs
                .map(
                    (config) =>
                        `(chartId = ${escape(
                            config.id
                        )} AND config->"$.version" = ${escape(config.version)})`
                )
                .join(" OR ")
            // retrieves original chart configs
            let rows: any[] = await t.query(
                `
                SELECT id, config, 1 as priority
                FROM charts
                WHERE ${whereCond1}

                UNION

                SELECT chartId as id, config, 2 as priority
                FROM chart_revisions
                WHERE ${whereCond2}

                ORDER BY priority
                `
            )

            rows.map((row) => {
                row.config = JSON.parse(row.config)
            })

            // drops duplicate id-version rows (keeping the row from the
            // `charts` table when available).
            rows = rows.filter(
                (v, i, a) =>
                    a.findIndex(
                        (el) =>
                            el.id === v.id &&
                            el.config.version === v.config.version
                    ) === i
            )
            if (rows.length < suggestedConfigs.length) {
                // identifies which particular chartId-version combinations have
                // not been found in the DB
                const missingConfigs = suggestedConfigs.filter((config) => {
                    const i = rows.findIndex((row) => {
                        return (
                            row.id === config.id &&
                            row.config.version === config.version
                        )
                    })
                    return i === -1
                })
                throw new JsonError(
                    `Failed to retrieve the following chartId-version combinations:\n${missingConfigs
                        .map((c) => {
                            return JSON.stringify({
                                id: c.id,
                                version: c.version,
                            })
                        })
                        .join(
                            "\n"
                        )}\nPlease check that each chartId and version exists.`
                )
            } else if (rows.length > suggestedConfigs.length) {
                throw new JsonError(
                    "Retrieved more chart configs than expected. This may be due to a bug on the server."
                )
            }
            const originalConfigs: Record<string, GrapherInterface> =
                rows.reduce(
                    (obj: any, row: any) => ({
                        ...obj,
                        [row.id]: row.config,
                    }),
                    {}
                )

            // some chart configs do not have an `id` field, so we check for it
            // and insert the id here as needed. This is important for the
            // lodash.isEqual condition later on.
            for (const [id, config] of Object.entries(originalConfigs)) {
                if (config.id === null || config.id === undefined) {
                    config.id = parseInt(id)
                }
            }

            // sanity check that each original config also has the required keys.
            Object.values(originalConfigs).map((config) => {
                requiredKeys.map((k) => {
                    if (!config.hasOwnProperty(k)) {
                        throw new JsonError(
                            `The "${k}" field is required, but one or more ` +
                                `chart configs in the database does not ` +
                                `contain it. Please report this issue to a ` +
                                `developer.`
                        )
                    }
                })
            })

            // if a field is null in the suggested config and the field does not
            // exist in the original config, then we can delete the field from
            // the suggested config b/c the non-existence of the field on the
            // original config is equivalent to null.
            suggestedConfigs.map((config: any) => {
                const chartId = config.id as number
                const originalConfig = originalConfigs[chartId]
                for (const key of Object.keys(config)) {
                    if (
                        config[key] === null &&
                        !originalConfig.hasOwnProperty(key)
                    ) {
                        delete config[key]
                    }
                }
            })

            // constructs array of suggested chart revisions to insert.
            const values: any[] = []
            suggestedConfigs.map((config) => {
                const chartId = config.id as number
                const originalConfig = originalConfigs[chartId]
                const suggestedConfig: GrapherInterface = Object.assign(
                    {},
                    JSON.parse(JSON.stringify(originalConfig)),
                    config
                )
                if (!lodash.isEqual(suggestedConfig, originalConfig)) {
                    if (suggestedConfig.version) {
                        suggestedConfig.version += 1
                    }
                    values.push([
                        chartId,
                        JSON.stringify(suggestedConfig),
                        JSON.stringify(originalConfig),
                        suggestedReason,
                        status,
                        res.locals.user.id,
                        new Date(),
                        new Date(),
                    ])
                }
            })

            // inserts suggested chart revisions
            const result = await t.execute(
                `
                INSERT INTO suggested_chart_revisions
                (chartId, suggestedConfig, originalConfig, suggestedReason, status, createdBy, createdAt, updatedAt)
                VALUES
                ?
                `,
                [values]
            )
            if (result.affectedRows > 0) {
                messages.push({
                    type: "success",
                    text: `${result.affectedRows} chart revisions have been queued for approval.`,
                })
            }
            if (suggestedConfigs.length - result.affectedRows > 0) {
                messages.push({
                    type: "warning",
                    text: `${
                        suggestedConfigs.length - result.affectedRows
                    } chart revisions have not been queued for approval (e.g. because the chart revision does not contain any changes).`,
                })
            }
        })

        return { success: true, messages }
    }
)

apiRouter.get(
    "/suggested-chart-revisions/:suggestedChartRevisionId",
    async (req: Request, res: Response) => {
        const suggestedChartRevisionId = expectInt(
            req.params.suggestedChartRevisionId
        )

        const suggestedChartRevision = await db.mysqlFirst(
            `
            SELECT scr.id, scr.chartId, scr.updatedAt, scr.createdAt,
                scr.suggestedReason, scr.decisionReason, scr.status,
                scr.suggestedConfig, scr.originalConfig,
                createdByUser.id as createdById,
                updatedByUser.id as updatedById,
                createdByUser.fullName as createdByFullName,
                updatedByUser.fullName as updatedByFullName,
                c.config as existingConfig, c.updatedAt as chartUpdatedAt,
                c.createdAt as chartCreatedAt
            FROM suggested_chart_revisions as scr
            LEFT JOIN charts c on c.id = scr.chartId
            LEFT JOIN users createdByUser on createdByUser.id = scr.createdBy
            LEFT JOIN users updatedByUser on updatedByUser.id = scr.updatedBy
            WHERE scr.id = ?
        `,
            [suggestedChartRevisionId]
        )

        if (!suggestedChartRevision) {
            throw new JsonError(
                `No suggested chart revision by id '${suggestedChartRevisionId}'`,
                404
            )
        }

        suggestedChartRevision.suggestedConfig = JSON.parse(
            suggestedChartRevision.suggestedConfig
        )
        suggestedChartRevision.originalConfig = JSON.parse(
            suggestedChartRevision.originalConfig
        )
        suggestedChartRevision.existingConfig = JSON.parse(
            suggestedChartRevision.existingConfig
        )
        suggestedChartRevision.canApprove =
            SuggestedChartRevision.checkCanApprove(suggestedChartRevision)
        suggestedChartRevision.canReject =
            SuggestedChartRevision.checkCanReject(suggestedChartRevision)
        suggestedChartRevision.canFlag = SuggestedChartRevision.checkCanFlag(
            suggestedChartRevision
        )
        suggestedChartRevision.canPending =
            SuggestedChartRevision.checkCanPending(suggestedChartRevision)

        return {
            suggestedChartRevision: suggestedChartRevision,
        }
    }
)

apiRouter.post(
    "/suggested-chart-revisions/:suggestedChartRevisionId/update",
    async (req: Request, res: Response) => {
        const suggestedChartRevisionId = expectInt(
            req.params.suggestedChartRevisionId
        )
        const { status, decisionReason } = req.body as {
            status: string
            decisionReason: string
        }

        await db.transaction(async (t) => {
            const suggestedChartRevision = await db.mysqlFirst(
                `SELECT id, chartId, suggestedConfig, originalConfig, status FROM suggested_chart_revisions WHERE id=?`,
                [suggestedChartRevisionId]
            )
            if (!suggestedChartRevision) {
                throw new JsonError(
                    `No suggested chart revision found for id '${suggestedChartRevisionId}'`,
                    404
                )
            }

            suggestedChartRevision.suggestedConfig = JSON.parse(
                suggestedChartRevision.suggestedConfig
            )
            suggestedChartRevision.originalConfig = JSON.parse(
                suggestedChartRevision.originalConfig
            )
            suggestedChartRevision.existingConfig = await expectChartById(
                suggestedChartRevision.chartId
            )

            const canApprove = SuggestedChartRevision.checkCanApprove(
                suggestedChartRevision
            )
            const canReject = SuggestedChartRevision.checkCanReject(
                suggestedChartRevision
            )
            const canFlag = SuggestedChartRevision.checkCanFlag(
                suggestedChartRevision
            )
            const canPending = SuggestedChartRevision.checkCanPending(
                suggestedChartRevision
            )

            const canUpdate =
                (status === "approved" && canApprove) ||
                (status === "rejected" && canReject) ||
                (status === "pending" && canPending) ||
                (status === "flagged" && canFlag)
            if (!canUpdate) {
                throw new JsonError(
                    `Suggest chart revision ${suggestedChartRevisionId} cannot be ` +
                        `updated with status="${status}".`,
                    404
                )
            }

            await t.execute(
                `
                UPDATE suggested_chart_revisions
                SET status=?, decisionReason=?, updatedAt=?, updatedBy=?
                WHERE id = ?
                `,
                [
                    status,
                    decisionReason,
                    new Date(),
                    res.locals.user.id,
                    suggestedChartRevisionId,
                ]
            )
            // note: the calls to saveGrapher() below will never overwrite a config
            // that has been changed since the suggestedConfig was created, because
            // if the config has been changed since the suggestedConfig was created
            // then canUpdate will be false (so an error would have been raised
            // above).
            if (status === "approved" && canApprove) {
                await saveGrapher(
                    t,
                    res.locals.user,
                    suggestedChartRevision.suggestedConfig,
                    suggestedChartRevision.existingConfig
                )
            } else if (
                status === "rejected" &&
                canReject &&
                suggestedChartRevision.status === "approved"
            ) {
                await saveGrapher(
                    t,
                    res.locals.user,
                    suggestedChartRevision.originalConfig,
                    suggestedChartRevision.existingConfig
                )
            }
        })

        return { success: true }
    }
)

apiRouter.get("/users.json", async (req: Request, res: Response) => ({
    users: await User.find({
        select: [
            "id",
            "email",
            "fullName",
            "isActive",
            "isSuperuser",
            "createdAt",
            "updatedAt",
            "lastLogin",
            "lastSeen",
        ],
        order: { lastSeen: "DESC" },
    }),
}))

apiRouter.get("/users/:userId.json", async (req: Request, res: Response) => ({
    user: await User.findOne({
        where: { id: parseIntOrUndefined(req.params.userId) },
        select: {
            id: true,
            email: true,
            fullName: true,
            isActive: true,
            isSuperuser: true,
            createdAt: true,
            updatedAt: true,
            lastLogin: true,
            lastSeen: true,
        },
    }),
}))

apiRouter.delete("/users/:userId", async (req: Request, res: Response) => {
    if (!res.locals.user.isSuperuser)
        throw new JsonError("Permission denied", 403)

    const userId = expectInt(req.params.userId)
    await db.transaction(async (t) => {
        await t.execute(`DELETE FROM users WHERE id=?`, [userId])
    })

    return { success: true }
})

apiRouter.put("/users/:userId", async (req: Request, res: Response) => {
    if (!res.locals.user.isSuperuser)
        throw new JsonError("Permission denied", 403)

    const userId = parseIntOrUndefined(req.params.userId)
    const user = await User.findOneBy({ id: userId })
    if (!user) throw new JsonError("No such user", 404)

    user.fullName = req.body.fullName
    user.isActive = req.body.isActive
    await user.save()

    return { success: true }
})

apiRouter.post("/users/add", async (req: Request, res: Response) => {
    if (!res.locals.user.isSuperuser)
        throw new JsonError("Permission denied", 403)

    const { email, fullName } = req.body

    await transaction(async (ctx) => {
        const user = new User()
        user.email = email
        user.fullName = fullName
        user.createdAt = new Date()
        user.updatedAt = new Date()
        await ctx.manager.getRepository(User).save(user)
    })

    return { success: true }
})

apiRouter.get("/variables.json", async (req) => {
    const limit = parseIntOrUndefined(req.query.limit as string) ?? 50
    const searchStr = req.query.search

    const query = `
        SELECT
            v.id,
            v.name,
            d.id AS datasetId,
            d.name AS datasetName,
            d.isPrivate AS isPrivate,
            d.nonRedistributable AS nonRedistributable,
            d.dataEditedAt AS uploadedAt,
            u.fullName AS uploadedBy
        FROM variables AS v
        JOIN active_datasets d ON d.id=v.datasetId
        JOIN users u ON u.id=d.dataEditedByUserId
        ${searchStr ? "WHERE v.name LIKE ?" : ""}
        ORDER BY d.dataEditedAt DESC
        LIMIT ?
    `

    const rows = await db.queryMysql(
        query,
        searchStr ? [`%${searchStr}%`, limit] : [limit]
    )

    const numTotalRows = (
        await db.queryMysql(`SELECT COUNT(*) as count FROM variables`)
    )[0].count

    return { variables: rows, numTotalRows: numTotalRows }
})

apiRouter.get(
    "/chart-bulk-update",
    async (
        req
    ): Promise<BulkGrapherConfigResponse<BulkChartEditResponseRow>> => {
        const context: OperationContext = {
            grapherConfigFieldName: "config",
            whitelistedColumnNamesAndTypes:
                chartBulkUpdateAllowedColumnNamesAndTypes,
        }
        const filterSExpr =
            req.query.filter !== undefined
                ? parseToOperation(req.query.filter as string, context)
                : undefined

        const offset = parseIntOrUndefined(req.query.offset as string) ?? 0

        // Note that our DSL generates sql here that we splice directly into the SQL as text
        // This is a potential for a SQL injection attack but we control the DSL and are
        // careful there to only allow carefully guarded vocabularies from being used, not
        // arbitrary user input
        const whereClause = filterSExpr?.toSql() ?? "true"
        const resultsWithStringGrapherConfigs =
            await db.queryMysql(`SELECT charts.id as id,
            charts.config as config,
            charts.createdAt as createdAt,
            charts.updatedAt as updatedAt,
            charts.lastEditedAt as lastEditedAt,
            charts.publishedAt as publishedAt,
            lastEditedByUser.fullName as lastEditedByUser,
            publishedByUser.fullName as publishedByUser
FROM charts
LEFT JOIN users lastEditedByUser ON lastEditedByUser.id=charts.lastEditedByUserId
LEFT JOIN users publishedByUser ON publishedByUser.id=charts.publishedByUserId
WHERE ${whereClause}
ORDER BY charts.id DESC
LIMIT 50
OFFSET ${offset.toString()}`)

        const results = resultsWithStringGrapherConfigs.map((row: any) => ({
            ...row,
            config: lodash.isNil(row.config) ? null : JSON.parse(row.config),
        }))
        const resultCount = await db.queryMysql(`SELECT count(*) as count
FROM charts
WHERE ${whereClause}`)
        return { rows: results, numTotalRows: resultCount[0].count }
    }
)

apiRouter.patch("/chart-bulk-update", async (req, res) => {
    const patchesList = req.body as GrapherConfigPatch[]
    const chartIds = new Set(patchesList.map((patch) => patch.id))

    await db.transaction(async (manager) => {
        const configsAndIds = await manager.query(
            `SELECT id, config FROM charts where id IN (?)`,
            [[...chartIds.values()]]
        )
        const configMap = new Map<number, GrapherInterface>(
            configsAndIds.map((item: any) => [
                item.id,
                // make sure that the id is set, otherwise the update behaviour is weird
                // TODO: discuss if this has unintended side effects
                item.config ? { ...JSON.parse(item.config), id: item.id } : {},
            ])
        )
        const oldValuesConfigMap = new Map(configMap)
        // console.log("ids", configsAndIds.map((item : any) => item.id))
        for (const patchSet of patchesList) {
            const config = configMap.get(patchSet.id)
            configMap.set(patchSet.id, applyPatch(patchSet, config))
        }

        for (const [id, newConfig] of configMap.entries()) {
            await saveGrapher(
                manager,
                res.locals.user,
                newConfig,
                oldValuesConfigMap.get(id)
            )
        }
    })

    return { success: true }
})

apiRouter.get(
    "/variable-annotations",
    async (
        req
    ): Promise<BulkGrapherConfigResponse<VariableAnnotationsResponseRow>> => {
        const context: OperationContext = {
            grapherConfigFieldName: "grapherConfig",
            whitelistedColumnNamesAndTypes:
                variableAnnotationAllowedColumnNamesAndTypes,
        }
        const filterSExpr =
            req.query.filter !== undefined
                ? parseToOperation(req.query.filter as string, context)
                : undefined

        const offset = parseIntOrUndefined(req.query.offset as string) ?? 0

        // Note that our DSL generates sql here that we splice directly into the SQL as text
        // This is a potential for a SQL injection attack but we control the DSL and are
        // careful there to only allow carefully guarded vocabularies from being used, not
        // arbitrary user input
        const whereClause = filterSExpr?.toSql() ?? "true"
        const resultsWithStringGrapherConfigs =
            await db.queryMysql(`SELECT variables.id as id,
            variables.name as name,
            variables.grapherConfig as config,
            d.name as datasetname,
            namespaces.name as namespacename,
            variables.createdAt as createdAt,
            variables.updatedAt as updatedAt,
            variables.description as description
FROM variables
LEFT JOIN active_datasets as d on variables.datasetId = d.id
LEFT JOIN namespaces on d.namespace = namespaces.name
WHERE ${whereClause}
ORDER BY variables.id DESC
LIMIT 50
OFFSET ${offset.toString()}`)

        const results = resultsWithStringGrapherConfigs.map((row: any) => ({
            ...row,
            config: lodash.isNil(row.config) ? null : JSON.parse(row.config),
        }))
        const resultCount = await db.queryMysql(`SELECT count(*) as count
FROM variables
LEFT JOIN active_datasets as d on variables.datasetId = d.id
LEFT JOIN namespaces on d.namespace = namespaces.name
WHERE ${whereClause}`)
        return { rows: results, numTotalRows: resultCount[0].count }
    }
)

apiRouter.patch("/variable-annotations", async (req) => {
    const patchesList = req.body as GrapherConfigPatch[]
    const variableIds = new Set(patchesList.map((patch) => patch.id))

    await db.transaction(async (manager) => {
        const configsAndIds = await manager.query(
            `SELECT id, grapherConfig FROM variables where id IN (?)`,
            [[...variableIds.values()]]
        )
        const configMap = new Map(
            configsAndIds.map((item: any) => [
                item.id,
                item.grapherConfig ? JSON.parse(item.grapherConfig) : {},
            ])
        )
        // console.log("ids", configsAndIds.map((item : any) => item.id))
        for (const patchSet of patchesList) {
            const config = configMap.get(patchSet.id)
            configMap.set(patchSet.id, applyPatch(patchSet, config))
        }

        for (const [variableId, newConfig] of configMap.entries()) {
            await manager.execute(
                `UPDATE variables SET grapherConfig = ? where id = ?`,
                [JSON.stringify(newConfig), variableId]
            )
        }
    })

    return { success: true }
})

apiRouter.get("/variables.usages.json", async (req) => {
    const query = `SELECT variableId, COUNT(DISTINCT chartId) AS usageCount
FROM chart_dimensions
GROUP BY variableId
ORDER BY usageCount DESC`

    const rows = await db.queryMysql(query)

    return rows
})

interface VariableSingleMeta {
    id: number
    name: string
    unit: string
    shortUnit: string
    description: string

    datasetId: number
    datasetName: string
    datasetNamespace: string

    vardata: string
    display: any
}

// Used in VariableEditPage
apiRouter.get(
    "/variables/:variableId.json",
    async (req: Request, res: Response) => {
        const variableId = expectInt(req.params.variableId)

        const variable = await db.mysqlFirst(
            `
            SELECT v.id, v.name, v.unit, v.shortUnit, v.description, v.sourceId, u.fullName AS uploadedBy,
                v.display, d.id AS datasetId, d.name AS datasetName, d.namespace AS datasetNamespace
            FROM variables v
            JOIN datasets d ON d.id=v.datasetId
            JOIN users u ON u.id=d.dataEditedByUserId
            WHERE v.id = ?
            `,
            [variableId]
        )

        if (!variable) {
            throw new JsonError(`No variable by id '${variableId}'`, 404)
        }

        variable.display = JSON.parse(variable.display)

        variable.source = await db.mysqlFirst(
            `SELECT id, name FROM sources AS s WHERE id = ?`,
            variable.sourceId
        )

        const charts = await db.queryMysql(
            `
            SELECT ${OldChart.listFields}
            FROM charts
            JOIN users lastEditedByUser ON lastEditedByUser.id = charts.lastEditedByUserId
            LEFT JOIN users publishedByUser ON publishedByUser.id = charts.publishedByUserId
            JOIN chart_dimensions cd ON cd.chartId = charts.id
            WHERE cd.variableId = ?
            GROUP BY charts.id
            `,
            [variableId]
        )

        await Chart.assignTagsForCharts(charts)

        variable.charts = charts

        return {
            variable: variable as VariableSingleMeta,
        } /*, vardata: await getVariableData([variableId]) }*/
    }
)

apiRouter.put("/variables/:variableId", async (req: Request) => {
    const variableId = expectInt(req.params.variableId)
    const variable = (req.body as { variable: VariableSingleMeta }).variable

    await db.execute(
        `UPDATE variables SET name=?, description=?, updatedAt=?, display=? WHERE id = ?`,
        [
            variable.name,
            variable.description,
            new Date(),
            JSON.stringify(variable.display),
            variableId,
        ]
    )

    return { success: true }
})

apiRouter.delete("/variables/:variableId", async (req: Request) => {
    const variableId = expectInt(req.params.variableId)

    const variable = await db.mysqlFirst(
        `SELECT datasets.namespace FROM variables JOIN datasets ON variables.datasetId=datasets.id WHERE variables.id=?`,
        [variableId]
    )

    if (!variable) throw new JsonError(`No variable by id ${variableId}`, 404)
    else if (variable.namespace !== "owid")
        throw new JsonError(`Cannot delete bulk import variable`, 400)

    await db.transaction(async (t) => {
        await t.execute(`DELETE FROM data_values WHERE variableId=?`, [
            variableId,
        ])
        await t.execute(`DELETE FROM variables WHERE id=?`, [variableId])
    })

    return { success: true }
})

apiRouter.get("/datasets.json", async (req) => {
    const datasets = await db.queryMysql(`
        SELECT
            d.id,
            d.namespace,
            d.name,
            d.description,
            d.dataEditedAt,
            du.fullName AS dataEditedByUserName,
            d.metadataEditedAt,
            mu.fullName AS metadataEditedByUserName,
            d.isPrivate,
            d.nonRedistributable
        FROM active_datasets d
        JOIN users du ON du.id=d.dataEditedByUserId
        JOIN users mu ON mu.id=d.metadataEditedByUserId
        ORDER BY d.dataEditedAt DESC
    `)

    const tags = await db.queryMysql(`
        SELECT dt.datasetId, t.id, t.name FROM dataset_tags dt
        JOIN tags t ON dt.tagId = t.id
    `)
    const tagsByDatasetId = lodash.groupBy(tags, (t) => t.datasetId)
    for (const dataset of datasets) {
        dataset.tags = (tagsByDatasetId[dataset.id] || []).map((t) =>
            lodash.omit(t, "datasetId")
        )
    }
    /*LEFT JOIN variables AS v ON v.datasetId=d.id
    GROUP BY d.id*/

    return { datasets: datasets }
})

apiRouter.get("/datasets/:datasetId.json", async (req: Request) => {
    const datasetId = expectInt(req.params.datasetId)

    const dataset = await db.mysqlFirst(
        `
        SELECT d.id,
            d.namespace,
            d.name,
            d.description,
            d.updatedAt,
            d.dataEditedAt,
            d.dataEditedByUserId,
            du.fullName AS dataEditedByUserName,
            d.metadataEditedAt,
            d.metadataEditedByUserId,
            mu.fullName AS metadataEditedByUserName,
            d.isPrivate,
            d.isArchived,
            d.nonRedistributable
        FROM datasets AS d
        JOIN users du ON du.id=d.dataEditedByUserId
        JOIN users mu ON mu.id=d.metadataEditedByUserId
        WHERE d.id = ?
    `,
        [datasetId]
    )

    if (!dataset) throw new JsonError(`No dataset by id '${datasetId}'`, 404)

    const zipFile = await db.mysqlFirst(
        `SELECT filename FROM dataset_files WHERE datasetId=?`,
        [datasetId]
    )
    if (zipFile) dataset.zipFile = zipFile

    const variables = await db.queryMysql(
        `
        SELECT v.id, v.name, v.description, v.display
        FROM variables AS v
        WHERE v.datasetId = ?
    `,
        [datasetId]
    )

    for (const v of variables) {
        v.display = JSON.parse(v.display)
    }

    dataset.variables = variables

    // Currently for backwards compatibility datasets can still have multiple sources
    // but the UI presents only a single item of source metadata, we use the first source
    const sources = await db.queryMysql(
        `
        SELECT s.id, s.name, s.description
        FROM sources AS s
        WHERE s.datasetId = ?
        ORDER BY s.id ASC
    `,
        [datasetId]
    )

    dataset.source = JSON.parse(sources[0].description)
    dataset.source.id = sources[0].id
    dataset.source.name = sources[0].name

    const charts = await db.queryMysql(
        `
        SELECT ${OldChart.listFields}
        FROM charts
        JOIN chart_dimensions AS cd ON cd.chartId = charts.id
        JOIN variables AS v ON cd.variableId = v.id
        JOIN users lastEditedByUser ON lastEditedByUser.id = charts.lastEditedByUserId
        LEFT JOIN users publishedByUser ON publishedByUser.id = charts.publishedByUserId
        WHERE v.datasetId = ?
        GROUP BY charts.id
    `,
        [datasetId]
    )

    dataset.charts = charts

    await Chart.assignTagsForCharts(charts)

    const tags = await db.queryMysql(
        `
        SELECT t.id, t.name
        FROM tags t
        JOIN dataset_tags dt ON dt.tagId = t.id
        WHERE dt.datasetId = ?
    `,
        [datasetId]
    )
    dataset.tags = tags

    const availableTags = await db.queryMysql(`
        SELECT t.id, t.name, p.name AS parentName
        FROM tags AS t
        JOIN tags AS p ON t.parentId=p.id
        WHERE p.isBulkImport IS FALSE
    `)
    dataset.availableTags = availableTags

    return { dataset: dataset }
})

apiRouter.put("/datasets/:datasetId", async (req: Request, res: Response) => {
    const datasetId = expectInt(req.params.datasetId)
    const dataset = await Dataset.findOneBy({ id: datasetId })
    if (!dataset) throw new JsonError(`No dataset by id ${datasetId}`, 404)

    await db.transaction(async (t) => {
        const newDataset = (req.body as { dataset: any }).dataset
        await t.execute(
            `
            UPDATE datasets
            SET
                name=?,
                description=?,
                isPrivate=?,
                nonRedistributable=?,
                metadataEditedAt=?,
                metadataEditedByUserId=?
            WHERE id=?
            `,
            [
                newDataset.name,
                newDataset.description || "",
                newDataset.isPrivate,
                newDataset.nonRedistributable,
                new Date(),
                res.locals.user.id,
                datasetId,
            ]
        )

        const tagRows = newDataset.tags.map((tag: any) => [tag.id, datasetId])
        await t.execute(`DELETE FROM dataset_tags WHERE datasetId=?`, [
            datasetId,
        ])
        if (tagRows.length)
            await t.execute(
                `INSERT INTO dataset_tags (tagId, datasetId) VALUES ?`,
                [tagRows]
            )

        const source = newDataset.source
        const description = lodash.omit(source, ["name", "id"])
        await t.execute(`UPDATE sources SET name=?, description=? WHERE id=?`, [
            source.name,
            JSON.stringify(description),
            source.id,
        ])
    })

    // Note: not currently in transaction
    try {
        await syncDatasetToGitRepo(datasetId, {
            oldDatasetName: dataset.name,
            commitName: res.locals.user.fullName,
            commitEmail: res.locals.user.email,
        })
    } catch (err) {
        logErrorAndMaybeSendToSlack(err)
        // Continue
    }

    return { success: true }
})

apiRouter.post(
    "/datasets/:datasetId/setTags",
    async (req: Request, res: Response) => {
        const datasetId = expectInt(req.params.datasetId)

        await Dataset.setTags(datasetId, req.body.tagIds)

        return { success: true }
    }
)

apiRouter.router.put(
    "/datasets/:datasetId/uploadZip",
    express.raw({ type: "application/zip", limit: "50mb" }),
    async (req: Request, res: Response) => {
        const datasetId = expectInt(req.params.datasetId)

        await db.transaction(async (t) => {
            await t.execute(`DELETE FROM dataset_files WHERE datasetId=?`, [
                datasetId,
            ])
            await t.execute(
                `INSERT INTO dataset_files (datasetId, filename, file) VALUES (?, ?, ?)`,
                [datasetId, "additional-material.zip", req.body]
            )
        })

        res.send({ success: true })
    }
)

apiRouter.delete(
    "/datasets/:datasetId",
    async (req: Request, res: Response) => {
        const datasetId = expectInt(req.params.datasetId)

        const dataset = await Dataset.findOneBy({ id: datasetId })
        if (!dataset) throw new JsonError(`No dataset by id ${datasetId}`, 404)

        await db.transaction(async (t) => {
            await t.execute(
                `DELETE d FROM data_values AS d JOIN variables AS v ON d.variableId=v.id WHERE v.datasetId=?`,
                [datasetId]
            )
            await t.execute(
                `DELETE d FROM country_latest_data AS d JOIN variables AS v ON d.variable_id=v.id WHERE v.datasetId=?`,
                [datasetId]
            )
            await t.execute(`DELETE FROM dataset_files WHERE datasetId=?`, [
                datasetId,
            ])
            await t.execute(`DELETE FROM variables WHERE datasetId=?`, [
                datasetId,
            ])
            await t.execute(`DELETE FROM sources WHERE datasetId=?`, [
                datasetId,
            ])
            await t.execute(`DELETE FROM datasets WHERE id=?`, [datasetId])
        })

        try {
            await removeDatasetFromGitRepo(dataset.name, dataset.namespace, {
                commitName: res.locals.user.fullName,
                commitEmail: res.locals.user.email,
            })
        } catch (err) {
            logErrorAndMaybeSendToSlack(err)
            // Continue
        }

        return { success: true }
    }
)

apiRouter.post(
    "/datasets/:datasetId/charts",
    async (req: Request, res: Response) => {
        const datasetId = expectInt(req.params.datasetId)

        const dataset = await Dataset.findOneBy({ id: datasetId })
        if (!dataset) throw new JsonError(`No dataset by id ${datasetId}`, 404)

        if (req.body.republish) {
            await db.transaction(async (t) => {
                await t.execute(
                    `
            UPDATE charts
            SET config = JSON_SET(config, "$.version", config->"$.version" + 1)
            WHERE id IN (
                SELECT DISTINCT chart_dimensions.chartId
                FROM chart_dimensions
                JOIN variables ON variables.id = chart_dimensions.variableId
                WHERE variables.datasetId = ?
            )
            `,
                    [datasetId]
                )
            })
        }

        await triggerStaticBuild(
            res.locals.user,
            `Republishing all charts in dataset ${dataset.name} (${dataset.id})`
        )

        return { success: true }
    }
)

// Get a list of redirects that map old slugs to charts
apiRouter.get("/redirects.json", async (req: Request, res: Response) => ({
    redirects: await db.queryMysql(`
        SELECT r.id, r.slug, r.chart_id as chartId, JSON_UNQUOTE(JSON_EXTRACT(charts.config, "$.slug")) AS chartSlug
        FROM chart_slug_redirects AS r JOIN charts ON charts.id = r.chart_id
        ORDER BY r.id DESC`),
}))

apiRouter.get("/tags/:tagId.json", async (req: Request, res: Response) => {
    const tagId = expectInt(req.params.tagId) as number | null

    // NOTE (Mispy): The "uncategorized" tag is special -- it represents all untagged stuff
    // Bit fiddly to handle here but more true to normalized schema than having to remember to add the special tag
    // every time we create a new chart etcs
    const uncategorized = tagId === UNCATEGORIZED_TAG_ID

    const tag = await db.mysqlFirst(
        `
        SELECT t.id, t.name, t.specialType, t.updatedAt, t.parentId, p.isBulkImport
        FROM tags t LEFT JOIN tags p ON t.parentId=p.id
        WHERE t.id = ?
    `,
        [tagId]
    )

    // Datasets tagged with this tag
    const datasets = await db.queryMysql(
        `
        SELECT
            d.id,
            d.namespace,
            d.name,
            d.description,
            d.createdAt,
            d.updatedAt,
            d.dataEditedAt,
            du.fullName AS dataEditedByUserName,
            d.isPrivate,
            d.nonRedistributable
        FROM active_datasets d
        JOIN users du ON du.id=d.dataEditedByUserId
        LEFT JOIN dataset_tags dt ON dt.datasetId = d.id
        WHERE dt.tagId ${uncategorized ? "IS NULL" : "= ?"}
        ORDER BY d.dataEditedAt DESC
    `,
        uncategorized ? [] : [tagId]
    )
    tag.datasets = datasets

    // The other tags for those datasets
    if (tag.datasets.length) {
        if (uncategorized) {
            for (const dataset of tag.datasets) dataset.tags = []
        } else {
            const datasetTags = await db.queryMysql(
                `
                SELECT dt.datasetId, t.id, t.name FROM dataset_tags dt
                JOIN tags t ON dt.tagId = t.id
                WHERE dt.datasetId IN (?)
            `,
                [tag.datasets.map((d: any) => d.id)]
            )
            const tagsByDatasetId = lodash.groupBy(
                datasetTags,
                (t) => t.datasetId
            )
            for (const dataset of tag.datasets) {
                dataset.tags = tagsByDatasetId[dataset.id].map((t) =>
                    lodash.omit(t, "datasetId")
                )
            }
        }
    }

    // Charts using datasets under this tag
    const charts = await db.queryMysql(
        `
        SELECT ${OldChart.listFields} FROM charts
        LEFT JOIN chart_tags ct ON ct.chartId=charts.id
        JOIN users lastEditedByUser ON lastEditedByUser.id = charts.lastEditedByUserId
        LEFT JOIN users publishedByUser ON publishedByUser.id = charts.publishedByUserId
        WHERE ct.tagId ${tagId === UNCATEGORIZED_TAG_ID ? "IS NULL" : "= ?"}
        GROUP BY charts.id
        ORDER BY charts.updatedAt DESC
    `,
        uncategorized ? [] : [tagId]
    )
    tag.charts = charts

    await Chart.assignTagsForCharts(charts)

    // Subcategories
    const children = await db.queryMysql(
        `
        SELECT t.id, t.name FROM tags t
        WHERE t.parentId = ?
    `,
        [tag.id]
    )
    tag.children = children

    // Possible parents to choose from
    const possibleParents = await db.queryMysql(`
        SELECT t.id, t.name FROM tags t
        WHERE t.parentId IS NULL AND t.isBulkImport IS FALSE
    `)
    tag.possibleParents = possibleParents

    return {
        tag,
    }
})

apiRouter.put("/tags/:tagId", async (req: Request) => {
    const tagId = expectInt(req.params.tagId)
    const tag = (req.body as { tag: any }).tag
    await db.execute(
        `UPDATE tags SET name=?, updatedAt=?, parentId=? WHERE id=?`,
        [tag.name, new Date(), tag.parentId, tagId]
    )
    return { success: true }
})

apiRouter.post("/tags/new", async (req: Request) => {
    const tag = (req.body as { tag: any }).tag
    const now = new Date()
    const result = await db.execute(
        `INSERT INTO tags (parentId, name, createdAt, updatedAt) VALUES (?, ?, ?, ?)`,
        [tag.parentId, tag.name, now, now]
    )
    return { success: true, tagId: result.insertId }
})

apiRouter.get("/tags.json", async (req: Request, res: Response) => {
    const tags = await db.queryMysql(`
        SELECT t.id, t.name, t.parentId, t.specialType
        FROM tags t LEFT JOIN tags p ON t.parentId=p.id
        WHERE t.isBulkImport IS FALSE AND (t.parentId IS NULL OR p.isBulkImport IS FALSE)
        ORDER BY t.name ASC
    `)

    return {
        tags,
    }
})

apiRouter.delete("/tags/:tagId/delete", async (req: Request, res: Response) => {
    const tagId = expectInt(req.params.tagId)

    await db.transaction(async (t) => {
        await t.execute(`DELETE FROM tags WHERE id=?`, [tagId])
    })

    return { success: true }
})

apiRouter.post("/charts/:chartId/redirects/new", async (req: Request) => {
    const chartId = expectInt(req.params.chartId)
    const fields = req.body as { slug: string }
    const result = await db.execute(
        `INSERT INTO chart_slug_redirects (chart_id, slug) VALUES (?, ?)`,
        [chartId, fields.slug]
    )
    const redirectId = result.insertId
    const redirect = await db.mysqlFirst(
        `SELECT * FROM chart_slug_redirects WHERE id = ?`,
        [redirectId]
    )
    return { success: true, redirect: redirect }
})

apiRouter.delete("/redirects/:id", async (req: Request, res: Response) => {
    const id = expectInt(req.params.id)

    const redirect = await db.mysqlFirst(
        `SELECT * FROM chart_slug_redirects WHERE id = ?`,
        [id]
    )

    if (!redirect) throw new JsonError(`No redirect found for id ${id}`, 404)

    await db.execute(`DELETE FROM chart_slug_redirects WHERE id=?`, [id])
    await triggerStaticBuild(
        res.locals.user,
        `Deleting redirect from ${redirect.slug}`
    )

    return { success: true }
})

apiRouter.get("/posts.json", async (req) => {
    const rows = await select(
        "id",
        "title",
        "type",
        "status",
        "updated_at"
    ).from(db.knexInstance().from(postsTable).orderBy("updated_at", "desc"))

    const tagsByPostId = await getTagsByPostId()

    const authorship = await wpdb.getAuthorship()

    for (const post of rows) {
        const postAsAny = post as any
        postAsAny.authors = authorship.get(post.id) || []
        postAsAny.tags = tagsByPostId.get(post.id) || []
    }

    return { posts: rows.map((r) => camelCaseProperties(r)) }
})

apiRouter.get("/newsletterPosts.json", async (req) => {
    const rows = await wpdb.singleton.query(`
        SELECT
            ID AS id,
            post_name AS name,
            post_title AS title,
            post_modified_gmt AS updatedAt,
            post_date_gmt AS publishedAt,
            post_type AS type,
            post_status AS status,
            post_excerpt AS excerpt
        FROM wp_posts
        WHERE (post_type='post' OR post_type='page') AND post_status='publish'
        ORDER BY post_date_gmt DESC`)

    const permalinks = await wpdb.getPermalinks()
    const featuresImages = await wpdb.getFeaturedImages()

    const posts = rows.map((row) => {
        const slug = permalinks.get(row.id, row.name)
        return {
            id: row.id,
            title: row.title,
            updatedAt: row.updatedAt,
            publishedAt: row.publishedAt,
            type: row.type,
            status: row.status,
            excerpt: row.excerpt,
            slug: slug,
            imageUrl: featuresImages.get(row.id),
            url: `${BAKED_BASE_URL}/${slug}`,
        }
    })

    return { posts }
})

apiRouter.post(
    "/posts/:postId/setTags",
    async (req: Request, res: Response) => {
        const postId = expectInt(req.params.postId)

        await setTagsForPost(postId, req.body.tagIds)

        return { success: true }
    }
)

apiRouter.get("/posts/:postId.json", async (req: Request, res: Response) => {
    const postId = expectInt(req.params.postId)
    const post = (await db
        .knexTable(postsTable)
        .where({ id: postId })
        .select("*")
        .first()) as PostRow | undefined
    return camelCaseProperties({ ...post })
})

apiRouter.get("/importData.json", async (req) => {
    // Get all datasets from the importable namespace to match against
    const datasets = await db.queryMysql(
        `SELECT id, name FROM active_datasets WHERE namespace='owid' ORDER BY name ASC`
    )

    // Get a unique list of all entities in the database (probably this won't scale indefinitely)
    const existingEntities = (
        await db.queryMysql(`SELECT name FROM entities`)
    ).map((e: any) => e.name)

    return { datasets, existingEntities }
})

apiRouter.get("/importData/datasets/:datasetId.json", async (req) => {
    const datasetId = expectInt(req.params.datasetId)

    const dataset = await db.mysqlFirst(
        `
        SELECT d.id, d.namespace, d.name, d.description, d.updatedAt
        FROM datasets AS d
        WHERE d.id = ?
    `,
        [datasetId]
    )

    if (!dataset) throw new JsonError(`No dataset by id '${datasetId}'`, 404)

    const variables = await db.queryMysql(
        `
        SELECT v.id, v.name
        FROM variables AS v
        WHERE v.datasetId = ?
    `,
        [datasetId]
    )

    dataset.variables = variables

    return { dataset }
})

interface ImportPostData {
    dataset: {
        id?: number
        name: string
    }
    entities: string[]
    years: number[]
    variables: {
        name: string
        overwriteId?: number
        values: string[]
    }[]
}

apiRouter.post("/importDataset", async (req: Request, res: Response) => {
    const userId = res.locals.user.id
    const { dataset, entities, years, variables } = req.body as ImportPostData

    const newDatasetId = await db.transaction(async (t) => {
        const now = new Date()

        let datasetId: number

        if (dataset.id) {
            // Updating existing dataset
            datasetId = dataset.id
            await t.execute(
                `UPDATE datasets SET dataEditedAt=?, dataEditedByUserId=? WHERE id=?`,
                [now, userId, datasetId]
            )
        } else {
            // Creating new dataset
            const row = [
                dataset.name,
                "owid",
                "",
                now,
                now,
                now,
                userId,
                now,
                userId,
                userId,
                true,
            ]
            const datasetResult = await t.execute(
                `INSERT INTO datasets (name, namespace, description, createdAt, updatedAt, dataEditedAt, dataEditedByUserId, metadataEditedAt, metadataEditedByUserId, createdByUserId, isPrivate) VALUES (?)`,
                [row]
            )
            datasetId = datasetResult.insertId
        }

        // Find or create the dataset source
        // TODO probably merge source info into dataset table
        let sourceId: number | undefined
        if (datasetId) {
            // Use first source (if any)
            const rows = await t.query(
                `SELECT id FROM sources WHERE datasetId=? ORDER BY id ASC LIMIT 1`,
                [datasetId]
            )
            if (rows[0]) sourceId = rows[0].id
        }

        if (!sourceId) {
            // Insert default source
            const sourceRow = [dataset.name, "{}", now, now, datasetId]
            const sourceResult = await t.execute(
                `INSERT INTO sources (name, description, createdAt, updatedAt, datasetId) VALUES (?)`,
                [sourceRow]
            )
            sourceId = sourceResult.insertId
        }

        // Insert any new entities into the db
        const entitiesUniq = lodash.uniq(entities)
        const importEntityRows = entitiesUniq.map((e) => [
            e,
            false,
            now,
            now,
            "",
        ])
        await t.execute(
            `INSERT IGNORE entities (name, validated, createdAt, updatedAt, displayName) VALUES ?`,
            [importEntityRows]
        )

        // Map entities to entityIds
        const entityRows = await t.query(
            `SELECT id, name FROM entities WHERE name IN (?)`,
            [entitiesUniq]
        )
        const entityIdLookup: { [key: string]: number } = {}
        console.log(
            lodash.difference(lodash.keys(entityIdLookup), entitiesUniq)
        )
        for (const row of entityRows) {
            entityIdLookup[row.name] = row.id
        }

        // Remove all existing variables not matched by overwriteId
        const existingVariables = await t.query(
            `SELECT id FROM variables v WHERE v.datasetId=?`,
            [datasetId]
        )
        const removingVariables = existingVariables.filter(
            (v: any) => !variables.some((v2) => v2.overwriteId === v.id)
        )
        const removingVariableIds = removingVariables.map(
            (v: any) => v.id
        ) as number[]
        if (removingVariableIds.length) {
            await t.execute(`DELETE FROM data_values WHERE variableId IN (?)`, [
                removingVariableIds,
            ])
            await t.execute(`DELETE FROM variables WHERE id IN (?)`, [
                removingVariableIds,
            ])
        }

        // Overwrite old variables and insert new variables
        for (const variable of variables) {
            let variableId: number
            if (variable.overwriteId) {
                // Remove any existing data values
                await t.execute(`DELETE FROM data_values WHERE variableId=?`, [
                    variable.overwriteId,
                ])

                variableId = variable.overwriteId
            } else {
                const variableRow = [
                    variable.name,
                    datasetId,
                    sourceId,
                    now,
                    now,
                    "",
                    "",
                    "",
                    "{}",
                ]

                // Create a new variable
                // TODO migrate to clean up these fields
                const result = await t.execute(
                    `INSERT INTO variables (name, datasetId, sourceId, createdAt, updatedAt, unit, coverage, timespan, display) VALUES (?)`,
                    [variableRow]
                )
                variableId = result.insertId
            }

            const valueRows = []
            for (let i = 0; i < variable.values.length; i++) {
                const value = variable.values[i]
                if (value !== "") {
                    valueRows.push([
                        value,
                        years[i],
                        entityIdLookup[entities[i]],
                        variableId,
                    ])
                }
            }

            if (valueRows.length) {
                await t.execute(
                    `INSERT INTO data_values (value, year, entityId, variableId) VALUES ?`,
                    [valueRows]
                )
            }
        }

        return datasetId
    })

    // Don't sync to git repo on import-- dataset is initially private
    //await syncDatasetToGitRepo(newDatasetId, { oldDatasetName: oldDatasetName, commitName: res.locals.user.fullName, commitEmail: res.locals.user.email })

    return { success: true, datasetId: newDatasetId }
})

apiRouter.get("/sources/:sourceId.json", async (req: Request) => {
    const sourceId = expectInt(req.params.sourceId)
    const source = await db.mysqlFirst(
        `
        SELECT s.id, s.name, s.description, s.createdAt, s.updatedAt, d.namespace
        FROM sources AS s
        JOIN active_datasets AS d ON d.id=s.datasetId
        WHERE s.id=?`,
        [sourceId]
    )
    source.description = JSON.parse(source.description)
    source.variables = await db.queryMysql(
        `SELECT id, name, updatedAt FROM variables WHERE variables.sourceId=?`,
        [sourceId]
    )

    return { source: source }
})

apiRouter.get("/deploys.json", async () => ({
    deploys: await new DeployQueueServer().getDeploys(),
}))

apiRouter.put("/deploy", async (req: Request, res: Response) => {
    triggerStaticBuild(res.locals.user, "Manually triggered deploy")
})

apiRouter.get("/details", async () => ({
    details: await db.queryMysql(
        `SELECT id, category, term, title, content FROM details`
    ),
}))

apiRouter.post("/details", async (req) => {
    const { category, term, title, content } = req.body
    const result = await db.execute(
        `INSERT INTO details (category, term,title, content) VALUES (?, ?, ?, ?)`,
        [category, term, title, content]
    )

    return {
        success: true,
        id: result.insertId,
    }
})

apiRouter.delete("/details/:id", async (req) => {
    const { id } = req.params
    const matches = await db.queryMysql(
        `SELECT id, category, term, title, content FROM details WHERE id = ?`,
        [id]
    )

    if (!matches.length) {
        throw new JsonError(`No detail with id ${id} found`)
    }

    const match = matches[0]

    const references: { id: number; config: string }[] = await db.queryMysql(
        `SELECT id, config FROM charts WHERE config LIKE '%(hover::${match.category}::${match.term})%'`
    )

    if (references.length) {
        const ids = references.map((x) => x.id).join(", ")
        throw new JsonError(
            `Detail is being used by the following Graphers: ${ids}`
        )
    }

    await db.execute(`DELETE FROM details WHERE id=?`, [id])
    return { success: true }
})

apiRouter.put("/details/:id", async (req, res) => {
    const {
        params: { id },
        body: detail,
    } = req
    const { category, term, title, content }: Detail = detail

    const [original]: Detail[] = await db.execute(
        `SELECT * FROM details WHERE id=?`,
        [id]
    )

    await db.execute(
        `UPDATE details SET category=?, term=?, title=?, content=? WHERE id=?`,
        [category, term, title, content, id]
    )

    const references: { id: string; config: string }[] = await db.queryMysql(
        `SELECT id, config FROM charts WHERE config LIKE '%(hover::${original.category}::${original.term})%'`
    )

    for (let { config: jsonConfig } of references) {
        const originalConfig = JSON.parse(jsonConfig)

        // replace syntax references with new category and term
        jsonConfig = jsonConfig.replaceAll(
            new RegExp(`hover::${original.category}::${original.term}`, "g"),
            `hover::${category}::${term}`
        )
        // replace old detail definition, remove any empty categories, and add new one
        const newConfig = JSON.parse(jsonConfig)
        const originalPath = `${original.category}.${original.term}`
        newConfig.details = omit(newConfig.details, originalPath)
        newConfig.details = trimObject(newConfig.details)
        newConfig.details = set(newConfig.details, [category, term], detail)

        await db.transaction(async (t) => {
            return saveGrapher(t, res.locals.user, newConfig, originalConfig)
        })
    }

    return { success: true }
})

apiRouter.get("/gdocs", async () => Gdoc.find())

apiRouter.get("/gdocs/:googleId", async (req) => {
    const { googleId } = req.params
    const contentSource = req.query.contentSource as
        | GdocsContentSource
        | undefined

<<<<<<< HEAD
    const gdoc = await Gdoc.findOneBy({ googleId })

    if (!gdoc) throw new JsonError(`No Google Doc with id ${googleId} found`)

    if (contentSource === GdocsContentSource.Gdocs) {
        await gdoc.getEnrichedArticle()
    }
    return gdoc
=======
    return Gdoc.getGdocFromContentSource(id, contentSource)
>>>>>>> 84d4d839
})

apiRouter.get("/gdocs/:googleId/validate", async (req) => {
    const { googleId } = req.params

    const gdoc = await Gdoc.findOneBy({ googleId })

    if (!gdoc) throw new JsonError(`No Google Doc with id ${googleId} found`)

    return getErrors(gdoc)
})

/**
 * Only supports creating a new empty Gdoc or updating an existing one. Does not
 * support creating a new Gdoc from an existing one. Relevant updates will
 * trigger a deploy.
 */
apiRouter.put("/gdocs/:googleId", async (req, res) => {
    const { googleId } = req.params
    const nextGdocJSON: OwidArticleTypeJSON = req.body

    if (isEmpty(nextGdocJSON)) {
        const newGdoc = new Gdoc(googleId)
        // this will fail if the gdoc already exists, as opposed to a call to
        // newGdoc.save().
        await dataSource.getRepository(Gdoc).insert(newGdoc)
        return newGdoc
    }

    const prevGdoc = await Gdoc.findOneBy({ googleId })
    if (!prevGdoc)
        throw new JsonError(`No Google Doc with id ${googleId} found`)

    const nextGdoc = dataSource
        .getRepository(Gdoc)
        .create(getArticleFromJSON(nextGdocJSON))
    // Deleting and recreating these is simpler than tracking orphans over the next code block
    await GdocXImage.delete({ docId: nextGdoc.id })
    const filenames = nextGdoc.filenames

    if (filenames.length) {
        const images = await imageStore.syncImagesToS3(filenames)
        for (const image of images) {
            if (image) {
                try {
                    await GdocXImage.save({
                        docId: nextGdoc.id,
                        imageId: image.id,
                    })
                } catch (e) {
                    console.error(
                        `Error tracking image reference ${image.filename} with Google ID ${nextGdoc.googleId}`,
                        e
                    )
                }
            }
        }
    }

    //todo #gdocsvalidationserver: run validation before saving published
    //articles, in addition to the first pass performed in front-end code (see
    //#gdocsvalidationclient)

    // If the deploy fails, the article would still be considered "published".
    // Saving the article after enqueueing the change for deploy wouldn't solve
    // this issue since the deploy queue runs indenpendently. It would simply
    // prevent the change to be saved in the DB in case the enqueueing fails,
    // which is unlikely. On the other hand, reversing the order "save then
    // enqueue" might run the risk of a race condition, by which the deploy
    // queue picks up the deploy before the store is updated, thus re-publishing
    // the current unmodified version.

    // Neither of these scenarios is very likely (race condition or failure to
    // enqueue), so I opted for the version that matches the closest the current
    // baking model, which is "bake what is persisted in the DB". Ultimately, a
    // full sucessful deploy would resolve the state discrepancy either way.
    await nextGdoc.save()

    const hasChanges = checkHasChanges(prevGdoc, nextGdoc)
    if (checkIsLightningUpdate(prevGdoc, nextGdoc, hasChanges)) {
        await enqueueLightningChange(
            res.locals.user,
            `Lightning update ${nextGdoc.slug}`,
            nextGdoc.slug
        )
    } else if (checkFullDeployFallback(prevGdoc, nextGdoc, hasChanges)) {
        const action =
            prevGdoc.published && nextGdoc.published
                ? "Updating"
                : !prevGdoc.published && nextGdoc.published
                ? "Publishing"
                : "Unpublishing"
        await triggerStaticBuild(res.locals.user, `${action} ${nextGdoc.slug}`)
    }

    return nextGdoc
})

apiRouter.delete("/gdocs/:googleId", async (req, res) => {
    const { googleId } = req.params

    const gdoc = await Gdoc.findOneBy({ googleId })
    if (!gdoc) throw new JsonError(`No Google Doc with id ${googleId} found`)

    await GdocXImage.delete({ docId: gdoc.id })
    await Gdoc.delete({ googleId })
    await triggerStaticBuild(res.locals.user, `Deleting ${gdoc.slug}`)
    return {}
})

export { apiRouter }<|MERGE_RESOLUTION|>--- conflicted
+++ resolved
@@ -2620,18 +2620,7 @@
         | GdocsContentSource
         | undefined
 
-<<<<<<< HEAD
-    const gdoc = await Gdoc.findOneBy({ googleId })
-
-    if (!gdoc) throw new JsonError(`No Google Doc with id ${googleId} found`)
-
-    if (contentSource === GdocsContentSource.Gdocs) {
-        await gdoc.getEnrichedArticle()
-    }
-    return gdoc
-=======
-    return Gdoc.getGdocFromContentSource(id, contentSource)
->>>>>>> 84d4d839
+    return Gdoc.getGdocFromContentSource(googleId, contentSource)
 })
 
 apiRouter.get("/gdocs/:googleId/validate", async (req) => {
