--- conflicted
+++ resolved
@@ -2299,16 +2299,11 @@
             400
         )
     }
-<<<<<<< HEAD
     const tagsByPostId = await getTagsByPostId()
     const tags =
         tagsByPostId.get(postId)?.map(({ id }) => Tag.create({ id })) || []
-    const archieMl = JSON.parse(post.archieml) as OwidArticleType
-    const gdocId = await createGdocAndInsertOwidArticleContent(
-=======
     const archieMl = JSON.parse(post.archieml) as OwidGdocInterface
     const gdocId = await createGdocAndInsertOwidGdocContent(
->>>>>>> 3c4f81b6
         archieMl.content,
         post.gdocSuccessorId
     )
