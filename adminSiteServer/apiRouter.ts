/* eslint @typescript-eslint/no-unused-vars: [ "warn", { argsIgnorePattern: "^(res|req)$" } ] */

import * as lodash from "lodash"
import { getConnection } from "typeorm"
import express from "express"
import * as db from "../db/db.js"
import * as wpdb from "../db/wpdb.js"
import {
    UNCATEGORIZED_TAG_ID,
    BAKE_ON_CHANGE,
    BAKED_BASE_URL,
    ADMIN_BASE_URL,
} from "../settings/serverSettings.js"
import {
    expectInt,
    isValidSlug,
    absoluteUrl,
} from "../serverUtils/serverUtil.js"
import { sendMail } from "./mail.js"
import { OldChart, Chart, getGrapherById } from "../db/model/Chart.js"
import { UserInvitation } from "../db/model/UserInvitation.js"
import { Request, Response, CurrentUser } from "./authentication.js"
import { getVariableData } from "../db/model/Variable.js"
import { applyPatch } from "../clientUtils/patchHelper.js"
import {
    GrapherInterface,
    grapherKeysToSerialize,
} from "../grapher/core/GrapherInterface.js"
import {
    Detail,
    SuggestedChartRevisionStatus,
} from "../clientUtils/owidTypes.js"
import {
    GrapherConfigPatch,
    BulkGrapherConfigResponse,
    VariableAnnotationsResponseRow,
    BulkChartEditResponseRow,
    chartBulkUpdateAllowedColumnNamesAndTypes,
    variableAnnotationAllowedColumnNamesAndTypes,
} from "../clientUtils/AdminSessionTypes.js"
import {
    CountryNameFormat,
    CountryDefByKey,
} from "../adminSiteClient/CountryNameFormat.js"
import { Dataset } from "../db/model/Dataset.js"
import { User } from "../db/model/User.js"
import {
    syncDatasetToGitRepo,
    removeDatasetFromGitRepo,
} from "./gitDataExport.js"
import { ChartRevision } from "../db/model/ChartRevision.js"
import { SuggestedChartRevision } from "../db/model/SuggestedChartRevision.js"
import { camelCaseProperties } from "../clientUtils/string.js"
import { logErrorAndMaybeSendToSlack } from "../serverUtils/slackLog.js"
import { denormalizeLatestCountryData } from "../baker/countryProfiles.js"
import { PostReference, ChartRedirect } from "../adminSiteClient/ChartEditor.js"
import { DeployQueueServer } from "../baker/DeployQueueServer.js"
import { FunctionalRouter } from "./FunctionalRouter.js"
import { JsonError, PostRow } from "../clientUtils/owidTypes.js"
import { escape } from "mysql"
import Papa from "papaparse"

import {
    OperationContext,
    parseToOperation,
} from "../clientUtils/SqlFilterSExpression.js"
<<<<<<< HEAD
=======
import {
    getTagsByPostId,
    postsTable,
    selectPosts,
    setTagsForPost,
} from "../db/model/Post.js"
//import parse = require("s-expression")
>>>>>>> dcf95fd6
import { parseIntOrUndefined, trimObject } from "../clientUtils/Util.js"
import { omit, set, update } from "lodash"

const apiRouter = new FunctionalRouter()

// Call this to trigger build and deployment of static charts on change
const triggerStaticBuild = async (user: CurrentUser, commitMessage: string) => {
    if (!BAKE_ON_CHANGE) {
        console.log(
            "Not triggering static build because BAKE_ON_CHANGE is false"
        )
        return
    }

    new DeployQueueServer().enqueueChange({
        timeISOString: new Date().toISOString(),
        authorName: user.fullName,
        authorEmail: user.email,
        message: commitMessage,
    })
}

async function getLogsByChartId(chartId: number): Promise<ChartRevision[]> {
    const logs = await db.queryMysql(
        `SELECT userId, config, fullName as userName, l.createdAt
        FROM chart_revisions l
        LEFT JOIN users u on u.id = userId
        WHERE chartId = ?
        ORDER BY l.id DESC
        LIMIT 50`,
        [chartId]
    )
    return logs
}

const getReferencesByChartId = async (
    chartId: number
): Promise<PostReference[]> => {
    if (!wpdb.isWordpressDBEnabled) return []

    const rows = await db.queryMysql(
        `
        SELECT config->"$.slug" AS slug
        FROM charts
        WHERE id = ?
        UNION
        SELECT slug AS slug
        FROM chart_slug_redirects
        WHERE chart_id = ?
    `,
        [chartId, chartId]
    )

    const slugs = rows.map(
        (row: { slug?: string }) => row.slug && row.slug.replace(/^"|"$/g, "")
    )

    if (!slugs || slugs.length === 0) return []

    let posts = []
    // Hacky approach to find all the references to a chart by searching for
    // the chart URL through the Wordpress database.
    // The Grapher should work without the Wordpress database, so we need to
    // handle failures gracefully.
    // NOTE: Sometimes slugs can be substrings of other slugs, e.g.
    // `grapher/gdp` is a substring of `grapher/gdp-maddison`. We need to be
    // careful not to erroneously match those, which is why we switched to a
    // REGEXP.
    try {
        posts = await wpdb.singleton.query(
            `
                SELECT ID, post_title, post_name
                FROM wp_posts
                WHERE
                    (post_type='page' OR post_type='post' OR post_type='wp_block')
                    AND post_status='publish'
                    AND (
                        ${slugs
                            .map(
                                () =>
                                    `post_content REGEXP CONCAT('grapher/', ?, '[^a-zA-Z_\-]')`
                            )
                            .join(" OR ")}
                    )
            `,
            slugs.map(lodash.escapeRegExp)
        )
    } catch (error) {
        console.warn(`Error in getReferencesByChartId`)
        console.error(error)
        // We can ignore errors due to not being able to connect.
    }
    const permalinks = await wpdb.getPermalinks()
    return posts.map((post) => {
        const slug = permalinks.get(post.ID, post.post_name)
        return {
            id: post.ID,
            title: post.post_title,
            slug: slug,
            url: `${BAKED_BASE_URL}/${slug}`,
        }
    })
}

const getRedirectsByChartId = async (
    chartId: number
): Promise<ChartRedirect[]> =>
    await db.queryMysql(
        `
        SELECT id, slug, chart_id as chartId
        FROM chart_slug_redirects
        WHERE chart_id = ?
        ORDER BY id ASC`,
        [chartId]
    )

const expectChartById = async (chartId: any): Promise<GrapherInterface> => {
    const chart = await getGrapherById(expectInt(chartId))
    if (chart) return chart

    throw new JsonError(`No chart found for id ${chartId}`, 404)
}

const saveGrapher = async (
    transactionContext: db.TransactionContext,
    user: CurrentUser,
    newConfig: GrapherInterface,
    existingConfig?: GrapherInterface
) => {
    // Slugs need some special logic to ensure public urls remain consistent whenever possible
    async function isSlugUsedInRedirect() {
        const rows = await transactionContext.query(
            `SELECT * FROM chart_slug_redirects WHERE chart_id != ? AND slug = ?`,
            // -1 is a placeholder ID that will never exist; but we cannot use NULL because
            // in that case we would always get back an empty resultset
            [existingConfig ? existingConfig.id : -1, newConfig.slug]
        )
        return rows.length > 0
    }

    async function isSlugUsedInOtherGrapher() {
        const rows = await transactionContext.query(
            `SELECT * FROM charts WHERE id != ? AND config->>"$.isPublished" = "true" AND JSON_EXTRACT(config, "$.slug") = ?`,
            // -1 is a placeholder ID that will never exist; but we cannot use NULL because
            // in that case we would always get back an empty resultset
            [existingConfig ? existingConfig.id : -1, newConfig.slug]
        )
        return rows.length > 0
    }

    // When a chart is published, check for conflicts
    if (newConfig.isPublished) {
        if (!isValidSlug(newConfig.slug))
            throw new JsonError(`Invalid chart slug ${newConfig.slug}`)
        else if (await isSlugUsedInRedirect())
            throw new JsonError(
                `This chart slug was previously used by another chart: ${newConfig.slug}`
            )
        else if (await isSlugUsedInOtherGrapher())
            throw new JsonError(
                `This chart slug is in use by another published chart: ${newConfig.slug}`
            )
        else if (
            existingConfig &&
            existingConfig.isPublished &&
            existingConfig.slug !== newConfig.slug
        ) {
            // Changing slug of an existing chart, delete any old redirect and create new one
            await transactionContext.execute(
                `DELETE FROM chart_slug_redirects WHERE chart_id = ? AND slug = ?`,
                [existingConfig.id, existingConfig.slug]
            )
            await transactionContext.execute(
                `INSERT INTO chart_slug_redirects (chart_id, slug) VALUES (?, ?)`,
                [existingConfig.id, existingConfig.slug]
            )
        }
    }

    if (existingConfig)
        // Bump chart version, very important for cachebusting
        newConfig.version = existingConfig.version! + 1
    else if (newConfig.version)
        // If a chart is republished, we want to keep incrementing the old version number,
        // otherwise it can lead to clients receiving cached versions of the old data.
        newConfig.version += 1
    else newConfig.version = 1

    // Execute the actual database update or creation
    const now = new Date()
    let chartId = existingConfig && existingConfig.id
    const newJsonConfig = JSON.stringify(newConfig)
    // todo: drop "isExplorable"
    if (existingConfig)
        await transactionContext.query(
            `UPDATE charts SET config=?, updatedAt=?, lastEditedAt=?, lastEditedByUserId=?, isExplorable=? WHERE id = ?`,
            [newJsonConfig, now, now, user.id, false, chartId]
        )
    else {
        const result = await transactionContext.execute(
            `INSERT INTO charts (config, createdAt, updatedAt, lastEditedAt, lastEditedByUserId, isExplorable) VALUES (?)`,
            [[newJsonConfig, now, now, now, user.id, false]]
        )
        chartId = result.insertId
    }

    // Record this change in version history
    const log = new ChartRevision()
    log.chartId = chartId as number
    log.userId = user.id
    log.config = newConfig
    // TODO: the orm needs to support this but it does not :(
    log.createdAt = new Date()
    log.updatedAt = new Date()
    await transactionContext.manager.save(log)

    // Remove any old dimensions and store the new ones
    // We only note that a relationship exists between the chart and variable in the database; the actual dimension configuration is left to the json
    await transactionContext.execute(
        `DELETE FROM chart_dimensions WHERE chartId=?`,
        [chartId]
    )
    for (let i = 0; i < newConfig.dimensions!.length; i++) {
        const dim = newConfig.dimensions![i]
        await transactionContext.execute(
            `INSERT INTO chart_dimensions (chartId, variableId, property, \`order\`) VALUES (?)`,
            [[chartId, dim.variableId, dim.property, i]]
        )
    }

    // So we can generate country profiles including this chart data
    if (newConfig.isPublished)
        await denormalizeLatestCountryData(
            newConfig.dimensions!.map((d) => d.variableId)
        )

    if (
        newConfig.isPublished &&
        (!existingConfig || !existingConfig.isPublished)
    ) {
        // Newly published, set publication info
        await transactionContext.execute(
            `UPDATE charts SET publishedAt=?, publishedByUserId=? WHERE id = ? `,
            [now, user.id, chartId]
        )
        await triggerStaticBuild(user, `Publishing chart ${newConfig.slug}`)
    } else if (
        !newConfig.isPublished &&
        existingConfig &&
        existingConfig.isPublished
    ) {
        // Unpublishing chart, delete any existing redirects to it
        await transactionContext.execute(
            `DELETE FROM chart_slug_redirects WHERE chart_id = ?`,
            [existingConfig.id]
        )
        await triggerStaticBuild(user, `Unpublishing chart ${newConfig.slug}`)
    } else if (newConfig.isPublished)
        await triggerStaticBuild(user, `Updating chart ${newConfig.slug}`)

    return chartId
}

apiRouter.get("/charts.json", async (req: Request, res: Response) => {
    const limit = parseIntOrUndefined(req.query.limit as string) ?? 10000
    const charts = await db.queryMysql(
        `
        SELECT ${OldChart.listFields} FROM charts
        JOIN users lastEditedByUser ON lastEditedByUser.id = charts.lastEditedByUserId
        LEFT JOIN users publishedByUser ON publishedByUser.id = charts.publishedByUserId
        ORDER BY charts.lastEditedAt DESC LIMIT ?
    `,
        [limit]
    )

    await Chart.assignTagsForCharts(charts)

    return { charts }
})

apiRouter.get("/charts.csv", async (req: Request, res: Response) => {
    const limit = parseIntOrUndefined(req.query.limit as string) ?? 10000

    // note: this query is extended from OldChart.listFields.
    const charts = await db.queryMysql(
        `
        SELECT
            charts.id,
            charts.config->>"$.version" AS version,
            CONCAT("${BAKED_BASE_URL}/grapher/", charts.config->>"$.slug") AS url,
            CONCAT("${ADMIN_BASE_URL}", "/admin/charts/", charts.id, "/edit") AS editUrl,
            charts.config->>"$.slug" AS slug,
            charts.config->>"$.title" AS title,
            charts.config->>"$.subtitle" AS subtitle,
            charts.config->>"$.sourceDesc" AS sourceDesc,
            charts.config->>"$.note" AS note,
            charts.config->>"$.type" AS type,
            charts.config->>"$.internalNotes" AS internalNotes,
            charts.config->>"$.variantName" AS variantName,
            charts.config->>"$.isPublished" AS isPublished,
            charts.config->>"$.tab" AS tab,
            JSON_EXTRACT(charts.config, "$.hasChartTab") = true AS hasChartTab,
            JSON_EXTRACT(charts.config, "$.hasMapTab") = true AS hasMapTab,
            charts.config->>"$.originUrl" AS originUrl,
            charts.lastEditedAt,
            charts.lastEditedByUserId,
            lastEditedByUser.fullName AS lastEditedBy,
            charts.publishedAt,
            charts.publishedByUserId,
            publishedByUser.fullName AS publishedBy,
            charts.isExplorable AS isExplorable
        FROM charts
        JOIN users lastEditedByUser ON lastEditedByUser.id = charts.lastEditedByUserId
        LEFT JOIN users publishedByUser ON publishedByUser.id = charts.publishedByUserId
        ORDER BY charts.lastEditedAt DESC
        LIMIT ?
    `,
        [limit]
    )
    // note: retrieving references is VERY slow.
    // await Promise.all(
    //     charts.map(async (chart: any) => {
    //         const references = await getReferencesByChartId(chart.id)
    //         chart.references = references.length
    //             ? references.map((ref) => ref.url)
    //             : ""
    //     })
    // )
    // await Chart.assignTagsForCharts(charts)
    res.setHeader("Content-disposition", "attachment; filename=charts.csv")
    res.setHeader("content-type", "text/csv")
    const csv = Papa.unparse(charts)
    return csv
})

apiRouter.get(
    "/charts/:chartId.config.json",
    async (req: Request, res: Response) => expectChartById(req.params.chartId)
)

apiRouter.get(
    "/editorData/namespaces.json",
    async (req: Request, res: Response) => {
        const rows = (await db.queryMysql(
            `SELECT DISTINCT
                namespace AS name,
                namespaces.description AS description,
                namespaces.isArchived AS isArchived
            FROM active_datasets
            JOIN namespaces ON namespaces.name = active_datasets.namespace`
        )) as { name: string; description?: string; isArchived: boolean }[]

        return {
            namespaces: lodash
                .sortBy(rows, (row) => row.description)
                .map((namespace) => ({
                    ...namespace,
                    isArchived: !!namespace.isArchived,
                })),
        }
    }
)

apiRouter.get(
    "/charts/:chartId.logs.json",
    async (req: Request, res: Response) => ({
        logs: await getLogsByChartId(parseInt(req.params.chartId as string)),
    })
)

apiRouter.get(
    "/charts/:chartId.references.json",
    async (req: Request, res: Response) => ({
        references: await getReferencesByChartId(
            parseInt(req.params.chartId as string)
        ),
    })
)

apiRouter.get(
    "/charts/:chartId.redirects.json",
    async (req: Request, res: Response) => ({
        redirects: await getRedirectsByChartId(
            parseInt(req.params.chartId as string)
        ),
    })
)

apiRouter.get("/topics.json", async (req: Request, res: Response) => ({
    topics: await wpdb.getTopics(),
}))

apiRouter.get("/countries.json", async (req: Request, res: Response) => {
    let rows = []

    const input = req.query.input as string
    const output = req.query.output as string

    if (input === CountryNameFormat.NonStandardCountryName) {
        const outputColumn = CountryDefByKey[output].column_name

        rows = await db.queryMysql(`
            SELECT country_name as input, ${outputColumn} as output
            FROM country_name_tool_countryname ccn
            LEFT JOIN country_name_tool_countrydata ccd on ccn.owid_country = ccd.id
            LEFT JOIN country_name_tool_continent con on con.id = ccd.continent`)
    } else {
        const inputColumn = CountryDefByKey[input].column_name
        const outputColumn = CountryDefByKey[output].column_name

        rows = await db.queryMysql(
            `SELECT ${inputColumn} as input, ${outputColumn} as output
            FROM country_name_tool_countrydata ccd
            LEFT JOIN country_name_tool_continent con on con.id = ccd.continent`
        )
    }

    return {
        countries: rows,
    }
})

apiRouter.post("/countries", async (req: Request, res: Response) => {
    const countries = req.body.countries

    const mapOwidNameToId: any = {}
    let owidRows = []

    // find owid ID
    const owidNames = Object.keys(countries).map((key) => countries[key])
    owidRows = await db.queryMysql(
        `SELECT id, owid_name
        FROM country_name_tool_countrydata
        WHERE owid_name in (?)
        `,
        [owidNames]
    )
    for (const row of owidRows) {
        mapOwidNameToId[row.owid_name] = row.id
    }

    // insert one by one (ideally do a bulk insert)
    for (const country of Object.keys(countries)) {
        const owidName = countries[country]

        console.log(
            `adding ${country}, ${mapOwidNameToId[owidName]}, ${owidName}`
        )

        await db.execute(
            `INSERT INTO country_name_tool_countryname (country_name, owid_country)
            VALUES (?, ?)`,
            [country, mapOwidNameToId[owidName]]
        )
    }

    return { success: true }
})

apiRouter.get(
    "/editorData/:namespace.json",
    async (req: Request, res: Response) => {
        const datasets = []
        const rows = await db.queryMysql(
            `SELECT
                v.name,
                v.id,
                d.name as datasetName,
                d.namespace,
                d.isPrivate,
                d.nonRedistributable
            FROM variables as v JOIN active_datasets as d ON v.datasetId = d.id
            WHERE namespace=?
            ORDER BY d.updatedAt DESC
            `,
            [req.params.namespace]
        )

        let dataset:
            | {
                  name: string
                  namespace: string
                  isPrivate: boolean
                  nonRedistributable: boolean
                  variables: { id: number; name: string }[]
              }
            | undefined
        for (const row of rows) {
            if (!dataset || row.datasetName !== dataset.name) {
                if (dataset) datasets.push(dataset)

                dataset = {
                    name: row.datasetName,
                    namespace: row.namespace,
                    isPrivate: row.isPrivate,
                    nonRedistributable: row.nonRedistributable,
                    variables: [],
                }
            }

            dataset.variables.push({
                id: row.id,
                name: row.name,
            })
        }

        if (dataset) datasets.push(dataset)

        return { datasets: datasets }
    }
)

apiRouter.get(
    "/data/variables/data/:variableStr.json",
    async (req: Request, res: Response) => {
        const variableStr = req.params.variableStr as string
        if (!variableStr) throw new JsonError("No variable id given")
        if (variableStr.includes("+"))
            throw new JsonError(
                "Requesting multiple variables at the same time is no longer supported"
            )
        const variableId = parseInt(variableStr)
        if (isNaN(variableId)) throw new JsonError("Invalid variable id")
        return (await getVariableData(variableId)).data
    }
)

apiRouter.get(
    "/data/variables/metadata/:variableStr.json",
    async (req: Request, res: Response) => {
        const variableStr = req.params.variableStr as string
        if (!variableStr) throw new JsonError("No variable id given")
        if (variableStr.includes("+"))
            throw new JsonError(
                "Requesting multiple variables at the same time is no longer supported"
            )
        const variableId = parseInt(variableStr)
        if (isNaN(variableId)) throw new JsonError("Invalid variable id")
        const variableData = await getVariableData(variableId)
        return variableData.metadata
    }
)

apiRouter.post("/charts", async (req: Request, res: Response) => {
    const chartId = await db.transaction(async (t) => {
        return saveGrapher(t, res.locals.user, req.body)
    })
    return { success: true, chartId: chartId }
})

apiRouter.post(
    "/charts/:chartId/setTags",
    async (req: Request, res: Response) => {
        const chartId = expectInt(req.params.chartId)

        await Chart.setTags(chartId, req.body.tags)

        return { success: true }
    }
)

apiRouter.put("/charts/:chartId", async (req: Request, res: Response) => {
    const existingConfig = await expectChartById(req.params.chartId)

    await db.transaction(async (t) => {
        await saveGrapher(t, res.locals.user, req.body, existingConfig)
    })

    const logs = await getLogsByChartId(existingConfig.id as number)
    return { success: true, chartId: existingConfig.id, newLog: logs[0] }
})

apiRouter.delete("/charts/:chartId", async (req: Request, res: Response) => {
    const chart = await expectChartById(req.params.chartId)

    await db.transaction(async (t) => {
        await t.execute(`DELETE FROM chart_dimensions WHERE chartId=?`, [
            chart.id,
        ])
        await t.execute(`DELETE FROM chart_slug_redirects WHERE chart_id=?`, [
            chart.id,
        ])
        await t.execute(
            `DELETE FROM suggested_chart_revisions WHERE chartId=?`,
            [chart.id]
        )
        await t.execute(`DELETE FROM charts WHERE id=?`, [chart.id])
    })

    if (chart.isPublished)
        await triggerStaticBuild(
            res.locals.user,
            `Deleting chart ${chart.slug}`
        )

    return { success: true }
})

apiRouter.get(
    "/suggested-chart-revisions",
    async (req: Request, res: Response) => {
        const isValidSortBy = (sortBy: string) => {
            return [
                "updatedAt",
                "createdAt",
                "suggestedReason",
                "id",
                "chartId",
                "status",
                "variableId",
                "chartUpdatedAt",
                "chartCreatedAt",
            ].includes(sortBy)
        }
        const isValidSortOrder = (sortOrder: string) => {
            return (
                sortOrder !== undefined &&
                sortOrder !== null &&
                ["ASC", "DESC"].includes(sortOrder.toUpperCase())
            )
        }
        const limit =
            req.query.limit !== undefined ? expectInt(req.query.limit) : 10000
        const offset =
            req.query.offset !== undefined ? expectInt(req.query.offset) : 0
        const sortBy = isValidSortBy(req.query.sortBy as string)
            ? req.query.sortBy
            : "updatedAt"
        const sortOrder = isValidSortOrder(req.query.sortOrder as string)
            ? (req.query.sortOrder as string).toUpperCase()
            : "DESC"
        const status = SuggestedChartRevision.isValidStatus(
            req.query.status as SuggestedChartRevisionStatus
        )
            ? req.query.status
            : null

        let orderBy
        if (sortBy === "variableId") {
            orderBy =
                "CAST(scr.suggestedConfig->>'$.dimensions[0].variableId' as SIGNED)"
        } else if (sortBy === "chartUpdatedAt") {
            orderBy = "c.updatedAt"
        } else if (sortBy === "chartCreatedAt") {
            orderBy = "c.createdAt"
        } else {
            orderBy = `scr.${sortBy}`
        }

        const suggestedChartRevisions = await db.queryMysql(
            `
            SELECT scr.id, scr.chartId, scr.updatedAt, scr.createdAt,
                scr.suggestedReason, scr.decisionReason, scr.status,
                scr.suggestedConfig, scr.originalConfig,
                createdByUser.id as createdById,
                updatedByUser.id as updatedById,
                createdByUser.fullName as createdByFullName,
                updatedByUser.fullName as updatedByFullName,
                c.config as existingConfig, c.updatedAt as chartUpdatedAt,
                c.createdAt as chartCreatedAt
            FROM suggested_chart_revisions as scr
            LEFT JOIN charts c on c.id = scr.chartId
            LEFT JOIN users createdByUser on createdByUser.id = scr.createdBy
            LEFT JOIN users updatedByUser on updatedByUser.id = scr.updatedBy
            ${status ? "WHERE scr.status = ?" : ""}
            ORDER BY ${orderBy} ${sortOrder}
            LIMIT ? OFFSET ?
        `,
            status ? [status, limit, offset] : [limit, offset]
        )

        let numTotalRows = (
            await db.queryMysql(
                `
                SELECT COUNT(*) as count
                FROM suggested_chart_revisions
                ${status ? "WHERE status = ?" : ""}
            `,
                status ? [status] : []
            )
        )[0].count
        numTotalRows = numTotalRows ? parseInt(numTotalRows) : numTotalRows

        suggestedChartRevisions.map(
            (suggestedChartRevision: SuggestedChartRevision) => {
                suggestedChartRevision.suggestedConfig = JSON.parse(
                    suggestedChartRevision.suggestedConfig
                )
                suggestedChartRevision.existingConfig = JSON.parse(
                    suggestedChartRevision.existingConfig
                )
                suggestedChartRevision.originalConfig = JSON.parse(
                    suggestedChartRevision.originalConfig
                )
                suggestedChartRevision.canApprove =
                    SuggestedChartRevision.checkCanApprove(
                        suggestedChartRevision
                    )
                suggestedChartRevision.canReject =
                    SuggestedChartRevision.checkCanReject(
                        suggestedChartRevision
                    )
                suggestedChartRevision.canFlag =
                    SuggestedChartRevision.checkCanFlag(suggestedChartRevision)
                suggestedChartRevision.canPending =
                    SuggestedChartRevision.checkCanPending(
                        suggestedChartRevision
                    )
            }
        )

        return {
            suggestedChartRevisions: suggestedChartRevisions,
            numTotalRows: numTotalRows,
        }
    }
)

apiRouter.post(
    "/suggested-chart-revisions",
    async (req: Request, res: Response) => {
        const messages: any[] = []
        const status = SuggestedChartRevisionStatus.pending
        const suggestedReason = req.body.suggestedReason
            ? String(req.body.suggestedReason)
            : null
        const convertStringsToNull =
            typeof req.body.convertStringsToNull == "boolean"
                ? req.body.convertStringsToNull
                : true
        const suggestedConfigs = req.body.suggestedConfigs as any[]

        // suggestedConfigs must be an array of length > 0
        if (!(Array.isArray(suggestedConfigs) && suggestedConfigs.length > 0)) {
            throw new JsonError(
                "POST body must contain a `suggestedConfigs` property, which must be an Array with length > 0."
            )
        }

        // tries to convert each config field to json (e.g. the `map` field
        // should be converted to json if it is present).
        suggestedConfigs.map((config) => {
            Object.keys(config).map((k) => {
                try {
                    const json = JSON.parse(config[k])
                    config[k] = json
                } catch (error) {
                    // do nothing.
                }
            })
        })

        // checks for required keys
        const requiredKeys = ["id", "version"]
        suggestedConfigs.map((config) => {
            requiredKeys.map((k) => {
                if (!config.hasOwnProperty(k)) {
                    throw new JsonError(
                        `The "${k}" field is required, but one or more chart configs in the POST body does not contain it.`
                    )
                }
            })
        })

        // safely sets types of keys that are used in db queries below.
        const typeConversions = [
            { key: "id", expectedType: "number", f: expectInt },
            { key: "version", expectedType: "number", f: expectInt },
        ]
        suggestedConfigs.map((config) => {
            typeConversions.map((obj) => {
                config[obj.key] = obj.f(config[obj.key])
                if (
                    config[obj.key] !== null &&
                    config[obj.key] !== undefined &&
                    typeof config[obj.key] !== obj.expectedType
                ) {
                    throw new JsonError(
                        `Expected all "${obj.key}" values to be non-null and of ` +
                            `type "${obj.expectedType}", but one or more chart ` +
                            `configs contains a "${obj.key}" value that does ` +
                            `not meet this criteria.`
                    )
                }
            })
        })

        // checks for invalid keys
        const uniqKeys = new Set()
        suggestedConfigs.map((config) => {
            Object.keys(config).forEach((item) => {
                uniqKeys.add(item)
            })
        })
        const invalidKeys = [...uniqKeys].filter(
            (v) => !grapherKeysToSerialize.includes(v as string)
        )
        if (invalidKeys.length > 0) {
            throw new JsonError(
                `The following fields are not valid chart config fields: ${invalidKeys}`
            )
        }

        // checks that no duplicate chart ids are present.
        const chartIds = suggestedConfigs.map((config) => config.id)
        if (new Set(chartIds).size !== chartIds.length) {
            throw new JsonError(
                `Found one or more duplicate chart ids in POST body.`
            )
        }

        // converts some strings to null
        if (convertStringsToNull) {
            const isNullString = (value: string): boolean => {
                const nullStrings = ["nan", "na"]
                return nullStrings.includes(value.toLowerCase())
            }
            suggestedConfigs.map((config) => {
                for (const key of Object.keys(config)) {
                    if (
                        typeof config[key] == "string" &&
                        isNullString(config[key])
                    ) {
                        config[key] = null
                    }
                }
            })
        }

        // empty strings mean that the field should NOT be overwritten, so we
        // remove key-value pairs where value === ""
        suggestedConfigs.map((config) => {
            for (const key of Object.keys(config)) {
                if (config[key] === "") {
                    delete config[key]
                }
            }
        })

        await db.transaction(async (t) => {
            const whereCond1 = suggestedConfigs
                .map(
                    (config) =>
                        `(id = ${escape(
                            config.id
                        )} AND config->"$.version" = ${escape(config.version)})`
                )
                .join(" OR ")
            const whereCond2 = suggestedConfigs
                .map(
                    (config) =>
                        `(chartId = ${escape(
                            config.id
                        )} AND config->"$.version" = ${escape(config.version)})`
                )
                .join(" OR ")
            // retrieves original chart configs
            let rows: any[] = await t.query(
                `
                SELECT id, config, 1 as priority
                FROM charts
                WHERE ${whereCond1}

                UNION

                SELECT chartId as id, config, 2 as priority
                FROM chart_revisions
                WHERE ${whereCond2}

                ORDER BY priority
                `
            )

            rows.map((row) => {
                row.config = JSON.parse(row.config)
            })

            // drops duplicate id-version rows (keeping the row from the
            // `charts` table when available).
            rows = rows.filter(
                (v, i, a) =>
                    a.findIndex(
                        (el) =>
                            el.id === v.id &&
                            el.config.version === v.config.version
                    ) === i
            )
            if (rows.length < suggestedConfigs.length) {
                // identifies which particular chartId-version combinations have
                // not been found in the DB
                const missingConfigs = suggestedConfigs.filter((config) => {
                    const i = rows.findIndex((row) => {
                        return (
                            row.id === config.id &&
                            row.config.version === config.version
                        )
                    })
                    return i === -1
                })
                throw new JsonError(
                    `Failed to retrieve the following chartId-version combinations:\n${missingConfigs
                        .map((c) => {
                            return JSON.stringify({
                                id: c.id,
                                version: c.version,
                            })
                        })
                        .join(
                            "\n"
                        )}\nPlease check that each chartId and version exists.`
                )
            } else if (rows.length > suggestedConfigs.length) {
                throw new JsonError(
                    "Retrieved more chart configs than expected. This may be due to a bug on the server."
                )
            }
            const originalConfigs: Record<string, GrapherInterface> =
                rows.reduce(
                    (obj: any, row: any) => ({
                        ...obj,
                        [row.id]: row.config,
                    }),
                    {}
                )

            // some chart configs do not have an `id` field, so we check for it
            // and insert the id here as needed. This is important for the
            // lodash.isEqual condition later on.
            for (const [id, config] of Object.entries(originalConfigs)) {
                if (config.id === null || config.id === undefined) {
                    config.id = parseInt(id)
                }
            }

            // sanity check that each original config also has the required keys.
            Object.values(originalConfigs).map((config) => {
                requiredKeys.map((k) => {
                    if (!config.hasOwnProperty(k)) {
                        throw new JsonError(
                            `The "${k}" field is required, but one or more ` +
                                `chart configs in the database does not ` +
                                `contain it. Please report this issue to a ` +
                                `developer.`
                        )
                    }
                })
            })

            // if a field is null in the suggested config and the field does not
            // exist in the original config, then we can delete the field from
            // the suggested config b/c the non-existence of the field on the
            // original config is equivalent to null.
            suggestedConfigs.map((config: any) => {
                const chartId = config.id as number
                const originalConfig = originalConfigs[chartId]
                for (const key of Object.keys(config)) {
                    if (
                        config[key] === null &&
                        !originalConfig.hasOwnProperty(key)
                    ) {
                        delete config[key]
                    }
                }
            })

            // constructs array of suggested chart revisions to insert.
            const values: any[] = []
            suggestedConfigs.map((config) => {
                const chartId = config.id as number
                const originalConfig = originalConfigs[chartId]
                const suggestedConfig: GrapherInterface = Object.assign(
                    {},
                    JSON.parse(JSON.stringify(originalConfig)),
                    config
                )
                if (!lodash.isEqual(suggestedConfig, originalConfig)) {
                    if (suggestedConfig.version) {
                        suggestedConfig.version += 1
                    }
                    values.push([
                        chartId,
                        JSON.stringify(suggestedConfig),
                        JSON.stringify(originalConfig),
                        suggestedReason,
                        status,
                        res.locals.user.id,
                        new Date(),
                        new Date(),
                    ])
                }
            })

            // inserts suggested chart revisions
            const result = await t.execute(
                `
                INSERT INTO suggested_chart_revisions
                (chartId, suggestedConfig, originalConfig, suggestedReason, status, createdBy, createdAt, updatedAt)
                VALUES
                ?
                `,
                [values]
            )
            if (result.affectedRows > 0) {
                messages.push({
                    type: "success",
                    text: `${result.affectedRows} chart revisions have been queued for approval.`,
                })
            }
            if (suggestedConfigs.length - result.affectedRows > 0) {
                messages.push({
                    type: "warning",
                    text: `${
                        suggestedConfigs.length - result.affectedRows
                    } chart revisions have not been queued for approval (e.g. because the chart revision does not contain any changes).`,
                })
            }
        })

        return { success: true, messages }
    }
)

apiRouter.get(
    "/suggested-chart-revisions/:suggestedChartRevisionId",
    async (req: Request, res: Response) => {
        const suggestedChartRevisionId = expectInt(
            req.params.suggestedChartRevisionId
        )

        const suggestedChartRevision = await db.mysqlFirst(
            `
            SELECT scr.id, scr.chartId, scr.updatedAt, scr.createdAt,
                scr.suggestedReason, scr.decisionReason, scr.status,
                scr.suggestedConfig, scr.originalConfig,
                createdByUser.id as createdById,
                updatedByUser.id as updatedById,
                createdByUser.fullName as createdByFullName,
                updatedByUser.fullName as updatedByFullName,
                c.config as existingConfig, c.updatedAt as chartUpdatedAt,
                c.createdAt as chartCreatedAt
            FROM suggested_chart_revisions as scr
            LEFT JOIN charts c on c.id = scr.chartId
            LEFT JOIN users createdByUser on createdByUser.id = scr.createdBy
            LEFT JOIN users updatedByUser on updatedByUser.id = scr.updatedBy
            WHERE scr.id = ?
        `,
            [suggestedChartRevisionId]
        )

        if (!suggestedChartRevision) {
            throw new JsonError(
                `No suggested chart revision by id '${suggestedChartRevisionId}'`,
                404
            )
        }

        suggestedChartRevision.suggestedConfig = JSON.parse(
            suggestedChartRevision.suggestedConfig
        )
        suggestedChartRevision.originalConfig = JSON.parse(
            suggestedChartRevision.originalConfig
        )
        suggestedChartRevision.existingConfig = JSON.parse(
            suggestedChartRevision.existingConfig
        )
        suggestedChartRevision.canApprove =
            SuggestedChartRevision.checkCanApprove(suggestedChartRevision)
        suggestedChartRevision.canReject =
            SuggestedChartRevision.checkCanReject(suggestedChartRevision)
        suggestedChartRevision.canFlag = SuggestedChartRevision.checkCanFlag(
            suggestedChartRevision
        )
        suggestedChartRevision.canPending =
            SuggestedChartRevision.checkCanPending(suggestedChartRevision)

        return {
            suggestedChartRevision: suggestedChartRevision,
        }
    }
)

apiRouter.post(
    "/suggested-chart-revisions/:suggestedChartRevisionId/update",
    async (req: Request, res: Response) => {
        const suggestedChartRevisionId = expectInt(
            req.params.suggestedChartRevisionId
        )
        const { status, decisionReason } = req.body as {
            status: string
            decisionReason: string
        }

        await db.transaction(async (t) => {
            const suggestedChartRevision = await db.mysqlFirst(
                `SELECT id, chartId, suggestedConfig, originalConfig, status FROM suggested_chart_revisions WHERE id=?`,
                [suggestedChartRevisionId]
            )
            if (!suggestedChartRevision) {
                throw new JsonError(
                    `No suggested chart revision found for id '${suggestedChartRevisionId}'`,
                    404
                )
            }

            suggestedChartRevision.suggestedConfig = JSON.parse(
                suggestedChartRevision.suggestedConfig
            )
            suggestedChartRevision.originalConfig = JSON.parse(
                suggestedChartRevision.originalConfig
            )
            suggestedChartRevision.existingConfig = await expectChartById(
                suggestedChartRevision.chartId
            )

            const canApprove = SuggestedChartRevision.checkCanApprove(
                suggestedChartRevision
            )
            const canReject = SuggestedChartRevision.checkCanReject(
                suggestedChartRevision
            )
            const canFlag = SuggestedChartRevision.checkCanFlag(
                suggestedChartRevision
            )
            const canPending = SuggestedChartRevision.checkCanPending(
                suggestedChartRevision
            )

            const canUpdate =
                (status === "approved" && canApprove) ||
                (status === "rejected" && canReject) ||
                (status === "pending" && canPending) ||
                (status === "flagged" && canFlag)
            if (!canUpdate) {
                throw new JsonError(
                    `Suggest chart revision ${suggestedChartRevisionId} cannot be ` +
                        `updated with status="${status}".`,
                    404
                )
            }

            await t.execute(
                `
                UPDATE suggested_chart_revisions
                SET status=?, decisionReason=?, updatedAt=?, updatedBy=?
                WHERE id = ?
                `,
                [
                    status,
                    decisionReason,
                    new Date(),
                    res.locals.user.id,
                    suggestedChartRevisionId,
                ]
            )
            // note: the calls to saveGrapher() below will never overwrite a config
            // that has been changed since the suggestedConfig was created, because
            // if the config has been changed since the suggestedConfig was created
            // then canUpdate will be false (so an error would have been raised
            // above).
            if (status === "approved" && canApprove) {
                await saveGrapher(
                    t,
                    res.locals.user,
                    suggestedChartRevision.suggestedConfig,
                    suggestedChartRevision.existingConfig
                )
            } else if (
                status === "rejected" &&
                canReject &&
                suggestedChartRevision.status === "approved"
            ) {
                await saveGrapher(
                    t,
                    res.locals.user,
                    suggestedChartRevision.originalConfig,
                    suggestedChartRevision.existingConfig
                )
            }
        })

        return { success: true }
    }
)

apiRouter.get("/users.json", async (req: Request, res: Response) => ({
    users: await User.find({
        select: [
            "id",
            "email",
            "fullName",
            "isActive",
            "isSuperuser",
            "createdAt",
            "updatedAt",
            "lastLogin",
            "lastSeen",
        ],
        order: { lastSeen: "DESC" },
    }),
}))

apiRouter.get("/users/:userId.json", async (req: Request, res: Response) => ({
    user: await User.findOne(req.params.userId, {
        select: [
            "id",
            "email",
            "fullName",
            "isActive",
            "isSuperuser",
            "createdAt",
            "updatedAt",
            "lastLogin",
            "lastSeen",
        ],
    }),
}))

apiRouter.delete("/users/:userId", async (req: Request, res: Response) => {
    if (!res.locals.user.isSuperuser)
        throw new JsonError("Permission denied", 403)

    const userId = expectInt(req.params.userId)
    await db.transaction(async (t) => {
        await t.execute(`DELETE FROM users WHERE id=?`, [userId])
    })

    return { success: true }
})

apiRouter.put("/users/:userId", async (req: Request, res: Response) => {
    if (!res.locals.user.isSuperuser)
        throw new JsonError("Permission denied", 403)

    const user = await User.findOne(req.params.userId)
    if (!user) throw new JsonError("No such user", 404)

    user.fullName = req.body.fullName
    user.isActive = req.body.isActive
    await user.save()

    return { success: true }
})

apiRouter.post("/users/invite", async (req: Request, res: Response) => {
    if (!res.locals.user.isSuperuser)
        throw new JsonError("Permission denied", 403)

    const { email } = req.body

    await getConnection().transaction(async (manager) => {
        // Remove any previous invites for this email address to avoid duplicate accounts
        const repo = manager.getRepository(UserInvitation)
        await repo
            .createQueryBuilder()
            .where(`email = :email`, { email })
            .delete()
            .execute()

        const invite = new UserInvitation()
        invite.email = email
        invite.code = UserInvitation.makeInviteCode()
        invite.validTill = new Date(Date.now() + 7 * 24 * 60 * 60 * 1000)
        invite.createdAt = new Date()
        invite.updatedAt = new Date()
        await repo.save(invite)

        const inviteLink = absoluteUrl(`/admin/register?code=${invite.code}`)

        await sendMail({
            from: "no-reply@ourworldindata.org",
            to: email,
            subject: "Invitation to join owid-admin",
            text: `Hi, please follow this link to register on owid-admin: ${inviteLink}`,
        })
    })

    return { success: true }
})

apiRouter.get("/variables.json", async (req) => {
    const limit = parseIntOrUndefined(req.query.limit as string) ?? 50
    const searchStr = req.query.search

    const query = `
        SELECT
            v.id,
            v.name,
            d.id AS datasetId,
            d.name AS datasetName,
            d.isPrivate AS isPrivate,
            d.nonRedistributable AS nonRedistributable,
            d.dataEditedAt AS uploadedAt,
            u.fullName AS uploadedBy
        FROM variables AS v
        JOIN active_datasets d ON d.id=v.datasetId
        JOIN users u ON u.id=d.dataEditedByUserId
        ${searchStr ? "WHERE v.name LIKE ?" : ""}
        ORDER BY d.dataEditedAt DESC
        LIMIT ?
    `

    const rows = await db.queryMysql(
        query,
        searchStr ? [`%${searchStr}%`, limit] : [limit]
    )

    const numTotalRows = (
        await db.queryMysql(`SELECT COUNT(*) as count FROM variables`)
    )[0].count

    return { variables: rows, numTotalRows: numTotalRows }
})

apiRouter.get(
    "/chart-bulk-update",
    async (
        req
    ): Promise<BulkGrapherConfigResponse<BulkChartEditResponseRow>> => {
        const context: OperationContext = {
            grapherConfigFieldName: "config",
            whitelistedColumnNamesAndTypes:
                chartBulkUpdateAllowedColumnNamesAndTypes,
        }
        const filterSExpr =
            req.query.filter !== undefined
                ? parseToOperation(req.query.filter as string, context)
                : undefined

        const offset = parseIntOrUndefined(req.query.offset as string) ?? 0

        // Note that our DSL generates sql here that we splice directly into the SQL as text
        // This is a potential for a SQL injection attack but we control the DSL and are
        // careful there to only allow carefully guarded vocabularies from being used, not
        // arbitrary user input
        const whereClause = filterSExpr?.toSql() ?? "true"
        const resultsWithStringGrapherConfigs =
            await db.queryMysql(`SELECT charts.id as id,
            charts.config as config,
            charts.createdAt as createdAt,
            charts.updatedAt as updatedAt,
            charts.lastEditedAt as lastEditedAt,
            charts.publishedAt as publishedAt,
            lastEditedByUser.fullName as lastEditedByUser,
            publishedByUser.fullName as publishedByUser
FROM charts
LEFT JOIN users lastEditedByUser ON lastEditedByUser.id=charts.lastEditedByUserId
LEFT JOIN users publishedByUser ON publishedByUser.id=charts.publishedByUserId
WHERE ${whereClause}
ORDER BY charts.id DESC
LIMIT 50
OFFSET ${offset.toString()}`)

        const results = resultsWithStringGrapherConfigs.map((row: any) => ({
            ...row,
            config: lodash.isNil(row.config) ? null : JSON.parse(row.config),
        }))
        const resultCount = await db.queryMysql(`SELECT count(*) as count
FROM charts
WHERE ${whereClause}`)
        return { rows: results, numTotalRows: resultCount[0].count }
    }
)

apiRouter.patch("/chart-bulk-update", async (req, res) => {
    const patchesList = req.body as GrapherConfigPatch[]
    const chartIds = new Set(patchesList.map((patch) => patch.id))

    await db.transaction(async (manager) => {
        const configsAndIds = await manager.query(
            `SELECT id, config FROM charts where id IN (?)`,
            [[...chartIds.values()]]
        )
        const configMap = new Map<number, GrapherInterface>(
            configsAndIds.map((item: any) => [
                item.id,
                // make sure that the id is set, otherwise the update behaviour is weird
                // TODO: discuss if this has unintended side effects
                item.config ? { ...JSON.parse(item.config), id: item.id } : {},
            ])
        )
        const oldValuesConfigMap = new Map(configMap)
        // console.log("ids", configsAndIds.map((item : any) => item.id))
        for (const patchSet of patchesList) {
            const config = configMap.get(patchSet.id)
            configMap.set(patchSet.id, applyPatch(patchSet, config))
        }

        for (const [id, newConfig] of configMap.entries()) {
            await saveGrapher(
                manager,
                res.locals.user,
                newConfig,
                oldValuesConfigMap.get(id)
            )
        }
    })

    return { success: true }
})

apiRouter.get(
    "/variable-annotations",
    async (
        req
    ): Promise<BulkGrapherConfigResponse<VariableAnnotationsResponseRow>> => {
        const context: OperationContext = {
            grapherConfigFieldName: "grapherConfig",
            whitelistedColumnNamesAndTypes:
                variableAnnotationAllowedColumnNamesAndTypes,
        }
        const filterSExpr =
            req.query.filter !== undefined
                ? parseToOperation(req.query.filter as string, context)
                : undefined

        const offset = parseIntOrUndefined(req.query.offset as string) ?? 0

        // Note that our DSL generates sql here that we splice directly into the SQL as text
        // This is a potential for a SQL injection attack but we control the DSL and are
        // careful there to only allow carefully guarded vocabularies from being used, not
        // arbitrary user input
        const whereClause = filterSExpr?.toSql() ?? "true"
        const resultsWithStringGrapherConfigs =
            await db.queryMysql(`SELECT variables.id as id,
            variables.name as name,
            variables.grapherConfig as config,
            d.name as datasetname,
            namespaces.name as namespacename,
            variables.createdAt as createdAt,
            variables.updatedAt as updatedAt,
            variables.description as description
FROM variables
LEFT JOIN active_datasets as d on variables.datasetId = d.id
LEFT JOIN namespaces on d.namespace = namespaces.name
WHERE ${whereClause}
ORDER BY variables.id DESC
LIMIT 50
OFFSET ${offset.toString()}`)

        const results = resultsWithStringGrapherConfigs.map((row: any) => ({
            ...row,
            config: lodash.isNil(row.config) ? null : JSON.parse(row.config),
        }))
        const resultCount = await db.queryMysql(`SELECT count(*) as count
FROM variables
LEFT JOIN active_datasets as d on variables.datasetId = d.id
LEFT JOIN namespaces on d.namespace = namespaces.name
WHERE ${whereClause}`)
        return { rows: results, numTotalRows: resultCount[0].count }
    }
)

apiRouter.patch("/variable-annotations", async (req) => {
    const patchesList = req.body as GrapherConfigPatch[]
    const variableIds = new Set(patchesList.map((patch) => patch.id))

    await db.transaction(async (manager) => {
        const configsAndIds = await manager.query(
            `SELECT id, grapherConfig FROM variables where id IN (?)`,
            [[...variableIds.values()]]
        )
        const configMap = new Map(
            configsAndIds.map((item: any) => [
                item.id,
                item.grapherConfig ? JSON.parse(item.grapherConfig) : {},
            ])
        )
        // console.log("ids", configsAndIds.map((item : any) => item.id))
        for (const patchSet of patchesList) {
            const config = configMap.get(patchSet.id)
            configMap.set(patchSet.id, applyPatch(patchSet, config))
        }

        for (const [variableId, newConfig] of configMap.entries()) {
            await manager.execute(
                `UPDATE variables SET grapherConfig = ? where id = ?`,
                [JSON.stringify(newConfig), variableId]
            )
        }
    })

    return { success: true }
})

apiRouter.get("/variables.usages.json", async (req) => {
    const query = `SELECT variableId, COUNT(DISTINCT chartId) AS usageCount
FROM chart_dimensions
GROUP BY variableId
ORDER BY usageCount DESC`

    const rows = await db.queryMysql(query)

    return rows
})

interface VariableSingleMeta {
    id: number
    name: string
    unit: string
    shortUnit: string
    description: string

    datasetId: number
    datasetName: string
    datasetNamespace: string

    vardata: string
    display: any
}

// Used in VariableEditPage
apiRouter.get(
    "/variables/:variableId.json",
    async (req: Request, res: Response) => {
        const variableId = expectInt(req.params.variableId)

        const variable = await db.mysqlFirst(
            `
            SELECT v.id, v.name, v.unit, v.shortUnit, v.description, v.sourceId, u.fullName AS uploadedBy,
                v.display, d.id AS datasetId, d.name AS datasetName, d.namespace AS datasetNamespace
            FROM variables v
            JOIN datasets d ON d.id=v.datasetId
            JOIN users u ON u.id=d.dataEditedByUserId
            WHERE v.id = ?
            `,
            [variableId]
        )

        if (!variable) {
            throw new JsonError(`No variable by id '${variableId}'`, 404)
        }

        variable.display = JSON.parse(variable.display)

        variable.source = await db.mysqlFirst(
            `SELECT id, name FROM sources AS s WHERE id = ?`,
            variable.sourceId
        )

        const charts = await db.queryMysql(
            `
            SELECT ${OldChart.listFields}
            FROM charts
            JOIN users lastEditedByUser ON lastEditedByUser.id = charts.lastEditedByUserId
            LEFT JOIN users publishedByUser ON publishedByUser.id = charts.publishedByUserId
            JOIN chart_dimensions cd ON cd.chartId = charts.id
            WHERE cd.variableId = ?
            GROUP BY charts.id
            `,
            [variableId]
        )

        await Chart.assignTagsForCharts(charts)

        variable.charts = charts

        return {
            variable: variable as VariableSingleMeta,
        } /*, vardata: await getVariableData([variableId]) }*/
    }
)

apiRouter.put("/variables/:variableId", async (req: Request) => {
    const variableId = expectInt(req.params.variableId)
    const variable = (req.body as { variable: VariableSingleMeta }).variable

    await db.execute(
        `UPDATE variables SET name=?, description=?, updatedAt=?, display=? WHERE id = ?`,
        [
            variable.name,
            variable.description,
            new Date(),
            JSON.stringify(variable.display),
            variableId,
        ]
    )

    return { success: true }
})

apiRouter.delete("/variables/:variableId", async (req: Request) => {
    const variableId = expectInt(req.params.variableId)

    const variable = await db.mysqlFirst(
        `SELECT datasets.namespace FROM variables JOIN datasets ON variables.datasetId=datasets.id WHERE variables.id=?`,
        [variableId]
    )

    if (!variable) throw new JsonError(`No variable by id ${variableId}`, 404)
    else if (variable.namespace !== "owid")
        throw new JsonError(`Cannot delete bulk import variable`, 400)

    await db.transaction(async (t) => {
        await t.execute(`DELETE FROM data_values WHERE variableId=?`, [
            variableId,
        ])
        await t.execute(`DELETE FROM variables WHERE id=?`, [variableId])
    })

    return { success: true }
})

apiRouter.get("/datasets.json", async (req) => {
    const datasets = await db.queryMysql(`
        SELECT
            d.id,
            d.namespace,
            d.name,
            d.description,
            d.dataEditedAt,
            du.fullName AS dataEditedByUserName,
            d.metadataEditedAt,
            mu.fullName AS metadataEditedByUserName,
            d.isPrivate,
            d.nonRedistributable
        FROM active_datasets d
        JOIN users du ON du.id=d.dataEditedByUserId
        JOIN users mu ON mu.id=d.metadataEditedByUserId
        ORDER BY d.dataEditedAt DESC
    `)

    const tags = await db.queryMysql(`
        SELECT dt.datasetId, t.id, t.name FROM dataset_tags dt
        JOIN tags t ON dt.tagId = t.id
    `)
    const tagsByDatasetId = lodash.groupBy(tags, (t) => t.datasetId)
    for (const dataset of datasets) {
        dataset.tags = (tagsByDatasetId[dataset.id] || []).map((t) =>
            lodash.omit(t, "datasetId")
        )
    }
    /*LEFT JOIN variables AS v ON v.datasetId=d.id
    GROUP BY d.id*/

    return { datasets: datasets }
})

apiRouter.get("/datasets/:datasetId.json", async (req: Request) => {
    const datasetId = expectInt(req.params.datasetId)

    const dataset = await db.mysqlFirst(
        `
        SELECT d.id,
            d.namespace,
            d.name,
            d.description,
            d.updatedAt,
            d.dataEditedAt,
            d.dataEditedByUserId,
            du.fullName AS dataEditedByUserName,
            d.metadataEditedAt,
            d.metadataEditedByUserId,
            mu.fullName AS metadataEditedByUserName,
            d.isPrivate,
            d.isArchived,
            d.nonRedistributable
        FROM datasets AS d
        JOIN users du ON du.id=d.dataEditedByUserId
        JOIN users mu ON mu.id=d.metadataEditedByUserId
        WHERE d.id = ?
    `,
        [datasetId]
    )

    if (!dataset) throw new JsonError(`No dataset by id '${datasetId}'`, 404)

    const zipFile = await db.mysqlFirst(
        `SELECT filename FROM dataset_files WHERE datasetId=?`,
        [datasetId]
    )
    if (zipFile) dataset.zipFile = zipFile

    const variables = await db.queryMysql(
        `
        SELECT v.id, v.name, v.description, v.display
        FROM variables AS v
        WHERE v.datasetId = ?
    `,
        [datasetId]
    )

    for (const v of variables) {
        v.display = JSON.parse(v.display)
    }

    dataset.variables = variables

    // Currently for backwards compatibility datasets can still have multiple sources
    // but the UI presents only a single item of source metadata, we use the first source
    const sources = await db.queryMysql(
        `
        SELECT s.id, s.name, s.description
        FROM sources AS s
        WHERE s.datasetId = ?
        ORDER BY s.id ASC
    `,
        [datasetId]
    )

    dataset.source = JSON.parse(sources[0].description)
    dataset.source.id = sources[0].id
    dataset.source.name = sources[0].name

    const charts = await db.queryMysql(
        `
        SELECT ${OldChart.listFields}
        FROM charts
        JOIN chart_dimensions AS cd ON cd.chartId = charts.id
        JOIN variables AS v ON cd.variableId = v.id
        JOIN users lastEditedByUser ON lastEditedByUser.id = charts.lastEditedByUserId
        LEFT JOIN users publishedByUser ON publishedByUser.id = charts.publishedByUserId
        WHERE v.datasetId = ?
        GROUP BY charts.id
    `,
        [datasetId]
    )

    dataset.charts = charts

    await Chart.assignTagsForCharts(charts)

    const tags = await db.queryMysql(
        `
        SELECT t.id, t.name
        FROM tags t
        JOIN dataset_tags dt ON dt.tagId = t.id
        WHERE dt.datasetId = ?
    `,
        [datasetId]
    )
    dataset.tags = tags

    const availableTags = await db.queryMysql(`
        SELECT t.id, t.name, p.name AS parentName
        FROM tags AS t
        JOIN tags AS p ON t.parentId=p.id
        WHERE p.isBulkImport IS FALSE
    `)
    dataset.availableTags = availableTags

    return { dataset: dataset }
})

apiRouter.put("/datasets/:datasetId", async (req: Request, res: Response) => {
    const datasetId = expectInt(req.params.datasetId)
    const dataset = await Dataset.findOne({ id: datasetId })
    if (!dataset) throw new JsonError(`No dataset by id ${datasetId}`, 404)

    await db.transaction(async (t) => {
        const newDataset = (req.body as { dataset: any }).dataset
        await t.execute(
            `
            UPDATE datasets
            SET
                name=?,
                description=?,
                isPrivate=?,
                nonRedistributable=?,
                metadataEditedAt=?,
                metadataEditedByUserId=?
            WHERE id=?
            `,
            [
                newDataset.name,
                newDataset.description || "",
                newDataset.isPrivate,
                newDataset.nonRedistributable,
                new Date(),
                res.locals.user.id,
                datasetId,
            ]
        )

        const tagRows = newDataset.tags.map((tag: any) => [tag.id, datasetId])
        await t.execute(`DELETE FROM dataset_tags WHERE datasetId=?`, [
            datasetId,
        ])
        if (tagRows.length)
            await t.execute(
                `INSERT INTO dataset_tags (tagId, datasetId) VALUES ?`,
                [tagRows]
            )

        const source = newDataset.source
        const description = lodash.omit(source, ["name", "id"])
        await t.execute(`UPDATE sources SET name=?, description=? WHERE id=?`, [
            source.name,
            JSON.stringify(description),
            source.id,
        ])
    })

    // Note: not currently in transaction
    try {
        await syncDatasetToGitRepo(datasetId, {
            oldDatasetName: dataset.name,
            commitName: res.locals.user.fullName,
            commitEmail: res.locals.user.email,
        })
    } catch (err) {
        logErrorAndMaybeSendToSlack(err)
        // Continue
    }

    return { success: true }
})

apiRouter.post(
    "/datasets/:datasetId/setTags",
    async (req: Request, res: Response) => {
        const datasetId = expectInt(req.params.datasetId)

        await Dataset.setTags(datasetId, req.body.tagIds)

        return { success: true }
    }
)

apiRouter.router.put(
    "/datasets/:datasetId/uploadZip",
    express.raw({ type: "application/zip", limit: "50mb" }),
    async (req: Request, res: Response) => {
        const datasetId = expectInt(req.params.datasetId)

        await db.transaction(async (t) => {
            await t.execute(`DELETE FROM dataset_files WHERE datasetId=?`, [
                datasetId,
            ])
            await t.execute(
                `INSERT INTO dataset_files (datasetId, filename, file) VALUES (?, ?, ?)`,
                [datasetId, "additional-material.zip", req.body]
            )
        })

        res.send({ success: true })
    }
)

apiRouter.delete(
    "/datasets/:datasetId",
    async (req: Request, res: Response) => {
        const datasetId = expectInt(req.params.datasetId)

        const dataset = await Dataset.findOne({ id: datasetId })
        if (!dataset) throw new JsonError(`No dataset by id ${datasetId}`, 404)

        await db.transaction(async (t) => {
            await t.execute(
                `DELETE d FROM data_values AS d JOIN variables AS v ON d.variableId=v.id WHERE v.datasetId=?`,
                [datasetId]
            )
            await t.execute(
                `DELETE d FROM country_latest_data AS d JOIN variables AS v ON d.variable_id=v.id WHERE v.datasetId=?`,
                [datasetId]
            )
            await t.execute(`DELETE FROM dataset_files WHERE datasetId=?`, [
                datasetId,
            ])
            await t.execute(`DELETE FROM variables WHERE datasetId=?`, [
                datasetId,
            ])
            await t.execute(`DELETE FROM sources WHERE datasetId=?`, [
                datasetId,
            ])
            await t.execute(`DELETE FROM datasets WHERE id=?`, [datasetId])
        })

        try {
            await removeDatasetFromGitRepo(dataset.name, dataset.namespace, {
                commitName: res.locals.user.fullName,
                commitEmail: res.locals.user.email,
            })
        } catch (err) {
            logErrorAndMaybeSendToSlack(err)
            // Continue
        }

        return { success: true }
    }
)

apiRouter.post(
    "/datasets/:datasetId/charts",
    async (req: Request, res: Response) => {
        const datasetId = expectInt(req.params.datasetId)

        const dataset = await Dataset.findOne({ id: datasetId })
        if (!dataset) throw new JsonError(`No dataset by id ${datasetId}`, 404)

        if (req.body.republish) {
            await db.transaction(async (t) => {
                await t.execute(
                    `
            UPDATE charts
            SET config = JSON_SET(config, "$.version", config->"$.version" + 1)
            WHERE id IN (
                SELECT DISTINCT chart_dimensions.chartId
                FROM chart_dimensions
                JOIN variables ON variables.id = chart_dimensions.variableId
                WHERE variables.datasetId = ?
            )
            `,
                    [datasetId]
                )
            })
        }

        await triggerStaticBuild(
            res.locals.user,
            `Republishing all charts in dataset ${dataset.name} (${dataset.id})`
        )

        return { success: true }
    }
)

// Get a list of redirects that map old slugs to charts
apiRouter.get("/redirects.json", async (req: Request, res: Response) => ({
    redirects: await db.queryMysql(`
        SELECT r.id, r.slug, r.chart_id as chartId, JSON_UNQUOTE(JSON_EXTRACT(charts.config, "$.slug")) AS chartSlug
        FROM chart_slug_redirects AS r JOIN charts ON charts.id = r.chart_id
        ORDER BY r.id DESC`),
}))

apiRouter.get("/tags/:tagId.json", async (req: Request, res: Response) => {
    const tagId = expectInt(req.params.tagId) as number | null

    // NOTE (Mispy): The "uncategorized" tag is special -- it represents all untagged stuff
    // Bit fiddly to handle here but more true to normalized schema than having to remember to add the special tag
    // every time we create a new chart etcs
    const uncategorized = tagId === UNCATEGORIZED_TAG_ID

    const tag = await db.mysqlFirst(
        `
        SELECT t.id, t.name, t.specialType, t.updatedAt, t.parentId, p.isBulkImport
        FROM tags t LEFT JOIN tags p ON t.parentId=p.id
        WHERE t.id = ?
    `,
        [tagId]
    )

    // Datasets tagged with this tag
    const datasets = await db.queryMysql(
        `
        SELECT
            d.id,
            d.namespace,
            d.name,
            d.description,
            d.createdAt,
            d.updatedAt,
            d.dataEditedAt,
            du.fullName AS dataEditedByUserName,
            d.isPrivate,
            d.nonRedistributable
        FROM active_datasets d
        JOIN users du ON du.id=d.dataEditedByUserId
        LEFT JOIN dataset_tags dt ON dt.datasetId = d.id
        WHERE dt.tagId ${uncategorized ? "IS NULL" : "= ?"}
        ORDER BY d.dataEditedAt DESC
    `,
        uncategorized ? [] : [tagId]
    )
    tag.datasets = datasets

    // The other tags for those datasets
    if (tag.datasets.length) {
        if (uncategorized) {
            for (const dataset of tag.datasets) dataset.tags = []
        } else {
            const datasetTags = await db.queryMysql(
                `
                SELECT dt.datasetId, t.id, t.name FROM dataset_tags dt
                JOIN tags t ON dt.tagId = t.id
                WHERE dt.datasetId IN (?)
            `,
                [tag.datasets.map((d: any) => d.id)]
            )
            const tagsByDatasetId = lodash.groupBy(
                datasetTags,
                (t) => t.datasetId
            )
            for (const dataset of tag.datasets) {
                dataset.tags = tagsByDatasetId[dataset.id].map((t) =>
                    lodash.omit(t, "datasetId")
                )
            }
        }
    }

    // Charts using datasets under this tag
    const charts = await db.queryMysql(
        `
        SELECT ${OldChart.listFields} FROM charts
        LEFT JOIN chart_tags ct ON ct.chartId=charts.id
        JOIN users lastEditedByUser ON lastEditedByUser.id = charts.lastEditedByUserId
        LEFT JOIN users publishedByUser ON publishedByUser.id = charts.publishedByUserId
        WHERE ct.tagId ${tagId === UNCATEGORIZED_TAG_ID ? "IS NULL" : "= ?"}
        GROUP BY charts.id
        ORDER BY charts.updatedAt DESC
    `,
        uncategorized ? [] : [tagId]
    )
    tag.charts = charts

    await Chart.assignTagsForCharts(charts)

    // Subcategories
    const children = await db.queryMysql(
        `
        SELECT t.id, t.name FROM tags t
        WHERE t.parentId = ?
    `,
        [tag.id]
    )
    tag.children = children

    // Possible parents to choose from
    const possibleParents = await db.queryMysql(`
        SELECT t.id, t.name FROM tags t
        WHERE t.parentId IS NULL AND t.isBulkImport IS FALSE
    `)
    tag.possibleParents = possibleParents

    return {
        tag,
    }
})

apiRouter.put("/tags/:tagId", async (req: Request) => {
    const tagId = expectInt(req.params.tagId)
    const tag = (req.body as { tag: any }).tag
    await db.execute(
        `UPDATE tags SET name=?, updatedAt=?, parentId=? WHERE id=?`,
        [tag.name, new Date(), tag.parentId, tagId]
    )
    return { success: true }
})

apiRouter.post("/tags/new", async (req: Request) => {
    const tag = (req.body as { tag: any }).tag
    const now = new Date()
    const result = await db.execute(
        `INSERT INTO tags (parentId, name, createdAt, updatedAt) VALUES (?, ?, ?, ?)`,
        [tag.parentId, tag.name, now, now]
    )
    return { success: true, tagId: result.insertId }
})

apiRouter.get("/tags.json", async (req: Request, res: Response) => {
    const tags = await db.queryMysql(`
        SELECT t.id, t.name, t.parentId, t.specialType
        FROM tags t LEFT JOIN tags p ON t.parentId=p.id
        WHERE t.isBulkImport IS FALSE AND (t.parentId IS NULL OR p.isBulkImport IS FALSE)
        ORDER BY t.name ASC
    `)

    return {
        tags,
    }
})

apiRouter.delete("/tags/:tagId/delete", async (req: Request, res: Response) => {
    const tagId = expectInt(req.params.tagId)

    await db.transaction(async (t) => {
        await t.execute(`DELETE FROM tags WHERE id=?`, [tagId])
    })

    return { success: true }
})

apiRouter.post("/charts/:chartId/redirects/new", async (req: Request) => {
    const chartId = expectInt(req.params.chartId)
    const fields = req.body as { slug: string }
    const result = await db.execute(
        `INSERT INTO chart_slug_redirects (chart_id, slug) VALUES (?, ?)`,
        [chartId, fields.slug]
    )
    const redirectId = result.insertId
    const redirect = await db.mysqlFirst(
        `SELECT * FROM chart_slug_redirects WHERE id = ?`,
        [redirectId]
    )
    return { success: true, redirect: redirect }
})

apiRouter.delete("/redirects/:id", async (req: Request, res: Response) => {
    const id = expectInt(req.params.id)

    const redirect = await db.mysqlFirst(
        `SELECT * FROM chart_slug_redirects WHERE id = ?`,
        [id]
    )

    if (!redirect) throw new JsonError(`No redirect found for id ${id}`, 404)

    await db.execute(`DELETE FROM chart_slug_redirects WHERE id=?`, [id])
    await triggerStaticBuild(
        res.locals.user,
        `Deleting redirect from ${redirect.slug}`
    )

    return { success: true }
})

apiRouter.get("/posts.json", async (req) => {
    const rows = await selectPosts(
        "id",
        "title",
        "type",
        "status",
        "updated_at"
    ).from(db.knexInstance().from(postsTable).orderBy("updated_at", "desc"))

    const tagsByPostId = await getTagsByPostId()

    const authorship = await wpdb.getAuthorship()

    for (const post of rows) {
        const postAsAny = post as any
        postAsAny.authors = authorship.get(post.id) || []
        postAsAny.tags = tagsByPostId.get(post.id) || []
    }

    return { posts: rows.map((r) => camelCaseProperties(r)) }
})

apiRouter.get("/newsletterPosts.json", async (req) => {
    const rows = await wpdb.singleton.query(`
        SELECT
            ID AS id,
            post_name AS name,
            post_title AS title,
            post_modified_gmt AS updatedAt,
            post_date_gmt AS publishedAt,
            post_type AS type,
            post_status AS status,
            post_excerpt AS excerpt
        FROM wp_posts
        WHERE (post_type='post' OR post_type='page') AND post_status='publish'
        ORDER BY post_date_gmt DESC`)

    const permalinks = await wpdb.getPermalinks()
    const featuresImages = await wpdb.getFeaturedImages()

    const posts = rows.map((row) => {
        const slug = permalinks.get(row.id, row.name)
        return {
            id: row.id,
            title: row.title,
            updatedAt: row.updatedAt,
            publishedAt: row.publishedAt,
            type: row.type,
            status: row.status,
            excerpt: row.excerpt,
            slug: slug,
            imageUrl: featuresImages.get(row.id),
            url: `${BAKED_BASE_URL}/${slug}`,
        }
    })

    return { posts }
})

apiRouter.post(
    "/posts/:postId/setTags",
    async (req: Request, res: Response) => {
        const postId = expectInt(req.params.postId)

        await setTagsForPost(postId, req.body.tagIds)

        return { success: true }
    }
)

apiRouter.get("/posts/:postId.json", async (req: Request, res: Response) => {
    const postId = expectInt(req.params.postId)
    const post = (await db
        .knexTable(postsTable)
        .where({ id: postId })
        .select("*")
        .first()) as PostRow | undefined
    return camelCaseProperties(post)
})

apiRouter.get("/importData.json", async (req) => {
    // Get all datasets from the importable namespace to match against
    const datasets = await db.queryMysql(
        `SELECT id, name FROM active_datasets WHERE namespace='owid' ORDER BY name ASC`
    )

    // Get a unique list of all entities in the database (probably this won't scale indefinitely)
    const existingEntities = (
        await db.queryMysql(`SELECT name FROM entities`)
    ).map((e: any) => e.name)

    return { datasets, existingEntities }
})

apiRouter.get("/importData/datasets/:datasetId.json", async (req) => {
    const datasetId = expectInt(req.params.datasetId)

    const dataset = await db.mysqlFirst(
        `
        SELECT d.id, d.namespace, d.name, d.description, d.updatedAt
        FROM datasets AS d
        WHERE d.id = ?
    `,
        [datasetId]
    )

    if (!dataset) throw new JsonError(`No dataset by id '${datasetId}'`, 404)

    const variables = await db.queryMysql(
        `
        SELECT v.id, v.name
        FROM variables AS v
        WHERE v.datasetId = ?
    `,
        [datasetId]
    )

    dataset.variables = variables

    return { dataset }
})

interface ImportPostData {
    dataset: {
        id?: number
        name: string
    }
    entities: string[]
    years: number[]
    variables: {
        name: string
        overwriteId?: number
        values: string[]
    }[]
}

apiRouter.post("/importDataset", async (req: Request, res: Response) => {
    const userId = res.locals.user.id
    const { dataset, entities, years, variables } = req.body as ImportPostData

    const newDatasetId = await db.transaction(async (t) => {
        const now = new Date()

        let datasetId: number

        if (dataset.id) {
            // Updating existing dataset
            datasetId = dataset.id
            await t.execute(
                `UPDATE datasets SET dataEditedAt=?, dataEditedByUserId=? WHERE id=?`,
                [now, userId, datasetId]
            )
        } else {
            // Creating new dataset
            const row = [
                dataset.name,
                "owid",
                "",
                now,
                now,
                now,
                userId,
                now,
                userId,
                userId,
                true,
            ]
            const datasetResult = await t.execute(
                `INSERT INTO datasets (name, namespace, description, createdAt, updatedAt, dataEditedAt, dataEditedByUserId, metadataEditedAt, metadataEditedByUserId, createdByUserId, isPrivate) VALUES (?)`,
                [row]
            )
            datasetId = datasetResult.insertId
        }

        // Find or create the dataset source
        // TODO probably merge source info into dataset table
        let sourceId: number | undefined
        if (datasetId) {
            // Use first source (if any)
            const rows = await t.query(
                `SELECT id FROM sources WHERE datasetId=? ORDER BY id ASC LIMIT 1`,
                [datasetId]
            )
            if (rows[0]) sourceId = rows[0].id
        }

        if (!sourceId) {
            // Insert default source
            const sourceRow = [dataset.name, "{}", now, now, datasetId]
            const sourceResult = await t.execute(
                `INSERT INTO sources (name, description, createdAt, updatedAt, datasetId) VALUES (?)`,
                [sourceRow]
            )
            sourceId = sourceResult.insertId
        }

        // Insert any new entities into the db
        const entitiesUniq = lodash.uniq(entities)
        const importEntityRows = entitiesUniq.map((e) => [
            e,
            false,
            now,
            now,
            "",
        ])
        await t.execute(
            `INSERT IGNORE entities (name, validated, createdAt, updatedAt, displayName) VALUES ?`,
            [importEntityRows]
        )

        // Map entities to entityIds
        const entityRows = await t.query(
            `SELECT id, name FROM entities WHERE name IN (?)`,
            [entitiesUniq]
        )
        const entityIdLookup: { [key: string]: number } = {}
        console.log(
            lodash.difference(lodash.keys(entityIdLookup), entitiesUniq)
        )
        for (const row of entityRows) {
            entityIdLookup[row.name] = row.id
        }

        // Remove all existing variables not matched by overwriteId
        const existingVariables = await t.query(
            `SELECT id FROM variables v WHERE v.datasetId=?`,
            [datasetId]
        )
        const removingVariables = existingVariables.filter(
            (v: any) => !variables.some((v2) => v2.overwriteId === v.id)
        )
        const removingVariableIds = removingVariables.map(
            (v: any) => v.id
        ) as number[]
        if (removingVariableIds.length) {
            await t.execute(`DELETE FROM data_values WHERE variableId IN (?)`, [
                removingVariableIds,
            ])
            await t.execute(`DELETE FROM variables WHERE id IN (?)`, [
                removingVariableIds,
            ])
        }

        // Overwrite old variables and insert new variables
        for (const variable of variables) {
            let variableId: number
            if (variable.overwriteId) {
                // Remove any existing data values
                await t.execute(`DELETE FROM data_values WHERE variableId=?`, [
                    variable.overwriteId,
                ])

                variableId = variable.overwriteId
            } else {
                const variableRow = [
                    variable.name,
                    datasetId,
                    sourceId,
                    now,
                    now,
                    "",
                    "",
                    "",
                    "{}",
                ]

                // Create a new variable
                // TODO migrate to clean up these fields
                const result = await t.execute(
                    `INSERT INTO variables (name, datasetId, sourceId, createdAt, updatedAt, unit, coverage, timespan, display) VALUES (?)`,
                    [variableRow]
                )
                variableId = result.insertId
            }

            const valueRows = []
            for (let i = 0; i < variable.values.length; i++) {
                const value = variable.values[i]
                if (value !== "") {
                    valueRows.push([
                        value,
                        years[i],
                        entityIdLookup[entities[i]],
                        variableId,
                    ])
                }
            }

            if (valueRows.length) {
                await t.execute(
                    `INSERT INTO data_values (value, year, entityId, variableId) VALUES ?`,
                    [valueRows]
                )
            }
        }

        return datasetId
    })

    // Don't sync to git repo on import-- dataset is initially private
    //await syncDatasetToGitRepo(newDatasetId, { oldDatasetName: oldDatasetName, commitName: res.locals.user.fullName, commitEmail: res.locals.user.email })

    return { success: true, datasetId: newDatasetId }
})

apiRouter.get("/sources/:sourceId.json", async (req: Request) => {
    const sourceId = expectInt(req.params.sourceId)
    const source = await db.mysqlFirst(
        `
        SELECT s.id, s.name, s.description, s.createdAt, s.updatedAt, d.namespace
        FROM sources AS s
        JOIN active_datasets AS d ON d.id=s.datasetId
        WHERE s.id=?`,
        [sourceId]
    )
    source.description = JSON.parse(source.description)
    source.variables = await db.queryMysql(
        `SELECT id, name, updatedAt FROM variables WHERE variables.sourceId=?`,
        [sourceId]
    )

    return { source: source }
})

apiRouter.get("/deploys.json", async () => ({
    deploys: await new DeployQueueServer().getDeploys(),
}))

apiRouter.put("/deploy", async (req: Request, res: Response) => {
    triggerStaticBuild(res.locals.user, "Manually triggered deploy")
})

apiRouter.get("/details", async () => ({
    details: await db.queryMysql(
        `SELECT id, category, term, title, content FROM details`
    ),
}))

apiRouter.post("/details", async (req) => {
    const { category, term, title, content } = req.body
    const result = await db.execute(
        `INSERT INTO details (category, term,title, content) VALUES (?, ?, ?, ?)`,
        [category, term, title, content]
    )

    return {
        id: result.insertId,
    }
})

apiRouter.delete("/details/:id", async (req) => {
    const { id } = req.params
    const matches = await db.queryMysql(
        `SELECT id, category, term, title, content FROM details WHERE id = ?`,
        [id]
    )

    if (!matches.length) {
        throw new JsonError(`No detail with id ${id} found`)
    }

    const match = matches[0]

    const references: { id: number; config: string }[] = await db.queryMysql(
        `SELECT id, config FROM charts WHERE config LIKE '%(hover::${match.category}::${match.term})%'`,
        [id]
    )

    if (references.length) {
        const ids = references.map((x) => x.id).join(", ")
        throw new JsonError(
            `Detail is being used by the following Graphers: ${ids}`
        )
    }

    await db.execute(`DELETE FROM details WHERE id=?`, [id])
})

apiRouter.put("/details/:id", async (req, res) => {
    const {
        params: { id },
        body: detail,
    } = req
    const { category, term, title, content }: Detail = detail

    const [original]: Detail[] = await db.execute(
        `SELECT * FROM details WHERE id=?`,
        [id]
    )

    await db.execute(
        `UPDATE details SET category=?, term=?, title=?, content=? WHERE id=?`,
        [category, term, title, content, id]
    )

    const references: { id: string; config: string }[] = await db.queryMysql(
        `SELECT id, config FROM charts WHERE config LIKE '%(hover::${original.category}::${original.term})%'`
    )

    for (let { config: jsonConfig } of references) {
        const originalConfig = JSON.parse(jsonConfig)

        // replace syntax references with new category and term
        jsonConfig = jsonConfig.replaceAll(
            new RegExp(`hover::${original.category}::${original.term}`, "g"),
            `hover::${category}::${term}`
        )
        // replace old detail definition, remove any empty categories, and add new one
        const newConfig = JSON.parse(jsonConfig)
        const originalPath = `${original.category}.${original.term}`
        newConfig.details = omit(newConfig.details, originalPath)
        newConfig.details = trimObject(newConfig.details)
        newConfig.details = set(newConfig.details, [category, term], detail)

        await db.transaction(async (t) => {
            return saveGrapher(t, res.locals.user, newConfig, originalConfig)
        })
    }

    return { success: true }
})

export { apiRouter }<|MERGE_RESOLUTION|>--- conflicted
+++ resolved
@@ -64,8 +64,6 @@
     OperationContext,
     parseToOperation,
 } from "../clientUtils/SqlFilterSExpression.js"
-<<<<<<< HEAD
-=======
 import {
     getTagsByPostId,
     postsTable,
@@ -73,9 +71,8 @@
     setTagsForPost,
 } from "../db/model/Post.js"
 //import parse = require("s-expression")
->>>>>>> dcf95fd6
 import { parseIntOrUndefined, trimObject } from "../clientUtils/Util.js"
-import { omit, set, update } from "lodash"
+import { omit, set } from "lodash"
 
 const apiRouter = new FunctionalRouter()
 
