/* eslint @typescript-eslint/no-unused-vars: [ "warn", { argsIgnorePattern: "^(res|req)$" } ] */

import * as lodash from "lodash"
import * as db from "../db/db.js"
import {
    UNCATEGORIZED_TAG_ID,
    BAKE_ON_CHANGE,
    BAKED_BASE_URL,
    ADMIN_BASE_URL,
    DATA_API_URL,
    FEATURE_FLAGS,
} from "../settings/serverSettings.js"
import {
    CLOUDFLARE_IMAGES_URL,
    FeatureFlagFeature,
} from "../settings/clientSettings.js"
import { expectInt, isValidSlug } from "../serverUtils/serverUtil.js"
import {
    OldChartFieldList,
    assignTagsForCharts,
    getChartConfigById,
    getChartSlugById,
    getGptTopicSuggestions,
    getRedirectsByChartId,
    oldChartFieldList,
    setChartTags,
    getParentByChartConfig,
    getPatchConfigByChartId,
    isInheritanceEnabledForChart,
    getParentByChartId,
} from "../db/model/Chart.js"
import { Request } from "./authentication.js"
import {
    getMergedGrapherConfigForVariable,
    fetchS3MetadataByPath,
    fetchS3DataValuesByPath,
    searchVariables,
    getGrapherConfigsForVariable,
    updateGrapherConfigAdminOfVariable,
    updateGrapherConfigETLOfVariable,
    updateAllChartsThatInheritFromIndicator,
    updateAllMultiDimViewsThatInheritFromIndicator,
    getAllChartsForIndicator,
} from "../db/model/Variable.js"
import { updateExistingFullConfig } from "../db/model/ChartConfigs.js"
import { getCanonicalUrl } from "@ourworldindata/components"
import {
    GDOCS_BASE_URL,
    camelCaseProperties,
    GdocsContentSource,
    isEmpty,
    JsonError,
    OwidGdocPostInterface,
    parseIntOrUndefined,
    DbRawPostWithGdocPublishStatus,
    OwidVariableWithSource,
    TaggableType,
    DbChartTagJoin,
    pick,
    Json,
    checkIsGdocPostExcludingFragments,
    checkIsPlainObjectWithGuard,
    mergeGrapherConfigs,
    diffGrapherConfigs,
    omitUndefinedValues,
    getParentVariableIdFromChartConfig,
    omit,
    gdocUrlRegex,
} from "@ourworldindata/utils"
import { applyPatch } from "../adminShared/patchHelper.js"
import {
    OperationContext,
    parseToOperation,
} from "../adminShared/SqlFilterSExpression.js"
import {
    BulkChartEditResponseRow,
    BulkGrapherConfigResponse,
    chartBulkUpdateAllowedColumnNamesAndTypes,
    GrapherConfigPatch,
    variableAnnotationAllowedColumnNamesAndTypes,
    VariableAnnotationsResponseRow,
} from "../adminShared/AdminSessionTypes.js"
import {
    DbPlainDatasetTag,
    GrapherInterface,
    OwidGdocType,
    DbPlainUser,
    UsersTableName,
    DbPlainTag,
    DbRawVariable,
    parseOriginsRow,
    PostsTableName,
    DbRawPost,
    DbPlainChartSlugRedirect,
    DbPlainChart,
    DbInsertChartRevision,
    serializeChartConfig,
    DbRawOrigin,
    DbRawPostGdoc,
    PostsGdocsXImagesTableName,
    PostsGdocsLinksTableName,
    PostsGdocsTableName,
    DbPlainDataset,
    DbInsertUser,
    FlatTagGraph,
    DbRawChartConfig,
    parseChartConfig,
    MultiDimDataPageConfigRaw,
    R2GrapherConfigDirectory,
    ChartConfigsTableName,
    Base64String,
    DbPlainChartView,
    ChartViewsTableName,
    DbInsertChartView,
    CHART_VIEW_PROPS_TO_PERSIST,
    CHART_VIEW_PROPS_TO_OMIT,
<<<<<<< HEAD
    DbEnrichedImage,
=======
    JsonString,
>>>>>>> 0f5903e2
} from "@ourworldindata/types"
import { uuidv7 } from "uuidv7"
import {
    migrateGrapherConfigToLatestVersion,
    getVariableDataRoute,
    getVariableMetadataRoute,
    defaultGrapherConfig,
    grapherConfigToQueryParams,
} from "@ourworldindata/grapher"
import { getDatasetById, setTagsForDataset } from "../db/model/Dataset.js"
import { getUserById, insertUser, updateUser } from "../db/model/User.js"
import { GdocPost } from "../db/model/Gdoc/GdocPost.js"
import {
    syncDatasetToGitRepo,
    removeDatasetFromGitRepo,
} from "./gitDataExport.js"
import { denormalizeLatestCountryData } from "../baker/countryProfiles.js"
import {
    indexIndividualGdocPost,
    removeIndividualGdocPostFromIndex,
} from "../baker/algolia/utils/pages.js"
import { ChartViewMinimalInformation } from "../adminSiteClient/ChartEditor.js"
import { DeployQueueServer } from "../baker/DeployQueueServer.js"
import { FunctionalRouter } from "./FunctionalRouter.js"
import Papa from "papaparse"
import {
    setTagsForPost,
    getTagsByPostId,
    getWordpressPostReferencesByChartId,
    getGdocsPostReferencesByChartId,
} from "../db/model/Post.js"
import {
    checkHasChanges,
    checkIsLightningUpdate,
    GdocPublishingAction,
    getPublishingAction,
} from "../adminSiteClient/gdocsDeploy.js"
import { createGdocAndInsertOwidGdocPostContent } from "../db/model/Gdoc/archieToGdoc.js"
import { logErrorAndMaybeSendToBugsnag } from "../serverUtils/errorLog.js"
import {
    getRouteWithROTransaction,
    deleteRouteWithRWTransaction,
    putRouteWithRWTransaction,
    postRouteWithRWTransaction,
    patchRouteWithRWTransaction,
    getRouteNonIdempotentWithRWTransaction,
} from "./functionalRouterHelpers.js"
import { getPublishedLinksTo } from "../db/model/Link.js"
import {
    getChainedRedirect,
    getRedirectById,
    getRedirects,
    redirectWithSourceExists,
} from "../db/model/Redirect.js"
import { getMinimalGdocPostsByIds } from "../db/model/Gdoc/GdocBase.js"
import {
    GdocLinkUpdateMode,
    createOrLoadGdocById,
    gdocFromJSON,
    getAllGdocIndexItemsOrderedByUpdatedAt,
    getAndLoadGdocById,
    getGdocBaseObjectById,
    setLinksForGdoc,
    setTagsForGdoc,
    addImagesToContentGraph,
    updateGdocContentOnly,
    upsertGdoc,
} from "../db/model/Gdoc/GdocFactory.js"
import { match } from "ts-pattern"
import { GdocDataInsight } from "../db/model/Gdoc/GdocDataInsight.js"
import { GdocHomepage } from "../db/model/Gdoc/GdocHomepage.js"
import { GdocAbout } from "../db/model/Gdoc/GdocAbout.js"
import { GdocAuthor } from "../db/model/Gdoc/GdocAuthor.js"
import path from "path"
import {
    deleteGrapherConfigFromR2,
    deleteGrapherConfigFromR2ByUUID,
    saveGrapherConfigToR2ByUUID,
} from "./chartConfigR2Helpers.js"
import { createMultiDimConfig } from "./multiDim.js"
import { isMultiDimDataPagePublished } from "../db/model/MultiDimDataPage.js"
import {
    retrieveChartConfigFromDbAndSaveToR2,
    saveNewChartConfigInDbAndR2,
    updateChartConfigInDbAndR2,
} from "./chartConfigHelpers.js"
import { ApiChartViewOverview } from "../adminShared/AdminTypes.js"
import { References } from "../adminSiteClient/AbstractChartEditor.js"
import {
    deleteFromCloudflare,
    fetchGptGeneratedAltText,
    processImageContent,
    uploadToCloudflare,
    validateImagePayload,
} from "./imagesHelpers.js"

const apiRouter = new FunctionalRouter()

// Call this to trigger build and deployment of static charts on change
const triggerStaticBuild = async (user: DbPlainUser, commitMessage: string) => {
    if (!BAKE_ON_CHANGE) {
        console.log(
            "Not triggering static build because BAKE_ON_CHANGE is false"
        )
        return
    }

    return new DeployQueueServer().enqueueChange({
        timeISOString: new Date().toISOString(),
        authorName: user.fullName,
        authorEmail: user.email,
        message: commitMessage,
    })
}

const enqueueLightningChange = async (
    user: DbPlainUser,
    commitMessage: string,
    slug: string
) => {
    if (!BAKE_ON_CHANGE) {
        console.log(
            "Not triggering static build because BAKE_ON_CHANGE is false"
        )
        return
    }

    return new DeployQueueServer().enqueueChange({
        timeISOString: new Date().toISOString(),
        authorName: user.fullName,
        authorEmail: user.email,
        message: commitMessage,
        slug,
    })
}

async function getLogsByChartId(
    knex: db.KnexReadonlyTransaction,
    chartId: number
): Promise<
    {
        userId: number
        config: Json
        userName: string
        createdAt: Date
    }[]
> {
    const logs = await db.knexRaw<{
        userId: number
        config: string
        userName: string
        createdAt: Date
    }>(
        knex,
        `SELECT userId, config, fullName as userName, l.createdAt
        FROM chart_revisions l
        LEFT JOIN users u on u.id = userId
        WHERE chartId = ?
        ORDER BY l.id DESC
        LIMIT 50`,
        [chartId]
    )
    return logs.map((log) => ({
        ...log,
        config: JSON.parse(log.config),
    }))
}

const getReferencesByChartId = async (
    chartId: number,
    knex: db.KnexReadonlyTransaction
): Promise<References> => {
    const postsWordpressPromise = getWordpressPostReferencesByChartId(
        chartId,
        knex
    )
    const postGdocsPromise = getGdocsPostReferencesByChartId(chartId, knex)
    const explorerSlugsPromise = db.knexRaw<{ explorerSlug: string }>(
        knex,
        `SELECT DISTINCT
            explorerSlug
        FROM
            explorer_charts
        WHERE
            chartId = ?`,
        [chartId]
    )
    const chartViewsPromise = db.knexRaw<ChartViewMinimalInformation>(
        knex,
        `-- sql
        SELECT cv.id, cv.name, cc.full ->> "$.title" AS title
        FROM chart_views cv
        JOIN chart_configs cc ON cc.id = cv.chartConfigId
        WHERE cv.parentChartId = ?`,
        [chartId]
    )
    const [postsWordpress, postsGdocs, explorerSlugs, chartViews] =
        await Promise.all([
            postsWordpressPromise,
            postGdocsPromise,
            explorerSlugsPromise,
            chartViewsPromise,
        ])

    return {
        postsGdocs,
        postsWordpress,
        explorers: explorerSlugs.map(
            (row: { explorerSlug: string }) => row.explorerSlug
        ),
        chartViews,
    }
}

const expectChartById = async (
    knex: db.KnexReadonlyTransaction,
    chartId: any
): Promise<GrapherInterface> => {
    const chart = await getChartConfigById(knex, expectInt(chartId))
    if (chart) return chart.config

    throw new JsonError(`No chart found for id ${chartId}`, 404)
}

const expectPatchConfigByChartId = async (
    knex: db.KnexReadonlyTransaction,
    chartId: any
): Promise<GrapherInterface> => {
    const patchConfig = await getPatchConfigByChartId(knex, expectInt(chartId))
    if (!patchConfig) {
        throw new JsonError(`No chart found for id ${chartId}`, 404)
    }
    return patchConfig
}

const saveNewChart = async (
    knex: db.KnexReadWriteTransaction,
    {
        config,
        user,
        // new charts inherit by default
        shouldInherit = true,
    }: { config: GrapherInterface; user: DbPlainUser; shouldInherit?: boolean }
): Promise<{
    chartConfigId: Base64String
    patchConfig: GrapherInterface
    fullConfig: GrapherInterface
}> => {
    // grab the parent of the chart if inheritance should be enabled
    const parent = shouldInherit
        ? await getParentByChartConfig(knex, config)
        : undefined

    // compute patch and full configs
    const patchConfig = diffGrapherConfigs(config, parent?.config ?? {})
    const fullConfig = mergeGrapherConfigs(parent?.config ?? {}, patchConfig)

    // insert patch & full configs into the chart_configs table
    // We can't quite use `saveNewChartConfigInDbAndR2` here, because
    // we need to update the chart id in the config after inserting it.
    const chartConfigId = uuidv7() as Base64String
    await db.knexRaw(
        knex,
        `-- sql
            INSERT INTO chart_configs (id, patch, full)
            VALUES (?, ?, ?)
        `,
        [
            chartConfigId,
            serializeChartConfig(patchConfig),
            serializeChartConfig(fullConfig),
        ]
    )

    // add a new chart to the charts table
    const result = await db.knexRawInsert(
        knex,
        `-- sql
            INSERT INTO charts (configId, isInheritanceEnabled, lastEditedAt, lastEditedByUserId)
            VALUES (?, ?, ?, ?)
        `,
        [chartConfigId, shouldInherit, new Date(), user.id]
    )

    // The chart config itself has an id field that should store the id of the chart - update the chart now so this is true
    const chartId = result.insertId
    patchConfig.id = chartId
    fullConfig.id = chartId
    await db.knexRaw(
        knex,
        `-- sql
            UPDATE chart_configs cc
            JOIN charts c ON c.configId = cc.id
            SET
                cc.patch=JSON_SET(cc.patch, '$.id', ?),
                cc.full=JSON_SET(cc.full, '$.id', ?)
            WHERE c.id = ?
        `,
        [chartId, chartId, chartId]
    )

    await retrieveChartConfigFromDbAndSaveToR2(knex, chartConfigId)

    return { chartConfigId, patchConfig, fullConfig }
}

const updateExistingChart = async (
    knex: db.KnexReadWriteTransaction,
    params: {
        config: GrapherInterface
        user: DbPlainUser
        chartId: number
        // if undefined, keep inheritance as is.
        // if true or false, enable or disable inheritance
        shouldInherit?: boolean
    }
): Promise<{
    chartConfigId: Base64String
    patchConfig: GrapherInterface
    fullConfig: GrapherInterface
}> => {
    const { config, user, chartId } = params

    // make sure that the id of the incoming config matches the chart id
    config.id = chartId

    // if inheritance is enabled, grab the parent from its config
    const shouldInherit =
        params.shouldInherit ??
        (await isInheritanceEnabledForChart(knex, chartId))
    const parent = shouldInherit
        ? await getParentByChartConfig(knex, config)
        : undefined

    // compute patch and full configs
    const patchConfig = diffGrapherConfigs(config, parent?.config ?? {})
    const fullConfig = mergeGrapherConfigs(parent?.config ?? {}, patchConfig)

    const chartConfigIdRow = await db.knexRawFirst<
        Pick<DbPlainChart, "configId">
    >(knex, `SELECT configId FROM charts WHERE id = ?`, [chartId])

    if (!chartConfigIdRow)
        throw new JsonError(`No chart config found for id ${chartId}`, 404)

    const now = new Date()

    const { chartConfigId } = await updateChartConfigInDbAndR2(
        knex,
        chartConfigIdRow.configId as Base64String,
        patchConfig,
        fullConfig
    )

    // update charts row
    await db.knexRaw(
        knex,
        `-- sql
            UPDATE charts
            SET isInheritanceEnabled=?, updatedAt=?, lastEditedAt=?, lastEditedByUserId=?
            WHERE id = ?
        `,
        [shouldInherit, now, now, user.id, chartId]
    )

    return { chartConfigId, patchConfig, fullConfig }
}

const saveGrapher = async (
    knex: db.KnexReadWriteTransaction,
    {
        user,
        newConfig,
        existingConfig,
        shouldInherit,
        referencedVariablesMightChange = true,
    }: {
        user: DbPlainUser
        newConfig: GrapherInterface
        existingConfig?: GrapherInterface
        // if undefined, keep inheritance as is.
        // if true or false, enable or disable inheritance
        shouldInherit?: boolean
        // if the variables a chart uses can change then we need
        // to update the latest country data which takes quite a long time (hundreds of ms)
        referencedVariablesMightChange?: boolean
    }
) => {
    // Try to migrate the new config to the latest version
    newConfig = migrateGrapherConfigToLatestVersion(newConfig)

    // Slugs need some special logic to ensure public urls remain consistent whenever possible
    async function isSlugUsedInRedirect() {
        const rows = await db.knexRaw<DbPlainChartSlugRedirect>(
            knex,
            `SELECT * FROM chart_slug_redirects WHERE chart_id != ? AND slug = ?`,
            // -1 is a placeholder ID that will never exist; but we cannot use NULL because
            // in that case we would always get back an empty resultset
            [existingConfig ? existingConfig.id : -1, newConfig.slug]
        )
        return rows.length > 0
    }

    async function isSlugUsedInOtherGrapher() {
        const rows = await db.knexRaw<Pick<DbPlainChart, "id">>(
            knex,
            `-- sql
                SELECT c.id
                FROM charts c
                JOIN chart_configs cc ON cc.id = c.configId
                WHERE
                    c.id != ?
                    AND cc.full ->> "$.isPublished" = "true"
                    AND cc.slug = ?
            `,
            // -1 is a placeholder ID that will never exist; but we cannot use NULL because
            // in that case we would always get back an empty resultset
            [existingConfig ? existingConfig.id : -1, newConfig.slug]
        )
        return rows.length > 0
    }

    // When a chart is published, check for conflicts
    if (newConfig.isPublished) {
        if (!isValidSlug(newConfig.slug))
            throw new JsonError(`Invalid chart slug ${newConfig.slug}`)
        else if (await isSlugUsedInRedirect())
            throw new JsonError(
                `This chart slug was previously used by another chart: ${newConfig.slug}`
            )
        else if (await isSlugUsedInOtherGrapher())
            throw new JsonError(
                `This chart slug is in use by another published chart: ${newConfig.slug}`
            )
        else if (
            existingConfig &&
            existingConfig.isPublished &&
            existingConfig.slug !== newConfig.slug
        ) {
            // Changing slug of an existing chart, delete any old redirect and create new one
            await db.knexRaw(
                knex,
                `DELETE FROM chart_slug_redirects WHERE chart_id = ? AND slug = ?`,
                [existingConfig.id, existingConfig.slug]
            )
            await db.knexRaw(
                knex,
                `INSERT INTO chart_slug_redirects (chart_id, slug) VALUES (?, ?)`,
                [existingConfig.id, existingConfig.slug]
            )
            // When we rename grapher configs, make sure to delete the old one (the new one will be saved below)
            await deleteGrapherConfigFromR2(
                R2GrapherConfigDirectory.publishedGrapherBySlug,
                `${existingConfig.slug}.json`
            )
        }
    }

    if (existingConfig)
        // Bump chart version, very important for cachebusting
        newConfig.version = existingConfig.version! + 1
    else if (newConfig.version)
        // If a chart is republished, we want to keep incrementing the old version number,
        // otherwise it can lead to clients receiving cached versions of the old data.
        newConfig.version += 1
    else newConfig.version = 1

    // add the isPublished field if is missing
    if (newConfig.isPublished === undefined) {
        newConfig.isPublished = false
    }

    // Execute the actual database update or creation
    let chartId: number
    let chartConfigId: Base64String
    let patchConfig: GrapherInterface
    let fullConfig: GrapherInterface
    if (existingConfig) {
        chartId = existingConfig.id!
        const configs = await updateExistingChart(knex, {
            config: newConfig,
            user,
            chartId,
            shouldInherit,
        })
        chartConfigId = configs.chartConfigId
        patchConfig = configs.patchConfig
        fullConfig = configs.fullConfig
    } else {
        const configs = await saveNewChart(knex, {
            config: newConfig,
            user,
            shouldInherit,
        })
        chartConfigId = configs.chartConfigId
        patchConfig = configs.patchConfig
        fullConfig = configs.fullConfig
        chartId = fullConfig.id!
    }

    // Record this change in version history
    const chartRevisionLog = {
        chartId: chartId as number,
        userId: user.id,
        config: serializeChartConfig(patchConfig),
        createdAt: new Date(),
        updatedAt: new Date(),
    } satisfies DbInsertChartRevision
    await db.knexRaw(
        knex,
        `INSERT INTO chart_revisions (chartId, userId, config, createdAt, updatedAt) VALUES (?, ?, ?, ?, ?)`,
        [
            chartRevisionLog.chartId,
            chartRevisionLog.userId,
            chartRevisionLog.config,
            chartRevisionLog.createdAt,
            chartRevisionLog.updatedAt,
        ]
    )

    // Remove any old dimensions and store the new ones
    // We only note that a relationship exists between the chart and variable in the database; the actual dimension configuration is left to the json
    await db.knexRaw(knex, `DELETE FROM chart_dimensions WHERE chartId=?`, [
        chartId,
    ])

    const newDimensions = fullConfig.dimensions ?? []
    for (const [i, dim] of newDimensions.entries()) {
        await db.knexRaw(
            knex,
            `INSERT INTO chart_dimensions (chartId, variableId, property, \`order\`) VALUES (?, ?, ?, ?)`,
            [chartId, dim.variableId, dim.property, i]
        )
    }

    // So we can generate country profiles including this chart data
    if (fullConfig.isPublished && referencedVariablesMightChange)
        // TODO: remove this ad hoc knex transaction context when we switch the function to knex
        await denormalizeLatestCountryData(
            knex,
            newDimensions.map((d) => d.variableId)
        )

    if (fullConfig.isPublished) {
        await retrieveChartConfigFromDbAndSaveToR2(knex, chartConfigId, {
            directory: R2GrapherConfigDirectory.publishedGrapherBySlug,
            filename: `${fullConfig.slug}.json`,
        })
    }

    if (
        fullConfig.isPublished &&
        (!existingConfig || !existingConfig.isPublished)
    ) {
        // Newly published, set publication info
        await db.knexRaw(
            knex,
            `UPDATE charts SET publishedAt=?, publishedByUserId=? WHERE id = ? `,
            [new Date(), user.id, chartId]
        )
        await triggerStaticBuild(user, `Publishing chart ${fullConfig.slug}`)
    } else if (
        !fullConfig.isPublished &&
        existingConfig &&
        existingConfig.isPublished
    ) {
        // Unpublishing chart, delete any existing redirects to it
        await db.knexRaw(
            knex,
            `DELETE FROM chart_slug_redirects WHERE chart_id = ?`,
            [existingConfig.id]
        )
        await deleteGrapherConfigFromR2(
            R2GrapherConfigDirectory.publishedGrapherBySlug,
            `${existingConfig.slug}.json`
        )
        await triggerStaticBuild(user, `Unpublishing chart ${fullConfig.slug}`)
    } else if (fullConfig.isPublished)
        await triggerStaticBuild(user, `Updating chart ${fullConfig.slug}`)

    return {
        chartId,
        savedPatch: patchConfig,
    }
}

async function updateGrapherConfigsInR2(
    knex: db.KnexReadonlyTransaction,
    updatedCharts: { chartConfigId: string; isPublished: boolean }[],
    updatedMultiDimViews: { chartConfigId: string; isPublished: boolean }[]
) {
    const idsToUpdate = [
        ...updatedCharts.filter(({ isPublished }) => isPublished),
        ...updatedMultiDimViews,
    ].map(({ chartConfigId }) => chartConfigId)
    const builder = knex<DbRawChartConfig>(ChartConfigsTableName)
        .select("id", "full", "fullMd5")
        .whereIn("id", idsToUpdate)
    for await (const { id, full, fullMd5 } of builder.stream()) {
        await saveGrapherConfigToR2ByUUID(id, full, fullMd5)
    }
}

getRouteWithROTransaction(apiRouter, "/charts.json", async (req, res, trx) => {
    const limit = parseIntOrUndefined(req.query.limit as string) ?? 10000
    const charts = await db.knexRaw<OldChartFieldList>(
        trx,
        `-- sql
            SELECT ${oldChartFieldList} FROM charts
            JOIN chart_configs ON chart_configs.id = charts.configId
            JOIN users lastEditedByUser ON lastEditedByUser.id = charts.lastEditedByUserId
            LEFT JOIN users publishedByUser ON publishedByUser.id = charts.publishedByUserId
            ORDER BY charts.lastEditedAt DESC LIMIT ?
        `,
        [limit]
    )

    await assignTagsForCharts(trx, charts)

    return { charts }
})

getRouteWithROTransaction(apiRouter, "/charts.csv", async (req, res, trx) => {
    const limit = parseIntOrUndefined(req.query.limit as string) ?? 10000

    // note: this query is extended from OldChart.listFields.
    const charts = await db.knexRaw(
        trx,
        `-- sql
            SELECT
                charts.id,
                chart_configs.full->>"$.version" AS version,
                CONCAT("${BAKED_BASE_URL}/grapher/", chart_configs.full->>"$.slug") AS url,
                CONCAT("${ADMIN_BASE_URL}", "/admin/charts/", charts.id, "/edit") AS editUrl,
                chart_configs.full->>"$.slug" AS slug,
                chart_configs.full->>"$.title" AS title,
                chart_configs.full->>"$.subtitle" AS subtitle,
                chart_configs.full->>"$.sourceDesc" AS sourceDesc,
                chart_configs.full->>"$.note" AS note,
                chart_configs.chartType AS type,
                chart_configs.full->>"$.internalNotes" AS internalNotes,
                chart_configs.full->>"$.variantName" AS variantName,
                chart_configs.full->>"$.isPublished" AS isPublished,
                chart_configs.full->>"$.tab" AS tab,
                chart_configs.chartType IS NOT NULL AS hasChartTab,
                JSON_EXTRACT(chart_configs.full, "$.hasMapTab") = true AS hasMapTab,
                chart_configs.full->>"$.originUrl" AS originUrl,
                charts.lastEditedAt,
                charts.lastEditedByUserId,
                lastEditedByUser.fullName AS lastEditedBy,
                charts.publishedAt,
                charts.publishedByUserId,
                publishedByUser.fullName AS publishedBy
            FROM charts
            JOIN chart_configs ON chart_configs.id = charts.configId
            JOIN users lastEditedByUser ON lastEditedByUser.id = charts.lastEditedByUserId
            LEFT JOIN users publishedByUser ON publishedByUser.id = charts.publishedByUserId
            ORDER BY charts.lastEditedAt DESC
            LIMIT ?
        `,
        [limit]
    )
    // note: retrieving references is VERY slow.
    // await Promise.all(
    //     charts.map(async (chart: any) => {
    //         const references = await getReferencesByChartId(chart.id)
    //         chart.references = references.length
    //             ? references.map((ref) => ref.url)
    //             : ""
    //     })
    // )
    // await Chart.assignTagsForCharts(charts)
    res.setHeader("Content-disposition", "attachment; filename=charts.csv")
    res.setHeader("content-type", "text/csv")
    const csv = Papa.unparse(charts)
    return csv
})

getRouteWithROTransaction(
    apiRouter,
    "/charts/:chartId.config.json",
    async (req, res, trx) => expectChartById(trx, req.params.chartId)
)

getRouteWithROTransaction(
    apiRouter,
    "/charts/:chartId.parent.json",
    async (req, res, trx) => {
        const chartId = expectInt(req.params.chartId)
        const parent = await getParentByChartId(trx, chartId)
        const isInheritanceEnabled = await isInheritanceEnabledForChart(
            trx,
            chartId
        )
        return omitUndefinedValues({
            variableId: parent?.variableId,
            config: parent?.config,
            isActive: isInheritanceEnabled,
        })
    }
)

getRouteWithROTransaction(
    apiRouter,
    "/charts/:chartId.patchConfig.json",
    async (req, res, trx) => {
        const chartId = expectInt(req.params.chartId)
        const config = await expectPatchConfigByChartId(trx, chartId)
        return config
    }
)

getRouteWithROTransaction(
    apiRouter,
    "/editorData/namespaces.json",
    async (req, res, trx) => {
        const rows = await db.knexRaw<{
            name: string
            description?: string
            isArchived: boolean
        }>(
            trx,
            `SELECT DISTINCT
                namespace AS name,
                namespaces.description AS description,
                namespaces.isArchived AS isArchived
            FROM active_datasets
            JOIN namespaces ON namespaces.name = active_datasets.namespace`
        )

        return {
            namespaces: lodash
                .sortBy(rows, (row) => row.description)
                .map((namespace) => ({
                    ...namespace,
                    isArchived: !!namespace.isArchived,
                })),
        }
    }
)

getRouteWithROTransaction(
    apiRouter,
    "/charts/:chartId.logs.json",
    async (req, res, trx) => ({
        logs: await getLogsByChartId(
            trx,
            parseInt(req.params.chartId as string)
        ),
    })
)

getRouteWithROTransaction(
    apiRouter,
    "/charts/:chartId.references.json",
    async (req, res, trx) => {
        const references = {
            references: await getReferencesByChartId(
                parseInt(req.params.chartId as string),
                trx
            ),
        }
        return references
    }
)

getRouteWithROTransaction(
    apiRouter,
    "/charts/:chartId.redirects.json",
    async (req, res, trx) => ({
        redirects: await getRedirectsByChartId(
            trx,
            parseInt(req.params.chartId as string)
        ),
    })
)

getRouteWithROTransaction(
    apiRouter,
    "/charts/:chartId.pageviews.json",
    async (req, res, trx) => {
        const slug = await getChartSlugById(
            trx,
            parseInt(req.params.chartId as string)
        )
        if (!slug) return {}

        const pageviewsByUrl = await db.knexRawFirst(
            trx,
            `-- sql
            SELECT *
            FROM
                analytics_pageviews
            WHERE
                url = ?`,
            [`https://ourworldindata.org/grapher/${slug}`]
        )

        return {
            pageviews: pageviewsByUrl ?? undefined,
        }
    }
)

getRouteWithROTransaction(
    apiRouter,
    "/editorData/variables.json",
    async (req, res, trx) => {
        const datasets = []
        const rows = await db.knexRaw<
            Pick<DbRawVariable, "name" | "id"> & {
                datasetId: number
                datasetName: string
                datasetVersion: string
            } & Pick<
                    DbPlainDataset,
                    "namespace" | "isPrivate" | "nonRedistributable"
                >
        >(
            trx,
            `-- sql
        SELECT
                v.name,
                v.id,
                d.id as datasetId,
                d.name as datasetName,
                d.version as datasetVersion,
                d.namespace,
                d.isPrivate,
                d.nonRedistributable
            FROM variables as v JOIN active_datasets as d ON v.datasetId = d.id
            ORDER BY d.updatedAt DESC
            `
        )

        let dataset:
            | {
                  id: number
                  name: string
                  version: string
                  namespace: string
                  isPrivate: boolean
                  nonRedistributable: boolean
                  variables: { id: number; name: string }[]
              }
            | undefined
        for (const row of rows) {
            if (!dataset || row.datasetName !== dataset.name) {
                if (dataset) datasets.push(dataset)

                dataset = {
                    id: row.datasetId,
                    name: row.datasetName,
                    version: row.datasetVersion,
                    namespace: row.namespace,
                    isPrivate: !!row.isPrivate,
                    nonRedistributable: !!row.nonRedistributable,
                    variables: [],
                }
            }

            dataset.variables.push({
                id: row.id,
                name: row.name ?? "",
            })
        }

        if (dataset) datasets.push(dataset)

        return { datasets: datasets }
    }
)

apiRouter.get("/data/variables/data/:variableStr.json", async (req, res) => {
    const variableStr = req.params.variableStr as string
    if (!variableStr) throw new JsonError("No variable id given")
    if (variableStr.includes("+"))
        throw new JsonError(
            "Requesting multiple variables at the same time is no longer supported"
        )
    const variableId = parseInt(variableStr)
    if (isNaN(variableId)) throw new JsonError("Invalid variable id")
    return await fetchS3DataValuesByPath(
        getVariableDataRoute(DATA_API_URL, variableId) + "?nocache"
    )
})

apiRouter.get(
    "/data/variables/metadata/:variableStr.json",
    async (req, res) => {
        const variableStr = req.params.variableStr as string
        if (!variableStr) throw new JsonError("No variable id given")
        if (variableStr.includes("+"))
            throw new JsonError(
                "Requesting multiple variables at the same time is no longer supported"
            )
        const variableId = parseInt(variableStr)
        if (isNaN(variableId)) throw new JsonError("Invalid variable id")
        return await fetchS3MetadataByPath(
            getVariableMetadataRoute(DATA_API_URL, variableId) + "?nocache"
        )
    }
)

postRouteWithRWTransaction(apiRouter, "/charts", async (req, res, trx) => {
    let shouldInherit: boolean | undefined
    if (req.query.inheritance) {
        shouldInherit = req.query.inheritance === "enable"
    }

    try {
        const { chartId } = await saveGrapher(trx, {
            user: res.locals.user,
            newConfig: req.body,
            shouldInherit,
        })

        return { success: true, chartId: chartId }
    } catch (err) {
        return { success: false, error: String(err) }
    }
})

postRouteWithRWTransaction(
    apiRouter,
    "/charts/:chartId/setTags",
    async (req, res, trx) => {
        const chartId = expectInt(req.params.chartId)

        await setChartTags(trx, chartId, req.body.tags)

        return { success: true }
    }
)

putRouteWithRWTransaction(
    apiRouter,
    "/charts/:chartId",
    async (req, res, trx) => {
        let shouldInherit: boolean | undefined
        if (req.query.inheritance) {
            shouldInherit = req.query.inheritance === "enable"
        }

        const existingConfig = await expectChartById(trx, req.params.chartId)

        try {
            const { chartId, savedPatch } = await saveGrapher(trx, {
                user: res.locals.user,
                newConfig: req.body,
                existingConfig,
                shouldInherit,
            })

            const logs = await getLogsByChartId(
                trx,
                existingConfig.id as number
            )
            return {
                success: true,
                chartId,
                savedPatch,
                newLog: logs[0],
            }
        } catch (err) {
            return {
                success: false,
                error: String(err),
            }
        }
    }
)

deleteRouteWithRWTransaction(
    apiRouter,
    "/charts/:chartId",
    async (req, res, trx) => {
        const chart = await expectChartById(trx, req.params.chartId)
        if (chart.slug) {
            const links = await getPublishedLinksTo(trx, [chart.slug])
            if (links.length) {
                const sources = links.map((link) => link.sourceSlug).join(", ")
                throw new Error(
                    `Cannot delete chart in-use in the following published documents: ${sources}`
                )
            }
        }

        await db.knexRaw(trx, `DELETE FROM chart_dimensions WHERE chartId=?`, [
            chart.id,
        ])
        await db.knexRaw(
            trx,
            `DELETE FROM chart_slug_redirects WHERE chart_id=?`,
            [chart.id]
        )

        const row = await db.knexRawFirst<Pick<DbPlainChart, "configId">>(
            trx,
            `SELECT configId FROM charts WHERE id = ?`,
            [chart.id]
        )
        if (!row || !row.configId)
            throw new JsonError(`No chart config found for id ${chart.id}`, 404)
        if (row) {
            await db.knexRaw(trx, `DELETE FROM charts WHERE id=?`, [chart.id])
            await db.knexRaw(trx, `DELETE FROM chart_configs WHERE id=?`, [
                row.configId,
            ])
        }

        if (chart.isPublished)
            await triggerStaticBuild(
                res.locals.user,
                `Deleting chart ${chart.slug}`
            )

        await deleteGrapherConfigFromR2ByUUID(row.configId)
        if (chart.isPublished)
            await deleteGrapherConfigFromR2(
                R2GrapherConfigDirectory.publishedGrapherBySlug,
                `${chart.slug}.json`
            )

        return { success: true }
    }
)

putRouteWithRWTransaction(
    apiRouter,
    "/multi-dim/:slug",
    async (req, res, trx) => {
        const { slug } = req.params
        if (!isValidSlug(slug)) {
            throw new JsonError(`Invalid multi-dim slug ${slug}`)
        }
        const rawConfig = req.body as MultiDimDataPageConfigRaw
        const id = await createMultiDimConfig(trx, slug, rawConfig)
        if (
            FEATURE_FLAGS.has(FeatureFlagFeature.MultiDimDataPage) &&
            (await isMultiDimDataPagePublished(trx, slug))
        ) {
            await triggerStaticBuild(
                res.locals.user,
                `Publishing multidimensional chart ${slug}`
            )
        }
        return { success: true, id }
    }
)

getRouteWithROTransaction(apiRouter, "/users.json", async (req, res, trx) => ({
    users: await trx
        .select(
            "id" satisfies keyof DbPlainUser,
            "email" satisfies keyof DbPlainUser,
            "fullName" satisfies keyof DbPlainUser,
            "isActive" satisfies keyof DbPlainUser,
            "isSuperuser" satisfies keyof DbPlainUser,
            "createdAt" satisfies keyof DbPlainUser,
            "updatedAt" satisfies keyof DbPlainUser,
            "lastLogin" satisfies keyof DbPlainUser,
            "lastSeen" satisfies keyof DbPlainUser
        )
        .from<DbPlainUser>(UsersTableName)
        .orderBy("lastSeen", "desc"),
}))

getRouteWithROTransaction(
    apiRouter,
    "/users/:userId.json",
    async (req, res, trx) => {
        const id = parseIntOrUndefined(req.params.userId)
        if (!id) throw new JsonError("No user id given")
        const user = await getUserById(trx, id)
        return { user }
    }
)

deleteRouteWithRWTransaction(
    apiRouter,
    "/users/:userId",
    async (req, res, trx) => {
        if (!res.locals.user.isSuperuser)
            throw new JsonError("Permission denied", 403)

        const userId = expectInt(req.params.userId)
        await db.knexRaw(trx, `DELETE FROM users WHERE id=?`, [userId])

        return { success: true }
    }
)

putRouteWithRWTransaction(
    apiRouter,
    "/users/:userId",
    async (req, res, trx: db.KnexReadWriteTransaction) => {
        if (!res.locals.user.isSuperuser)
            throw new JsonError("Permission denied", 403)

        const userId = parseIntOrUndefined(req.params.userId)
        const user =
            userId !== undefined ? await getUserById(trx, userId) : null
        if (!user) throw new JsonError("No such user", 404)

        user.fullName = req.body.fullName
        user.isActive = req.body.isActive

        await updateUser(trx, userId!, pick(user, ["fullName", "isActive"]))

        return { success: true }
    }
)

postRouteWithRWTransaction(
    apiRouter,
    "/users/add",
    async (req, res, trx: db.KnexReadWriteTransaction) => {
        if (!res.locals.user.isSuperuser)
            throw new JsonError("Permission denied", 403)

        const { email, fullName } = req.body

        await insertUser(trx, {
            email,
            fullName,
        })

        return { success: true }
    }
)

postRouteWithRWTransaction(
    apiRouter,
    "/users/:userId/images/:imageId",
    async (req, res, trx) => {
        const userId = expectInt(req.params.userId)
        const imageId = expectInt(req.params.imageId)
        await trx("images").where({ id: imageId }).update({ userId })
        return { success: true }
    }
)

deleteRouteWithRWTransaction(
    apiRouter,
    "/users/:userId/images/:imageId",
    async (req, res, trx) => {
        const userId = expectInt(req.params.userId)
        const imageId = expectInt(req.params.imageId)
        await trx("images")
            .where({ id: imageId, userId })
            .update({ userId: null })
        return { success: true }
    }
)

getRouteWithROTransaction(
    apiRouter,
    "/variables.json",
    async (req, res, trx) => {
        const limit = parseIntOrUndefined(req.query.limit as string) ?? 50
        const query = req.query.search as string
        return await searchVariables(query, limit, trx)
    }
)

getRouteWithROTransaction(
    apiRouter,
    "/chart-bulk-update",
    async (
        req,
        res,
        trx
    ): Promise<BulkGrapherConfigResponse<BulkChartEditResponseRow>> => {
        const context: OperationContext = {
            grapherConfigFieldName: "chart_configs.full",
            whitelistedColumnNamesAndTypes:
                chartBulkUpdateAllowedColumnNamesAndTypes,
        }
        const filterSExpr =
            req.query.filter !== undefined
                ? parseToOperation(req.query.filter as string, context)
                : undefined

        const offset = parseIntOrUndefined(req.query.offset as string) ?? 0

        // Note that our DSL generates sql here that we splice directly into the SQL as text
        // This is a potential for a SQL injection attack but we control the DSL and are
        // careful there to only allow carefully guarded vocabularies from being used, not
        // arbitrary user input
        const whereClause = filterSExpr?.toSql() ?? "true"
        const resultsWithStringGrapherConfigs = await db.knexRaw(
            trx,
            `-- sql
                SELECT
                    charts.id as id,
                    chart_configs.full as config,
                    charts.createdAt as createdAt,
                    charts.updatedAt as updatedAt,
                    charts.lastEditedAt as lastEditedAt,
                    charts.publishedAt as publishedAt,
                    lastEditedByUser.fullName as lastEditedByUser,
                    publishedByUser.fullName as publishedByUser
                FROM charts
                LEFT JOIN chart_configs ON chart_configs.id = charts.configId
                LEFT JOIN users lastEditedByUser ON lastEditedByUser.id=charts.lastEditedByUserId
                LEFT JOIN users publishedByUser ON publishedByUser.id=charts.publishedByUserId
                WHERE ${whereClause}
                ORDER BY charts.id DESC
                LIMIT 50
                OFFSET ${offset.toString()}
            `
        )

        const results = resultsWithStringGrapherConfigs.map((row: any) => ({
            ...row,
            config: lodash.isNil(row.config) ? null : JSON.parse(row.config),
        }))
        const resultCount = await db.knexRaw<{ count: number }>(
            trx,
            `-- sql
                SELECT count(*) as count
                FROM charts
                JOIN chart_configs ON chart_configs.id = charts.configId
                WHERE ${whereClause}
            `
        )
        return { rows: results, numTotalRows: resultCount[0].count }
    }
)

patchRouteWithRWTransaction(
    apiRouter,
    "/chart-bulk-update",
    async (req, res, trx) => {
        const patchesList = req.body as GrapherConfigPatch[]
        const chartIds = new Set(patchesList.map((patch) => patch.id))

        const configsAndIds = await db.knexRaw<
            Pick<DbPlainChart, "id"> & { config: DbRawChartConfig["full"] }
        >(
            trx,
            `-- sql
                SELECT c.id, cc.full as config
                FROM charts c
                JOIN chart_configs cc ON cc.id = c.configId
                WHERE c.id IN (?)
            `,
            [[...chartIds.values()]]
        )
        const configMap = new Map<number, GrapherInterface>(
            configsAndIds.map((item: any) => [
                item.id,
                // make sure that the id is set, otherwise the update behaviour is weird
                // TODO: discuss if this has unintended side effects
                item.config ? { ...JSON.parse(item.config), id: item.id } : {},
            ])
        )
        const oldValuesConfigMap = new Map(configMap)
        // console.log("ids", configsAndIds.map((item : any) => item.id))
        for (const patchSet of patchesList) {
            const config = configMap.get(patchSet.id)
            configMap.set(patchSet.id, applyPatch(patchSet, config))
        }

        for (const [id, newConfig] of configMap.entries()) {
            await saveGrapher(trx, {
                user: res.locals.user,
                newConfig,
                existingConfig: oldValuesConfigMap.get(id),
                referencedVariablesMightChange: false,
            })
        }

        return { success: true }
    }
)

getRouteWithROTransaction(
    apiRouter,
    "/variable-annotations",
    async (
        req,
        res,
        trx
    ): Promise<BulkGrapherConfigResponse<VariableAnnotationsResponseRow>> => {
        const context: OperationContext = {
            grapherConfigFieldName: "grapherConfigAdmin",
            whitelistedColumnNamesAndTypes:
                variableAnnotationAllowedColumnNamesAndTypes,
        }
        const filterSExpr =
            req.query.filter !== undefined
                ? parseToOperation(req.query.filter as string, context)
                : undefined

        const offset = parseIntOrUndefined(req.query.offset as string) ?? 0

        // Note that our DSL generates sql here that we splice directly into the SQL as text
        // This is a potential for a SQL injection attack but we control the DSL and are
        // careful there to only allow carefully guarded vocabularies from being used, not
        // arbitrary user input
        const whereClause = filterSExpr?.toSql() ?? "true"
        const resultsWithStringGrapherConfigs = await db.knexRaw(
            trx,
            `-- sql
                SELECT
                    variables.id as id,
                    variables.name as name,
                    chart_configs.patch as config,
                    d.name as datasetname,
                    namespaces.name as namespacename,
                    variables.createdAt as createdAt,
                    variables.updatedAt as updatedAt,
                    variables.description as description
                FROM variables
                LEFT JOIN active_datasets as d on variables.datasetId = d.id
                LEFT JOIN namespaces on d.namespace = namespaces.name
                LEFT JOIN chart_configs on variables.grapherConfigIdAdmin = chart_configs.id
                WHERE ${whereClause}
                ORDER BY variables.id DESC
                LIMIT 50
                OFFSET ${offset.toString()}
            `
        )

        const results = resultsWithStringGrapherConfigs.map((row: any) => ({
            ...row,
            config: lodash.isNil(row.config) ? null : JSON.parse(row.config),
        }))
        const resultCount = await db.knexRaw<{ count: number }>(
            trx,
            `-- sql
                SELECT count(*) as count
                FROM variables
                LEFT JOIN active_datasets as d on variables.datasetId = d.id
                LEFT JOIN namespaces on d.namespace = namespaces.name
                LEFT JOIN chart_configs on variables.grapherConfigIdAdmin = chart_configs.id
                WHERE ${whereClause}
            `
        )
        return { rows: results, numTotalRows: resultCount[0].count }
    }
)

patchRouteWithRWTransaction(
    apiRouter,
    "/variable-annotations",
    async (req, res, trx) => {
        const patchesList = req.body as GrapherConfigPatch[]
        const variableIds = new Set(patchesList.map((patch) => patch.id))

        const configsAndIds = await db.knexRaw<
            Pick<DbRawVariable, "id"> & {
                grapherConfigAdmin: DbRawChartConfig["patch"]
            }
        >(
            trx,
            `-- sql
              SELECT v.id, cc.patch AS grapherConfigAdmin
              FROM variables v
              LEFT JOIN chart_configs cc ON v.grapherConfigIdAdmin = cc.id
              WHERE v.id IN (?)
          `,
            [[...variableIds.values()]]
        )
        const configMap = new Map(
            configsAndIds.map((item: any) => [
                item.id,
                item.grapherConfigAdmin
                    ? JSON.parse(item.grapherConfigAdmin)
                    : {},
            ])
        )
        // console.log("ids", configsAndIds.map((item : any) => item.id))
        for (const patchSet of patchesList) {
            const config = configMap.get(patchSet.id)
            configMap.set(patchSet.id, applyPatch(patchSet, config))
        }

        for (const [variableId, newConfig] of configMap.entries()) {
            const variable = await getGrapherConfigsForVariable(trx, variableId)
            if (!variable) continue
            await updateGrapherConfigAdminOfVariable(trx, variable, newConfig)
        }

        return { success: true }
    }
)

getRouteWithROTransaction(
    apiRouter,
    "/variables.usages.json",
    async (req, res, trx) => {
        const query = `-- sql
    SELECT
        variableId,
        COUNT(DISTINCT chartId) AS usageCount
    FROM
        chart_dimensions
    GROUP BY
        variableId
    ORDER BY
        usageCount DESC`

        const rows = await db.knexRaw(trx, query)

        return rows
    }
)

getRouteWithROTransaction(
    apiRouter,
    "/variables/grapherConfigETL/:variableId.patchConfig.json",
    async (req, res, trx) => {
        const variableId = expectInt(req.params.variableId)
        const variable = await getGrapherConfigsForVariable(trx, variableId)
        if (!variable) {
            throw new JsonError(`Variable with id ${variableId} not found`, 500)
        }
        return variable.etl?.patchConfig ?? {}
    }
)

getRouteWithROTransaction(
    apiRouter,
    "/variables/grapherConfigAdmin/:variableId.patchConfig.json",
    async (req, res, trx) => {
        const variableId = expectInt(req.params.variableId)
        const variable = await getGrapherConfigsForVariable(trx, variableId)
        if (!variable) {
            throw new JsonError(`Variable with id ${variableId} not found`, 500)
        }
        return variable.admin?.patchConfig ?? {}
    }
)

getRouteWithROTransaction(
    apiRouter,
    "/variables/mergedGrapherConfig/:variableId.json",
    async (req, res, trx) => {
        const variableId = expectInt(req.params.variableId)
        const config = await getMergedGrapherConfigForVariable(trx, variableId)
        return config ?? {}
    }
)

// Used in VariableEditPage
getRouteWithROTransaction(
    apiRouter,
    "/variables/:variableId.json",
    async (req, res, trx) => {
        const variableId = expectInt(req.params.variableId)

        const variable = await fetchS3MetadataByPath(
            getVariableMetadataRoute(DATA_API_URL, variableId) + "?nocache"
        )

        // XXX: Patch shortName onto the end of catalogPath when it's missing,
        //      a temporary hack since our S3 metadata is out of date with our DB.
        //      See: https://github.com/owid/etl/issues/2135
        if (variable.catalogPath && !variable.catalogPath.includes("#")) {
            variable.catalogPath += `#${variable.shortName}`
        }

        const rawCharts = await db.knexRaw<
            OldChartFieldList & {
                isInheritanceEnabled: DbPlainChart["isInheritanceEnabled"]
                config: DbRawChartConfig["full"]
            }
        >(
            trx,
            `-- sql
                SELECT ${oldChartFieldList}, charts.isInheritanceEnabled, chart_configs.full AS config
                FROM charts
                JOIN chart_configs ON chart_configs.id = charts.configId
                JOIN users lastEditedByUser ON lastEditedByUser.id = charts.lastEditedByUserId
                LEFT JOIN users publishedByUser ON publishedByUser.id = charts.publishedByUserId
                JOIN chart_dimensions cd ON cd.chartId = charts.id
                WHERE cd.variableId = ?
                GROUP BY charts.id
            `,
            [variableId]
        )

        // check for parent indicators
        const charts = rawCharts.map((chart) => {
            const parentIndicatorId = getParentVariableIdFromChartConfig(
                parseChartConfig(chart.config)
            )
            const hasParentIndicator = parentIndicatorId !== undefined
            return omit({ ...chart, hasParentIndicator }, "config")
        })

        await assignTagsForCharts(trx, charts)

        const variableWithConfigs = await getGrapherConfigsForVariable(
            trx,
            variableId
        )
        const grapherConfigETL = variableWithConfigs?.etl?.patchConfig
        const grapherConfigAdmin = variableWithConfigs?.admin?.patchConfig
        const mergedGrapherConfig =
            variableWithConfigs?.admin?.fullConfig ??
            variableWithConfigs?.etl?.fullConfig

        // add the variable's display field to the merged grapher config
        if (mergedGrapherConfig) {
            const [varDims, otherDims] = lodash.partition(
                mergedGrapherConfig.dimensions ?? [],
                (dim) => dim.variableId === variableId
            )
            const varDimsWithDisplay = varDims.map((dim) => ({
                display: variable.display,
                ...dim,
            }))
            mergedGrapherConfig.dimensions = [
                ...varDimsWithDisplay,
                ...otherDims,
            ]
        }

        const variableWithCharts: OwidVariableWithSource & {
            charts: Record<string, any>
            grapherConfig: GrapherInterface | undefined
            grapherConfigETL: GrapherInterface | undefined
            grapherConfigAdmin: GrapherInterface | undefined
        } = {
            ...variable,
            charts,
            grapherConfig: mergedGrapherConfig,
            grapherConfigETL,
            grapherConfigAdmin,
        }

        return {
            variable: variableWithCharts,
        } /*, vardata: await getVariableData([variableId]) }*/
    }
)

// inserts a new config or updates an existing one
putRouteWithRWTransaction(
    apiRouter,
    "/variables/:variableId/grapherConfigETL",
    async (req, res, trx) => {
        const variableId = expectInt(req.params.variableId)

        let validConfig: GrapherInterface
        try {
            validConfig = migrateGrapherConfigToLatestVersion(req.body)
        } catch (err) {
            return {
                success: false,
                error: String(err),
            }
        }

        const variable = await getGrapherConfigsForVariable(trx, variableId)
        if (!variable) {
            throw new JsonError(`Variable with id ${variableId} not found`, 500)
        }

        const { savedPatch, updatedCharts, updatedMultiDimViews } =
            await updateGrapherConfigETLOfVariable(trx, variable, validConfig)

        await updateGrapherConfigsInR2(trx, updatedCharts, updatedMultiDimViews)
        const allUpdatedConfigs = [...updatedCharts, ...updatedMultiDimViews]

        if (allUpdatedConfigs.some(({ isPublished }) => isPublished)) {
            await triggerStaticBuild(
                res.locals.user,
                `Updating ETL config for variable ${variableId}`
            )
        }

        return { success: true, savedPatch }
    }
)

deleteRouteWithRWTransaction(
    apiRouter,
    "/variables/:variableId/grapherConfigETL",
    async (req, res, trx) => {
        const variableId = expectInt(req.params.variableId)

        const variable = await getGrapherConfigsForVariable(trx, variableId)
        if (!variable) {
            throw new JsonError(`Variable with id ${variableId} not found`, 500)
        }

        // no-op if the variable doesn't have an ETL config
        if (!variable.etl) return { success: true }

        const now = new Date()

        // remove reference in the variables table
        await db.knexRaw(
            trx,
            `-- sql
                UPDATE variables
                SET grapherConfigIdETL = NULL
                WHERE id = ?
            `,
            [variableId]
        )

        // delete row in the chart_configs table
        await db.knexRaw(
            trx,
            `-- sql
                DELETE FROM chart_configs
                WHERE id = ?
            `,
            [variable.etl.configId]
        )

        // update admin config if there is one
        if (variable.admin) {
            await updateExistingFullConfig(trx, {
                configId: variable.admin.configId,
                config: variable.admin.patchConfig,
                updatedAt: now,
            })
        }

        const updates = {
            patchConfigAdmin: variable.admin?.patchConfig,
            updatedAt: now,
        }
        const updatedCharts = await updateAllChartsThatInheritFromIndicator(
            trx,
            variableId,
            updates
        )
        const updatedMultiDimViews =
            await updateAllMultiDimViewsThatInheritFromIndicator(
                trx,
                variableId,
                updates
            )
        await updateGrapherConfigsInR2(trx, updatedCharts, updatedMultiDimViews)
        const allUpdatedConfigs = [...updatedCharts, ...updatedMultiDimViews]

        if (allUpdatedConfigs.some(({ isPublished }) => isPublished)) {
            await triggerStaticBuild(
                res.locals.user,
                `Updating ETL config for variable ${variableId}`
            )
        }

        return { success: true }
    }
)

// inserts a new config or updates an existing one
putRouteWithRWTransaction(
    apiRouter,
    "/variables/:variableId/grapherConfigAdmin",
    async (req, res, trx) => {
        const variableId = expectInt(req.params.variableId)

        let validConfig: GrapherInterface
        try {
            validConfig = migrateGrapherConfigToLatestVersion(req.body)
        } catch (err) {
            return {
                success: false,
                error: String(err),
            }
        }

        const variable = await getGrapherConfigsForVariable(trx, variableId)
        if (!variable) {
            throw new JsonError(`Variable with id ${variableId} not found`, 500)
        }

        const { savedPatch, updatedCharts, updatedMultiDimViews } =
            await updateGrapherConfigAdminOfVariable(trx, variable, validConfig)

        await updateGrapherConfigsInR2(trx, updatedCharts, updatedMultiDimViews)
        const allUpdatedConfigs = [...updatedCharts, ...updatedMultiDimViews]

        if (allUpdatedConfigs.some(({ isPublished }) => isPublished)) {
            await triggerStaticBuild(
                res.locals.user,
                `Updating admin-authored config for variable ${variableId}`
            )
        }

        return { success: true, savedPatch }
    }
)

deleteRouteWithRWTransaction(
    apiRouter,
    "/variables/:variableId/grapherConfigAdmin",
    async (req, res, trx) => {
        const variableId = expectInt(req.params.variableId)

        const variable = await getGrapherConfigsForVariable(trx, variableId)
        if (!variable) {
            throw new JsonError(`Variable with id ${variableId} not found`, 500)
        }

        // no-op if the variable doesn't have an admin-authored config
        if (!variable.admin) return { success: true }

        const now = new Date()

        // remove reference in the variables table
        await db.knexRaw(
            trx,
            `-- sql
                UPDATE variables
                SET grapherConfigIdAdmin = NULL
                WHERE id = ?
            `,
            [variableId]
        )

        // delete row in the chart_configs table
        await db.knexRaw(
            trx,
            `-- sql
                DELETE FROM chart_configs
                WHERE id = ?
            `,
            [variable.admin.configId]
        )

        const updates = {
            patchConfigETL: variable.etl?.patchConfig,
            updatedAt: now,
        }
        const updatedCharts = await updateAllChartsThatInheritFromIndicator(
            trx,
            variableId,
            updates
        )
        const updatedMultiDimViews =
            await updateAllMultiDimViewsThatInheritFromIndicator(
                trx,
                variableId,
                updates
            )
        await updateGrapherConfigsInR2(trx, updatedCharts, updatedMultiDimViews)
        const allUpdatedConfigs = [...updatedCharts, ...updatedMultiDimViews]

        if (allUpdatedConfigs.some(({ isPublished }) => isPublished)) {
            await triggerStaticBuild(
                res.locals.user,
                `Updating admin-authored config for variable ${variableId}`
            )
        }

        return { success: true }
    }
)

getRouteWithROTransaction(
    apiRouter,
    "/variables/:variableId/charts.json",
    async (req, res, trx) => {
        const variableId = expectInt(req.params.variableId)
        const charts = await getAllChartsForIndicator(trx, variableId)
        return charts.map((chart) => ({
            id: chart.chartId,
            title: chart.config.title,
            variantName: chart.config.variantName,
            isChild: chart.isChild,
            isInheritanceEnabled: chart.isInheritanceEnabled,
            isPublished: chart.isPublished,
        }))
    }
)

getRouteWithROTransaction(
    apiRouter,
    "/datasets.json",
    async (req, res, trx) => {
        const datasets = await db.knexRaw<Record<string, any>>(
            trx,
            `-- sql
        WITH variable_counts AS (
            SELECT
                v.datasetId,
                COUNT(DISTINCT cd.chartId) as numCharts
            FROM chart_dimensions cd
            JOIN variables v ON cd.variableId = v.id
            GROUP BY v.datasetId
        )
        SELECT
            ad.id,
            ad.namespace,
            ad.name,
            d.shortName,
            ad.description,
            ad.dataEditedAt,
            du.fullName AS dataEditedByUserName,
            ad.metadataEditedAt,
            mu.fullName AS metadataEditedByUserName,
            ad.isPrivate,
            ad.nonRedistributable,
            d.version,
            vc.numCharts
        FROM active_datasets ad
        LEFT JOIN variable_counts vc ON ad.id = vc.datasetId
        JOIN users du ON du.id=ad.dataEditedByUserId
        JOIN users mu ON mu.id=ad.metadataEditedByUserId
        JOIN datasets d ON d.id=ad.id
        ORDER BY ad.dataEditedAt DESC
    `
        )

        const tags = await db.knexRaw<
            Pick<DbPlainTag, "id" | "name"> &
                Pick<DbPlainDatasetTag, "datasetId">
        >(
            trx,
            `-- sql
        SELECT dt.datasetId, t.id, t.name FROM dataset_tags dt
        JOIN tags t ON dt.tagId = t.id
    `
        )
        const tagsByDatasetId = lodash.groupBy(tags, (t) => t.datasetId)
        for (const dataset of datasets) {
            dataset.tags = (tagsByDatasetId[dataset.id] || []).map((t) =>
                lodash.omit(t, "datasetId")
            )
        }
        /*LEFT JOIN variables AS v ON v.datasetId=d.id
    GROUP BY d.id*/

        return { datasets: datasets }
    }
)

getRouteWithROTransaction(
    apiRouter,
    "/datasets/:datasetId.json",
    async (req: Request, res, trx) => {
        const datasetId = expectInt(req.params.datasetId)

        const dataset = await db.knexRawFirst<Record<string, any>>(
            trx,
            `-- sql
        SELECT d.id,
            d.namespace,
            d.name,
            d.shortName,
            d.version,
            d.description,
            d.updatedAt,
            d.dataEditedAt,
            d.dataEditedByUserId,
            du.fullName AS dataEditedByUserName,
            d.metadataEditedAt,
            d.metadataEditedByUserId,
            mu.fullName AS metadataEditedByUserName,
            d.isPrivate,
            d.isArchived,
            d.nonRedistributable,
            d.updatePeriodDays
        FROM datasets AS d
        JOIN users du ON du.id=d.dataEditedByUserId
        JOIN users mu ON mu.id=d.metadataEditedByUserId
        WHERE d.id = ?
    `,
            [datasetId]
        )

        if (!dataset)
            throw new JsonError(`No dataset by id '${datasetId}'`, 404)

        const zipFile = await db.knexRawFirst<{ filename: string }>(
            trx,
            `SELECT filename FROM dataset_files WHERE datasetId=?`,
            [datasetId]
        )
        if (zipFile) dataset.zipFile = zipFile

        const variables = await db.knexRaw<
            Pick<
                DbRawVariable,
                "id" | "name" | "description" | "display" | "catalogPath"
            >
        >(
            trx,
            `-- sql
            SELECT
                v.id,
                v.name,
                v.description,
                v.display,
                v.catalogPath
            FROM
                variables AS v
            WHERE
                v.datasetId = ?
    `,
            [datasetId]
        )

        for (const v of variables) {
            v.display = JSON.parse(v.display)
        }

        dataset.variables = variables

        // add all origins
        const origins: DbRawOrigin[] = await db.knexRaw<DbRawOrigin>(
            trx,
            `-- sql
            SELECT DISTINCT
                o.*
            FROM
                origins_variables AS ov
                JOIN origins AS o ON ov.originId = o.id
                JOIN variables AS v ON ov.variableId = v.id
            WHERE
                v.datasetId = ?
    `,
            [datasetId]
        )

        const parsedOrigins = origins.map(parseOriginsRow)

        dataset.origins = parsedOrigins

        const sources = await db.knexRaw<{
            id: number
            name: string
            description: string
        }>(
            trx,
            `
        SELECT s.id, s.name, s.description
        FROM sources AS s
        WHERE s.datasetId = ?
        ORDER BY s.id ASC
    `,
            [datasetId]
        )

        // expand description of sources and add to dataset as variableSources
        dataset.variableSources = sources.map((s: any) => {
            return {
                id: s.id,
                name: s.name,
                ...JSON.parse(s.description),
            }
        })

        const charts = await db.knexRaw<OldChartFieldList>(
            trx,
            `-- sql
                SELECT ${oldChartFieldList}
                FROM charts
                JOIN chart_configs ON chart_configs.id = charts.configId
                JOIN chart_dimensions AS cd ON cd.chartId = charts.id
                JOIN variables AS v ON cd.variableId = v.id
                JOIN users lastEditedByUser ON lastEditedByUser.id = charts.lastEditedByUserId
                LEFT JOIN users publishedByUser ON publishedByUser.id = charts.publishedByUserId
                WHERE v.datasetId = ?
                GROUP BY charts.id
            `,
            [datasetId]
        )

        dataset.charts = charts

        await assignTagsForCharts(trx, charts)

        const tags = await db.knexRaw<{ id: number; name: string }>(
            trx,
            `
        SELECT t.id, t.name
        FROM tags t
        JOIN dataset_tags dt ON dt.tagId = t.id
        WHERE dt.datasetId = ?
    `,
            [datasetId]
        )
        dataset.tags = tags

        const availableTags = await db.knexRaw<{
            id: number
            name: string
            parentName: string
        }>(
            trx,
            `
        SELECT t.id, t.name, p.name AS parentName
        FROM tags AS t
        JOIN tags AS p ON t.parentId=p.id
    `
        )
        dataset.availableTags = availableTags

        return { dataset: dataset }
    }
)

putRouteWithRWTransaction(
    apiRouter,
    "/datasets/:datasetId",
    async (req, res, trx) => {
        // Only updates `nonRedistributable` and `tags`, other fields come from ETL
        // and are not editable
        const datasetId = expectInt(req.params.datasetId)
        const dataset = await getDatasetById(trx, datasetId)
        if (!dataset) throw new JsonError(`No dataset by id ${datasetId}`, 404)

        const newDataset = (req.body as { dataset: any }).dataset
        await db.knexRaw(
            trx,
            `
            UPDATE datasets
            SET
                nonRedistributable=?,
                metadataEditedAt=?,
                metadataEditedByUserId=?
            WHERE id=?
            `,
            [
                newDataset.nonRedistributable,
                new Date(),
                res.locals.user.id,
                datasetId,
            ]
        )

        const tagRows = newDataset.tags.map((tag: any) => [tag.id, datasetId])
        await db.knexRaw(trx, `DELETE FROM dataset_tags WHERE datasetId=?`, [
            datasetId,
        ])
        if (tagRows.length)
            for (const tagRow of tagRows) {
                await db.knexRaw(
                    trx,
                    `INSERT INTO dataset_tags (tagId, datasetId) VALUES (?, ?)`,
                    tagRow
                )
            }

        try {
            await syncDatasetToGitRepo(trx, datasetId, {
                oldDatasetName: dataset.name,
                commitName: res.locals.user.fullName,
                commitEmail: res.locals.user.email,
            })
        } catch (err) {
            await logErrorAndMaybeSendToBugsnag(err, req)
            // Continue
        }

        return { success: true }
    }
)

postRouteWithRWTransaction(
    apiRouter,
    "/datasets/:datasetId/setArchived",
    async (req, res, trx) => {
        const datasetId = expectInt(req.params.datasetId)
        const dataset = await getDatasetById(trx, datasetId)
        if (!dataset) throw new JsonError(`No dataset by id ${datasetId}`, 404)

        await db.knexRaw(trx, `UPDATE datasets SET isArchived = 1 WHERE id=?`, [
            datasetId,
        ])
        return { success: true }
    }
)

postRouteWithRWTransaction(
    apiRouter,
    "/datasets/:datasetId/setTags",
    async (req, res, trx) => {
        const datasetId = expectInt(req.params.datasetId)

        await setTagsForDataset(trx, datasetId, req.body.tagIds)

        return { success: true }
    }
)

deleteRouteWithRWTransaction(
    apiRouter,
    "/datasets/:datasetId",
    async (req, res, trx) => {
        const datasetId = expectInt(req.params.datasetId)

        const dataset = await getDatasetById(trx, datasetId)
        if (!dataset) throw new JsonError(`No dataset by id ${datasetId}`, 404)

        await db.knexRaw(
            trx,
            `DELETE d FROM country_latest_data AS d JOIN variables AS v ON d.variable_id=v.id WHERE v.datasetId=?`,
            [datasetId]
        )
        await db.knexRaw(trx, `DELETE FROM dataset_files WHERE datasetId=?`, [
            datasetId,
        ])
        await db.knexRaw(trx, `DELETE FROM variables WHERE datasetId=?`, [
            datasetId,
        ])
        await db.knexRaw(trx, `DELETE FROM sources WHERE datasetId=?`, [
            datasetId,
        ])
        await db.knexRaw(trx, `DELETE FROM datasets WHERE id=?`, [datasetId])

        try {
            await removeDatasetFromGitRepo(dataset.name, dataset.namespace, {
                commitName: res.locals.user.fullName,
                commitEmail: res.locals.user.email,
            })
        } catch (err: any) {
            await logErrorAndMaybeSendToBugsnag(err, req)
            // Continue
        }

        return { success: true }
    }
)

postRouteWithRWTransaction(
    apiRouter,
    "/datasets/:datasetId/charts",
    async (req, res, trx) => {
        const datasetId = expectInt(req.params.datasetId)

        const dataset = await getDatasetById(trx, datasetId)
        if (!dataset) throw new JsonError(`No dataset by id ${datasetId}`, 404)

        if (req.body.republish) {
            await db.knexRaw(
                trx,
                `-- sql
                    UPDATE chart_configs cc
                    JOIN charts c ON c.configId = cc.id
                    SET
                        cc.patch = JSON_SET(cc.patch, "$.version", cc.patch->"$.version" + 1),
                        cc.full = JSON_SET(cc.full, "$.version", cc.full->"$.version" + 1)
                    WHERE c.id IN (
                        SELECT DISTINCT chart_dimensions.chartId
                        FROM chart_dimensions
                        JOIN variables ON variables.id = chart_dimensions.variableId
                        WHERE variables.datasetId = ?
                    )`,
                [datasetId]
            )
        }

        await triggerStaticBuild(
            res.locals.user,
            `Republishing all charts in dataset ${dataset.name} (${dataset.id})`
        )

        return { success: true }
    }
)

// Get a list of redirects that map old slugs to charts
getRouteWithROTransaction(
    apiRouter,
    "/redirects.json",
    async (req, res, trx) => ({
        redirects: await db.knexRaw(
            trx,
            `-- sql
                SELECT
                    r.id,
                    r.slug,
                    r.chart_id as chartId,
                    chart_configs.slug AS chartSlug
                FROM chart_slug_redirects AS r
                JOIN charts ON charts.id = r.chart_id
                JOIN chart_configs ON chart_configs.id = charts.configId
                ORDER BY r.id DESC
            `
        ),
    })
)

getRouteWithROTransaction(
    apiRouter,
    "/site-redirects.json",
    async (req, res, trx) => ({ redirects: await getRedirects(trx) })
)

postRouteWithRWTransaction(
    apiRouter,
    "/site-redirects/new",
    async (req: Request, res, trx) => {
        const { source, target } = req.body
        const sourceAsUrl = new URL(source, "https://ourworldindata.org")
        if (sourceAsUrl.pathname === "/")
            throw new JsonError("Cannot redirect from /", 400)
        if (await redirectWithSourceExists(trx, source)) {
            throw new JsonError(
                `Redirect with source ${source} already exists`,
                400
            )
        }
        const chainedRedirect = await getChainedRedirect(trx, source, target)
        if (chainedRedirect) {
            throw new JsonError(
                "Creating this redirect would create a chain, redirect from " +
                    `${chainedRedirect.source} to ${chainedRedirect.target} ` +
                    "already exists. " +
                    (target === chainedRedirect.source
                        ? `Please create the redirect from ${source} to ` +
                          `${chainedRedirect.target} directly instead.`
                        : `Please delete the existing redirect and create a ` +
                          `new redirect from ${chainedRedirect.source} to ` +
                          `${target} instead.`),
                400
            )
        }
        const { insertId: id } = await db.knexRawInsert(
            trx,
            `INSERT INTO redirects (source, target) VALUES (?, ?)`,
            [source, target]
        )
        await triggerStaticBuild(
            res.locals.user,
            `Creating redirect id=${id} source=${source} target=${target}`
        )
        return { success: true, redirect: { id, source, target } }
    }
)

deleteRouteWithRWTransaction(
    apiRouter,
    "/site-redirects/:id",
    async (req, res, trx) => {
        const id = expectInt(req.params.id)
        const redirect = await getRedirectById(trx, id)
        if (!redirect) {
            throw new JsonError(`No redirect found for id ${id}`, 404)
        }
        await db.knexRaw(trx, `DELETE FROM redirects WHERE id=?`, [id])
        await triggerStaticBuild(
            res.locals.user,
            `Deleting redirect id=${id} source=${redirect.source} target=${redirect.target}`
        )
        return { success: true }
    }
)

getRouteWithROTransaction(
    apiRouter,
    "/tags/:tagId.json",
    async (req, res, trx) => {
        const tagId = expectInt(req.params.tagId) as number | null

        // NOTE (Mispy): The "uncategorized" tag is special -- it represents all untagged stuff
        // Bit fiddly to handle here but more true to normalized schema than having to remember to add the special tag
        // every time we create a new chart etcs
        const uncategorized = tagId === UNCATEGORIZED_TAG_ID

        // TODO: when we have types for our endpoints, make tag of that type instead of any
        const tag: any = await db.knexRawFirst<
            Pick<
                DbPlainTag,
                | "id"
                | "name"
                | "specialType"
                | "updatedAt"
                | "parentId"
                | "slug"
            >
        >(
            trx,
            `-- sql
        SELECT t.id, t.name, t.specialType, t.updatedAt, t.parentId, t.slug
        FROM tags t LEFT JOIN tags p ON t.parentId=p.id
        WHERE t.id = ?
    `,
            [tagId]
        )

        // Datasets tagged with this tag
        const datasets = await db.knexRaw<
            Pick<
                DbPlainDataset,
                | "id"
                | "namespace"
                | "name"
                | "description"
                | "createdAt"
                | "updatedAt"
                | "dataEditedAt"
                | "isPrivate"
                | "nonRedistributable"
            > & { dataEditedByUserName: string }
        >(
            trx,
            `-- sql
        SELECT
            d.id,
            d.namespace,
            d.name,
            d.description,
            d.createdAt,
            d.updatedAt,
            d.dataEditedAt,
            du.fullName AS dataEditedByUserName,
            d.isPrivate,
            d.nonRedistributable
        FROM active_datasets d
        JOIN users du ON du.id=d.dataEditedByUserId
        LEFT JOIN dataset_tags dt ON dt.datasetId = d.id
        WHERE dt.tagId ${uncategorized ? "IS NULL" : "= ?"}
        ORDER BY d.dataEditedAt DESC
    `,
            uncategorized ? [] : [tagId]
        )
        tag.datasets = datasets

        // The other tags for those datasets
        if (tag.datasets.length) {
            if (uncategorized) {
                for (const dataset of tag.datasets) dataset.tags = []
            } else {
                const datasetTags = await db.knexRaw<{
                    datasetId: number
                    id: number
                    name: string
                }>(
                    trx,
                    `-- sql
                SELECT dt.datasetId, t.id, t.name FROM dataset_tags dt
                JOIN tags t ON dt.tagId = t.id
                WHERE dt.datasetId IN (?)
            `,
                    [tag.datasets.map((d: any) => d.id)]
                )
                const tagsByDatasetId = lodash.groupBy(
                    datasetTags,
                    (t) => t.datasetId
                )
                for (const dataset of tag.datasets) {
                    dataset.tags = tagsByDatasetId[dataset.id].map((t) =>
                        lodash.omit(t, "datasetId")
                    )
                }
            }
        }

        // Charts using datasets under this tag
        const charts = await db.knexRaw<OldChartFieldList>(
            trx,
            `-- sql
                SELECT ${oldChartFieldList} FROM charts
                JOIN chart_configs ON chart_configs.id = charts.configId
                LEFT JOIN chart_tags ct ON ct.chartId=charts.id
                JOIN users lastEditedByUser ON lastEditedByUser.id = charts.lastEditedByUserId
                LEFT JOIN users publishedByUser ON publishedByUser.id = charts.publishedByUserId
                WHERE ct.tagId ${tagId === UNCATEGORIZED_TAG_ID ? "IS NULL" : "= ?"}
                GROUP BY charts.id
                ORDER BY charts.updatedAt DESC
            `,
            uncategorized ? [] : [tagId]
        )
        tag.charts = charts

        await assignTagsForCharts(trx, charts)

        // Subcategories
        const children = await db.knexRaw<{ id: number; name: string }>(
            trx,
            `-- sql
        SELECT t.id, t.name FROM tags t
        WHERE t.parentId = ?
    `,
            [tag.id]
        )
        tag.children = children

        // Possible parents to choose from
        const possibleParents = await db.knexRaw<{ id: number; name: string }>(
            trx,
            `-- sql
        SELECT t.id, t.name FROM tags t
        WHERE t.parentId IS NULL
    `
        )
        tag.possibleParents = possibleParents

        return {
            tag,
        }
    }
)

putRouteWithRWTransaction(
    apiRouter,
    "/tags/:tagId",
    async (req: Request, res, trx) => {
        const tagId = expectInt(req.params.tagId)
        const tag = (req.body as { tag: any }).tag
        await db.knexRaw(
            trx,
            `UPDATE tags SET name=?, updatedAt=?, slug=? WHERE id=?`,
            [tag.name, new Date(), tag.slug, tagId]
        )
        if (tag.slug) {
            // See if there's a published gdoc with a matching slug.
            // We're not enforcing that the gdoc be a topic page, as there are cases like /human-development-index,
            // where the page for the topic is just an article.
            const gdoc = await db.knexRaw<Pick<DbRawPostGdoc, "slug">>(
                trx,
                `-- sql
                SELECT slug FROM posts_gdocs pg
                WHERE EXISTS (
                        SELECT 1
                        FROM posts_gdocs_x_tags gt
                        WHERE pg.id = gt.gdocId AND gt.tagId = ?
                ) AND pg.published = TRUE AND pg.slug = ?`,
                [tagId, tag.slug]
            )
            if (!gdoc.length) {
                return {
                    success: true,
                    tagUpdateWarning: `The tag's slug has been updated, but there isn't a published Gdoc page with the same slug.

Are you sure you haven't made a typo?`,
                }
            }
        }
        return { success: true }
    }
)

postRouteWithRWTransaction(
    apiRouter,
    "/tags/new",
    async (req: Request, res, trx) => {
        const tag = req.body
        function validateTag(
            tag: unknown
        ): tag is { name: string; slug: string | null } {
            return (
                checkIsPlainObjectWithGuard(tag) &&
                typeof tag.name === "string" &&
                (tag.slug === null ||
                    (typeof tag.slug === "string" && tag.slug !== ""))
            )
        }
        if (!validateTag(tag)) throw new JsonError("Invalid tag", 400)

        const conflictingTag = await db.knexRawFirst<{
            name: string
            slug: string | null
        }>(
            trx,
            `SELECT name, slug FROM tags WHERE name = ? OR (slug IS NOT NULL AND slug = ?)`,
            [tag.name, tag.slug]
        )
        if (conflictingTag)
            throw new JsonError(
                conflictingTag.name === tag.name
                    ? `Tag with name ${tag.name} already exists`
                    : `Tag with slug ${tag.slug} already exists`,
                400
            )

        const now = new Date()
        const result = await db.knexRawInsert(
            trx,
            `INSERT INTO tags (name, slug, createdAt, updatedAt) VALUES (?, ?, ?, ?)`,
            // parentId will be deprecated soon once we migrate fully to the tag graph
            [tag.name, tag.slug, now, now]
        )
        return { success: true, tagId: result.insertId }
    }
)

getRouteWithROTransaction(apiRouter, "/tags.json", async (req, res, trx) => {
    return { tags: await db.getMinimalTagsWithIsTopic(trx) }
})

deleteRouteWithRWTransaction(
    apiRouter,
    "/tags/:tagId/delete",
    async (req, res, trx) => {
        const tagId = expectInt(req.params.tagId)

        await db.knexRaw(trx, `DELETE FROM tags WHERE id=?`, [tagId])

        return { success: true }
    }
)

postRouteWithRWTransaction(
    apiRouter,
    "/charts/:chartId/redirects/new",
    async (req: Request, res, trx) => {
        const chartId = expectInt(req.params.chartId)
        const fields = req.body as { slug: string }
        const result = await db.knexRawInsert(
            trx,
            `INSERT INTO chart_slug_redirects (chart_id, slug) VALUES (?, ?)`,
            [chartId, fields.slug]
        )
        const redirectId = result.insertId
        const redirect = await db.knexRaw<DbPlainChartSlugRedirect>(
            trx,
            `SELECT * FROM chart_slug_redirects WHERE id = ?`,
            [redirectId]
        )
        return { success: true, redirect: redirect }
    }
)

deleteRouteWithRWTransaction(
    apiRouter,
    "/redirects/:id",
    async (req, res, trx) => {
        const id = expectInt(req.params.id)

        const redirect = await db.knexRawFirst<DbPlainChartSlugRedirect>(
            trx,
            `SELECT * FROM chart_slug_redirects WHERE id = ?`,
            [id]
        )

        if (!redirect)
            throw new JsonError(`No redirect found for id ${id}`, 404)

        await db.knexRaw(trx, `DELETE FROM chart_slug_redirects WHERE id=?`, [
            id,
        ])
        await triggerStaticBuild(
            res.locals.user,
            `Deleting redirect from ${redirect.slug}`
        )

        return { success: true }
    }
)

getRouteWithROTransaction(apiRouter, "/posts.json", async (req, res, trx) => {
    const raw_rows = await db.knexRaw(
        trx,
        `-- sql
        WITH
            posts_tags_aggregated AS (
                SELECT
                    post_id,
                    IF(
                        COUNT(tags.id) = 0,
                        JSON_ARRAY(),
                        JSON_ARRAYAGG(JSON_OBJECT("id", tags.id, "name", tags.name))
                    ) AS tags
                FROM
                    post_tags
                    LEFT JOIN tags ON tags.id = post_tags.tag_id
                GROUP BY
                    post_id
            ),
            post_gdoc_slug_successors AS (
                SELECT
                    posts.id,
                    IF(
                        COUNT(gdocSlugSuccessor.id) = 0,
                        JSON_ARRAY(),
                        JSON_ARRAYAGG(
                            JSON_OBJECT("id", gdocSlugSuccessor.id, "published", gdocSlugSuccessor.published)
                        )
                    ) AS gdocSlugSuccessors
                FROM
                    posts
                    LEFT JOIN posts_gdocs gdocSlugSuccessor ON gdocSlugSuccessor.slug = posts.slug
                GROUP BY
                    posts.id
            )
            SELECT
                posts.id AS id,
                posts.title AS title,
                posts.type AS TYPE,
                posts.slug AS slug,
                STATUS,
                updated_at_in_wordpress,
                posts.authors,
                posts_tags_aggregated.tags AS tags,
                gdocSuccessorId,
                gdocSuccessor.published AS isGdocSuccessorPublished,
                -- posts can either have explict successors via the gdocSuccessorId column
                -- or implicit successors if a gdoc has been created that uses the same slug
                -- as a Wp post (the gdoc one wins once it is published)
                post_gdoc_slug_successors.gdocSlugSuccessors AS gdocSlugSuccessors
            FROM
                posts
                LEFT JOIN post_gdoc_slug_successors ON post_gdoc_slug_successors.id = posts.id
                LEFT JOIN posts_gdocs gdocSuccessor ON gdocSuccessor.id = posts.gdocSuccessorId
                LEFT JOIN posts_tags_aggregated ON posts_tags_aggregated.post_id = posts.id
            ORDER BY
                updated_at_in_wordpress DESC`,
        []
    )
    const rows = raw_rows.map((row: any) => ({
        ...row,
        tags: JSON.parse(row.tags),
        isGdocSuccessorPublished: !!row.isGdocSuccessorPublished,
        gdocSlugSuccessors: JSON.parse(row.gdocSlugSuccessors),
        authors: JSON.parse(row.authors),
    }))

    return { posts: rows }
})

postRouteWithRWTransaction(
    apiRouter,
    "/posts/:postId/setTags",
    async (req, res, trx) => {
        const postId = expectInt(req.params.postId)

        await setTagsForPost(trx, postId, req.body.tagIds)

        return { success: true }
    }
)

getRouteWithROTransaction(
    apiRouter,
    "/posts/:postId.json",
    async (req, res, trx) => {
        const postId = expectInt(req.params.postId)
        const post = (await trx
            .table(PostsTableName)
            .where({ id: postId })
            .select("*")
            .first()) as DbRawPost | undefined
        return camelCaseProperties({ ...post })
    }
)

postRouteWithRWTransaction(
    apiRouter,
    "/posts/:postId/createGdoc",
    async (req: Request, res, trx) => {
        const postId = expectInt(req.params.postId)
        const allowRecreate = !!req.body.allowRecreate
        const post = (await trx
            .table("posts_with_gdoc_publish_status")
            .where({ id: postId })
            .select("*")
            .first()) as DbRawPostWithGdocPublishStatus | undefined

        if (!post) throw new JsonError(`No post found for id ${postId}`, 404)
        const existingGdocId = post.gdocSuccessorId
        if (!allowRecreate && existingGdocId)
            throw new JsonError("A gdoc already exists for this post", 400)
        if (allowRecreate && existingGdocId && post.isGdocPublished) {
            throw new JsonError(
                "A gdoc already exists for this post and it is already published",
                400
            )
        }
        if (post.archieml === null)
            throw new JsonError(
                `ArchieML was not present for post with id ${postId}`,
                500
            )
        const tagsByPostId = await getTagsByPostId(trx)
        const tags = tagsByPostId.get(postId) || []
        const archieMl = JSON.parse(
            // Google Docs interprets &region in grapher URLS as ®ion
            // So we escape them here
            post.archieml.replaceAll("&", "&amp;")
        ) as OwidGdocPostInterface
        const gdocId = await createGdocAndInsertOwidGdocPostContent(
            archieMl.content,
            post.gdocSuccessorId
        )
        // If we did not yet have a gdoc associated with this post, we need to register
        // the gdocSuccessorId and create an entry in the posts_gdocs table. Otherwise
        // we don't need to make changes to the DB (only the gdoc regeneration was required)
        if (!existingGdocId) {
            post.gdocSuccessorId = gdocId
            // This is not ideal - we are using knex for on thing and typeorm for another
            // which means that we can't wrap this in a transaction. We should probably
            // move posts to use typeorm as well or at least have a typeorm alternative for it
            await trx
                .table(PostsTableName)
                .where({ id: postId })
                .update("gdocSuccessorId", gdocId)

            const gdoc = new GdocPost(gdocId)
            gdoc.slug = post.slug
            gdoc.content.title = post.title
            gdoc.content.type = archieMl.content.type || OwidGdocType.Article
            gdoc.published = false
            gdoc.createdAt = new Date()
            gdoc.publishedAt = post.published_at
            await upsertGdoc(trx, gdoc)
            await setTagsForGdoc(trx, gdocId, tags)
        }
        return { googleDocsId: gdocId }
    }
)

postRouteWithRWTransaction(
    apiRouter,
    "/posts/:postId/unlinkGdoc",
    async (req: Request, res, trx) => {
        const postId = expectInt(req.params.postId)
        const post = (await trx
            .table("posts_with_gdoc_publish_status")
            .where({ id: postId })
            .select("*")
            .first()) as DbRawPostWithGdocPublishStatus | undefined

        if (!post) throw new JsonError(`No post found for id ${postId}`, 404)
        const existingGdocId = post.gdocSuccessorId
        if (!existingGdocId)
            throw new JsonError("No gdoc exists for this post", 400)
        if (existingGdocId && post.isGdocPublished) {
            throw new JsonError(
                "The GDoc is already published - you can't unlink it",
                400
            )
        }
        // This is not ideal - we are using knex for on thing and typeorm for another
        // which means that we can't wrap this in a transaction. We should probably
        // move posts to use typeorm as well or at least have a typeorm alternative for it
        await trx
            .table(PostsTableName)
            .where({ id: postId })
            .update("gdocSuccessorId", null)

        await trx
            .table(PostsGdocsTableName)
            .where({ id: existingGdocId })
            .delete()

        return { success: true }
    }
)

getRouteWithROTransaction(
    apiRouter,
    "/sources/:sourceId.json",
    async (req: Request, res, trx) => {
        const sourceId = expectInt(req.params.sourceId)

        const source = await db.knexRawFirst<Record<string, any>>(
            trx,
            `
        SELECT s.id, s.name, s.description, s.createdAt, s.updatedAt, d.namespace
        FROM sources AS s
        JOIN active_datasets AS d ON d.id=s.datasetId
        WHERE s.id=?`,
            [sourceId]
        )
        if (!source) throw new JsonError(`No source by id '${sourceId}'`, 404)
        source.variables = await db.knexRaw(
            trx,
            `SELECT id, name, updatedAt FROM variables WHERE variables.sourceId=?`,
            [sourceId]
        )

        return { source: source }
    }
)

apiRouter.get("/deploys.json", async () => ({
    deploys: await new DeployQueueServer().getDeploys(),
}))

apiRouter.put("/deploy", async (req, res) => {
    return triggerStaticBuild(res.locals.user, "Manually triggered deploy")
})

getRouteWithROTransaction(apiRouter, "/gdocs", (req, res, trx) => {
    return getAllGdocIndexItemsOrderedByUpdatedAt(trx)
})

getRouteNonIdempotentWithRWTransaction(
    apiRouter,
    "/gdocs/:id",
    async (req, res, trx) => {
        const id = req.params.id
        const contentSource = req.query.contentSource as
            | GdocsContentSource
            | undefined

        try {
            // Beware: if contentSource=gdocs this will update images in the DB+S3 even if the gdoc is published
            const gdoc = await getAndLoadGdocById(trx, id, contentSource)

            if (!gdoc.published) {
                await updateGdocContentOnly(trx, id, gdoc)
            }

            res.set("Cache-Control", "no-store")
            res.send(gdoc)
        } catch (error) {
            console.error("Error fetching gdoc", error)
            res.status(500).json({
                error: { message: String(error), status: 500 },
            })
        }
    }
)

/**
 * Handles all four `GdocPublishingAction` cases
 * - SavingDraft (no action)
 * - Publishing (index and bake)
 * - Updating (index and bake (potentially via lightning deploy))
 * - Unpublishing (remove from index and bake)
 */
async function indexAndBakeGdocIfNeccesary(
    trx: db.KnexReadWriteTransaction,
    user: Required<DbInsertUser>,
    prevGdoc:
        | GdocPost
        | GdocDataInsight
        | GdocHomepage
        | GdocAbout
        | GdocAuthor,
    nextGdoc: GdocPost | GdocDataInsight | GdocHomepage | GdocAbout | GdocAuthor
) {
    const prevJson = prevGdoc.toJSON()
    const nextJson = nextGdoc.toJSON()
    const hasChanges = checkHasChanges(prevGdoc, nextGdoc)
    const action = getPublishingAction(prevJson, nextJson)
    const isGdocPost = checkIsGdocPostExcludingFragments(nextJson)

    await match(action)
        .with(GdocPublishingAction.SavingDraft, lodash.noop)
        .with(GdocPublishingAction.Publishing, async () => {
            if (isGdocPost) {
                await indexIndividualGdocPost(
                    nextJson,
                    trx,
                    // If the gdoc is being published for the first time, prevGdoc.slug will be undefined
                    // In that case, we pass nextJson.slug to see if it has any page views (i.e. from WP)
                    prevGdoc.slug || nextJson.slug
                )
            }
            await triggerStaticBuild(user, `${action} ${nextJson.slug}`)
        })
        .with(GdocPublishingAction.Updating, async () => {
            if (isGdocPost) {
                await indexIndividualGdocPost(nextJson, trx, prevGdoc.slug)
            }
            if (checkIsLightningUpdate(prevJson, nextJson, hasChanges)) {
                await enqueueLightningChange(
                    user,
                    `Lightning update ${nextJson.slug}`,
                    nextJson.slug
                )
            } else {
                await triggerStaticBuild(user, `${action} ${nextJson.slug}`)
            }
        })
        .with(GdocPublishingAction.Unpublishing, async () => {
            if (isGdocPost) {
                await removeIndividualGdocPostFromIndex(nextJson)
            }
            await triggerStaticBuild(user, `${action} ${nextJson.slug}`)
        })
        .exhaustive()
}

/**
 * Only supports creating a new empty Gdoc or updating an existing one. Does not
 * support creating a new Gdoc from an existing one. Relevant updates will
 * trigger a deploy.
 */
putRouteWithRWTransaction(apiRouter, "/gdocs/:id", async (req, res, trx) => {
    const { id } = req.params

    if (isEmpty(req.body)) {
        return createOrLoadGdocById(trx, id)
    }

    const prevGdoc = await getAndLoadGdocById(trx, id)
    if (!prevGdoc) throw new JsonError(`No Google Doc with id ${id} found`)

    const nextGdoc = gdocFromJSON(req.body)
    await nextGdoc.loadState(trx)

    await addImagesToContentGraph(trx, nextGdoc)

    await setLinksForGdoc(
        trx,
        nextGdoc.id,
        nextGdoc.links,
        nextGdoc.published
            ? GdocLinkUpdateMode.DeleteAndInsert
            : GdocLinkUpdateMode.DeleteOnly
    )

    await upsertGdoc(trx, nextGdoc)

    await indexAndBakeGdocIfNeccesary(trx, res.locals.user, prevGdoc, nextGdoc)

    return nextGdoc
})

async function validateTombstoneRelatedLinkUrl(
    trx: db.KnexReadonlyTransaction,
    relatedLink?: string
) {
    if (!relatedLink || !relatedLink.startsWith(GDOCS_BASE_URL)) return
    const id = relatedLink.match(gdocUrlRegex)?.[1]
    if (!id) {
        throw new JsonError(`Invalid related link: ${relatedLink}`)
    }
    const [gdoc] = await getMinimalGdocPostsByIds(trx, [id])
    if (!gdoc) {
        throw new JsonError(`Google Doc with ID ${id} not found`)
    }
    if (!gdoc.published) {
        throw new JsonError(`Google Doc with ID ${id} is not published`)
    }
}

deleteRouteWithRWTransaction(apiRouter, "/gdocs/:id", async (req, res, trx) => {
    const { id } = req.params

    const gdoc = await getGdocBaseObjectById(trx, id, false)
    if (!gdoc) throw new JsonError(`No Google Doc with id ${id} found`)

    const gdocSlug = getCanonicalUrl("", gdoc)
    const { tombstone } = req.body

    if (tombstone) {
        await validateTombstoneRelatedLinkUrl(trx, tombstone.relatedLinkUrl)
        const slug = gdocSlug.replace("/", "")
        const { relatedLinkThumbnail } = tombstone
        if (relatedLinkThumbnail) {
            const thumbnailExists = await db.checkIsImageInDB(
                trx,
                relatedLinkThumbnail
            )
            if (!thumbnailExists) {
                throw new JsonError(
                    `Image with filename "${relatedLinkThumbnail}" not found`
                )
            }
        }
        await trx
            .table("posts_gdocs_tombstones")
            .insert({ ...tombstone, gdocId: id, slug })
        await trx
            .table("redirects")
            .insert({ source: gdocSlug, target: `/deleted${gdocSlug}` })
    }

    await trx
        .table("posts")
        .where({ gdocSuccessorId: gdoc.id })
        .update({ gdocSuccessorId: null })

    await trx.table(PostsGdocsLinksTableName).where({ sourceId: id }).delete()
    await trx.table(PostsGdocsXImagesTableName).where({ gdocId: id }).delete()
    await trx.table(PostsGdocsTableName).where({ id }).delete()
    if (gdoc.published && checkIsGdocPostExcludingFragments(gdoc)) {
        await removeIndividualGdocPostFromIndex(gdoc)
    }
    if (gdoc.published) {
        if (!tombstone && gdocSlug && gdocSlug !== "/") {
            // Assets have TTL of one week in Cloudflare. Add a redirect to make sure
            // the page is no longer accessible.
            // https://developers.cloudflare.com/pages/configuration/serving-pages/#asset-retention
            console.log(`Creating redirect for "${gdocSlug}" to "/"`)
            await db.knexRawInsert(
                trx,
                `INSERT INTO redirects (source, target, ttl)
                VALUES (?, ?, DATE_ADD(NOW(), INTERVAL 8 DAY))`,
                [gdocSlug, "/"]
            )
        }
        await triggerStaticBuild(res.locals.user, `Deleting ${gdocSlug}`)
    }
    return {}
})

postRouteWithRWTransaction(
    apiRouter,
    "/gdocs/:gdocId/setTags",
    async (req, res, trx) => {
        const { gdocId } = req.params
        const { tagIds } = req.body
        const tagIdsAsObjects: { id: number }[] = tagIds.map((id: number) => ({
            id: id,
        }))

        await setTagsForGdoc(trx, gdocId, tagIdsAsObjects)

        return { success: true }
    }
)

getRouteNonIdempotentWithRWTransaction(
    apiRouter,
    "/images.json",
    async (_, res, trx) => {
        try {
            const images = await db.getCloudflareImages(trx)
            res.set("Cache-Control", "no-store")
            res.send({ images })
        } catch (error) {
            console.error("Error fetching images", error)
            res.status(500).json({
                error: { message: String(error), status: 500 },
            })
        }
    }
)

postRouteWithRWTransaction(apiRouter, "/images", async (req, res, trx) => {
    const { filename, type, content } = validateImagePayload(req.body)

    const preexisting = await trx<DbEnrichedImage>("images")
        .where("filename", "=", filename)
        .first()

    if (preexisting) {
        return {
            success: false,
            error: "An image with this filename already exists",
        }
    }

    const { asBlob, dimensions, hash } = await processImageContent(
        content,
        type
    )

    const collision = await trx<DbEnrichedImage>("images")
        .where("hash", "=", hash)
        .first()

    if (collision) {
        return {
            success: false,
            error: `An image with this content already exists (filename: ${collision.filename})`,
        }
    }

    const cloudflareId = await uploadToCloudflare(filename, asBlob)

    if (!cloudflareId) {
        return {
            success: false,
            error: "Failed to upload image",
        }
    }

    await trx<DbEnrichedImage>("images").insert({
        filename,
        originalWidth: dimensions.width,
        originalHeight: dimensions.height,
        cloudflareId,
        updatedAt: new Date().getTime(),
        userId: res.locals.user.id,
        hash,
    })

    const image = await db.getCloudflareImage(trx, filename)

    return {
        success: true,
        image,
    }
})

/**
 * Similar to the POST route, but for updating an existing image. Deletes the image
 * from Cloudflare and re-uploads it with the new content. The filename will stay the same,
 * but the dimensions will be updated.
 */
putRouteWithRWTransaction(apiRouter, "/images/:id", async (req, res, trx) => {
    const { id } = req.params

    const image = await trx<DbEnrichedImage>("images")
        .where("id", "=", id)
        .first()

    if (!image) {
        throw new JsonError(`No image found for id ${id}`, 404)
    }

    const originalCloudflareId = image.cloudflareId
    const originalFilename = image.filename

    if (!originalCloudflareId) {
        throw new JsonError(
            `Image with id ${id} has no associated Cloudflare image`,
            400
        )
    }

    const { type, content } = validateImagePayload(req.body)
    const { asBlob, dimensions, hash } = await processImageContent(
        content,
        type
    )
    const collision = await trx<DbEnrichedImage>("images")
        .where("hash", "=", hash)
        .first()

    if (collision) {
        return {
            success: false,
            error: `An image with this content already exists (filename: ${collision.filename})`,
        }
    }

    await deleteFromCloudflare(originalCloudflareId)
    const newCloudflareId = await uploadToCloudflare(originalFilename, asBlob)

    if (!newCloudflareId) {
        throw new JsonError("Failed to upload image", 500)
    }

    await trx<DbEnrichedImage>("images").where("id", "=", id).update({
        originalWidth: dimensions.width,
        originalHeight: dimensions.height,
        updatedAt: new Date().getTime(),
        hash,
    })

    const updated = await db.getCloudflareImage(trx, originalFilename)

    return {
        success: true,
        image: updated,
    }
})

// Update alt text via patch
patchRouteWithRWTransaction(apiRouter, "/images/:id", async (req, res, trx) => {
    const { id } = req.params

    const image = await trx<DbEnrichedImage>("images")
        .where("id", "=", id)
        .first()

    if (!image) {
        throw new JsonError(`No image found for id ${id}`, 404)
    }

    const patchableImageProperties = ["defaultAlt"] as const
    const patch = lodash.pick(req.body, patchableImageProperties)

    if (Object.keys(patch).length === 0) {
        throw new JsonError("No patchable properties provided", 400)
    }

    await trx("images").where({ id }).update(patch)

    const updated = await trx<DbEnrichedImage>("images")
        .where("id", "=", id)
        .first()

    return {
        success: true,
        image: updated,
    }
})

deleteRouteWithRWTransaction(
    apiRouter,
    "/images/:id",
    async (req, res, trx) => {
        const { id } = req.params

        const image = await trx<DbEnrichedImage>("images")
            .where("id", "=", id)
            .first()

        if (!image) {
            throw new JsonError(`No image found for id ${id}`, 404)
        }
        if (!image.cloudflareId) {
            throw new JsonError(`Image does not have a cloudflare ID`, 400)
        }

        await deleteFromCloudflare(image.cloudflareId)

        await trx("images").where({ id }).delete()

        return {
            success: true,
        }
    }
)

getRouteWithROTransaction(
    apiRouter,
    `/gpt/suggest-topics/${TaggableType.Charts}/:chartId.json`,
    async (
        req: Request,
        res,
        trx
    ): Promise<Record<"topics", DbChartTagJoin[]>> => {
        const chartId = parseIntOrUndefined(req.params.chartId)
        if (!chartId) throw new JsonError(`Invalid chart ID`, 400)

        const topics = await getGptTopicSuggestions(trx, chartId)

        if (!topics.length)
            throw new JsonError(
                `No GPT topic suggestions found for chart ${chartId}`,
                404
            )

        return {
            topics,
        }
    }
)

getRouteWithROTransaction(
    apiRouter,
    `/gpt/suggest-alt-text/:imageId`,
    async (
        req: Request,
        res,
        trx
    ): Promise<{
        success: boolean
        altText: string | null
    }> => {
        const imageId = parseIntOrUndefined(req.params.imageId)
        if (!imageId) throw new JsonError(`Invalid image ID`, 400)
        const image = await trx<DbEnrichedImage>("images")
            .where("id", imageId)
            .first()
        if (!image) throw new JsonError(`No image found for ID ${imageId}`, 404)

        const src = `${CLOUDFLARE_IMAGES_URL}/${image.cloudflareId}/public`
        let altText: string | null = ""
        try {
            altText = await fetchGptGeneratedAltText(src)
        } catch (error) {
            console.error(
                `Error fetching GPT alt text for image ${imageId}`,
                error
            )
            throw new JsonError(`Error fetching GPT alt text: ${error}`, 500)
        }

        if (!altText) {
            throw new JsonError(`Unable to generate alt text for image`, 404)
        }

        return { success: true, altText }
    }
)

postRouteWithRWTransaction(
    apiRouter,
    "/explorer/:slug/tags",
    async (req, res, trx) => {
        const { slug } = req.params
        const { tagIds } = req.body
        const explorer = await trx.table("explorers").where({ slug }).first()
        if (!explorer)
            throw new JsonError(`No explorer found for slug ${slug}`, 404)

        await trx.table("explorer_tags").where({ explorerSlug: slug }).delete()
        for (const tagId of tagIds) {
            await trx
                .table("explorer_tags")
                .insert({ explorerSlug: slug, tagId })
        }

        return { success: true }
    }
)

deleteRouteWithRWTransaction(
    apiRouter,
    "/explorer/:slug/tags",
    async (req: Request, res, trx) => {
        const { slug } = req.params
        await trx.table("explorer_tags").where({ explorerSlug: slug }).delete()
        return { success: true }
    }
)

// Get an ArchieML output of all the work produced by an author. This includes
// gdoc articles, gdoc modular/linear topic pages and wordpress modular topic
// pages. Data insights are excluded. This is used to manually populate the
// [.secondary] section of the {.research-and-writing} block of author pages
// using the alternate template, which highlights topics rather than articles.
getRouteWithROTransaction(apiRouter, "/all-work", async (req, res, trx) => {
    type WordpressPageRecord = {
        isWordpressPage: number
    } & Record<
        "slug" | "title" | "subtitle" | "thumbnail" | "authors" | "publishedAt",
        string
    >
    type GdocRecord = Pick<DbRawPostGdoc, "id" | "publishedAt">

    const author = req.query.author || "Max Roser"
    const gdocs = await db.knexRaw<GdocRecord>(
        trx,
        `-- sql
            SELECT id, publishedAt
            FROM posts_gdocs
            WHERE JSON_CONTAINS(content->'$.authors', '"${author}"')
            AND type NOT IN ("data-insight", "fragment")
            AND published = 1
    `
    )

    // type: page
    const wpModularTopicPages = await db.knexRaw<WordpressPageRecord>(
        trx,
        `-- sql
        SELECT
            wpApiSnapshot->>"$.slug" as slug,
            wpApiSnapshot->>"$.title.rendered" as title,
            wpApiSnapshot->>"$.excerpt.rendered" as subtitle,
            TRUE as isWordpressPage,
            wpApiSnapshot->>"$.authors_name" as authors,
            wpApiSnapshot->>"$.featured_media_paths.medium_large" as thumbnail,
            wpApiSnapshot->>"$.date" as publishedAt
        FROM posts p
        WHERE wpApiSnapshot->>"$.content" LIKE '%topic-page%'
        AND JSON_CONTAINS(wpApiSnapshot->'$.authors_name', '"${author}"')
        AND wpApiSnapshot->>"$.status" = 'publish'
        AND NOT EXISTS (
            SELECT 1 FROM posts_gdocs pg
            WHERE pg.slug = p.slug
            AND pg.content->>'$.type' LIKE '%topic-page'
        )
        `
    )

    const isWordpressPage = (
        post: WordpressPageRecord | GdocRecord
    ): post is WordpressPageRecord =>
        (post as WordpressPageRecord).isWordpressPage === 1

    function* generateProperty(key: string, value: string) {
        yield `${key}: ${value}\n`
    }

    const sortByDateDesc = (
        a: GdocRecord | WordpressPageRecord,
        b: GdocRecord | WordpressPageRecord
    ): number => {
        if (!a.publishedAt || !b.publishedAt) return 0
        return (
            new Date(b.publishedAt).getTime() -
            new Date(a.publishedAt).getTime()
        )
    }

    function* generateAllWorkArchieMl() {
        for (const post of [...gdocs, ...wpModularTopicPages].sort(
            sortByDateDesc
        )) {
            if (isWordpressPage(post)) {
                yield* generateProperty(
                    "url",
                    `https://ourworldindata.org/${post.slug}`
                )
                yield* generateProperty("title", post.title)
                yield* generateProperty("subtitle", post.subtitle)
                yield* generateProperty(
                    "authors",
                    JSON.parse(post.authors).join(", ")
                )
                const parsedPath = path.parse(post.thumbnail)
                yield* generateProperty(
                    "filename",
                    // /app/uploads/2021/09/reducing-fertilizer-768x301.png -> reducing-fertilizer.png
                    path.format({
                        name: parsedPath.name.replace(/-\d+x\d+$/, ""),
                        ext: parsedPath.ext,
                    })
                )
                yield "\n"
            } else {
                // this is a gdoc
                yield* generateProperty(
                    "url",
                    `https://docs.google.com/document/d/${post.id}/edit`
                )
                yield "\n"
            }
        }
    }

    res.type("text/plain")
    return [...generateAllWorkArchieMl()].join("")
})

getRouteWithROTransaction(
    apiRouter,
    "/flatTagGraph.json",
    async (req, res, trx) => {
        const flatTagGraph = await db.getFlatTagGraph(trx)
        return flatTagGraph
    }
)

postRouteWithRWTransaction(apiRouter, "/tagGraph", async (req, res, trx) => {
    const tagGraph = req.body?.tagGraph as unknown
    if (!tagGraph) {
        throw new JsonError("No tagGraph provided", 400)
    }

    function validateFlatTagGraph(
        tagGraph: Record<any, any>
    ): tagGraph is FlatTagGraph {
        if (lodash.isObject(tagGraph)) {
            for (const [key, value] of Object.entries(tagGraph)) {
                if (!lodash.isString(key) && isNaN(Number(key))) {
                    return false
                }
                if (!lodash.isArray(value)) {
                    return false
                }
                for (const tag of value) {
                    if (
                        !(
                            checkIsPlainObjectWithGuard(tag) &&
                            lodash.isNumber(tag.weight) &&
                            lodash.isNumber(tag.parentId) &&
                            lodash.isNumber(tag.childId)
                        )
                    ) {
                        return false
                    }
                }
            }
        }

        return true
    }
    const isValid = validateFlatTagGraph(tagGraph)
    if (!isValid) {
        throw new JsonError("Invalid tag graph provided", 400)
    }
    await db.updateTagGraph(trx, tagGraph)
    res.send({ success: true })
})

const createPatchConfigAndQueryParamsForChartView = async (
    knex: db.KnexReadonlyTransaction,
    parentChartId: number,
    config: GrapherInterface
) => {
    const parentChartConfig = await expectChartById(knex, parentChartId)

    config = omit(config, CHART_VIEW_PROPS_TO_OMIT)

    const patchToParentChart = diffGrapherConfigs(config, parentChartConfig)

    const fullConfigIncludingDefaults = mergeGrapherConfigs(
        defaultGrapherConfig,
        config
    )
    const patchConfigToSave = {
        ...patchToParentChart,

        // We want to make sure we're explicitly persisting some props like entity selection
        // always, so they never change when the parent chart changes.
        // For this, we need to ensure we include the default layer, so that we even
        // persist these props when they are the same as the default.
        ...pick(fullConfigIncludingDefaults, CHART_VIEW_PROPS_TO_PERSIST),
    }

    const queryParams = grapherConfigToQueryParams(config)

    const fullConfig = mergeGrapherConfigs(parentChartConfig, patchConfigToSave)
    return { patchConfig: patchConfigToSave, fullConfig, queryParams }
}

getRouteWithROTransaction(apiRouter, "/chartViews", async (req, res, trx) => {
    type ChartViewRow = Pick<DbPlainChartView, "id" | "name" | "updatedAt"> & {
        lastEditedByUser: string
        chartConfigId: string
        title: string
        parentChartId: number
        parentTitle: string
    }

    const rows: ChartViewRow[] = await db.knexRaw(
        trx,
        `-- sql
        SELECT
            cv.id,
            cv.name,
            cv.updatedAt,
            u.fullName as lastEditedByUser,
            cv.chartConfigId,
            cc.full ->> "$.title" as title,
            cv.parentChartId,
            pcc.full ->> "$.title" as parentTitle
        FROM chart_views cv
        JOIN chart_configs cc ON cv.chartConfigId = cc.id
        JOIN charts pc ON cv.parentChartId = pc.id
        JOIN chart_configs pcc ON pc.configId = pcc.id
        JOIN users u ON cv.lastEditedByUserId = u.id
        ORDER BY cv.updatedAt DESC
        `
    )

    const chartViews: ApiChartViewOverview[] = rows.map((row) => ({
        id: row.id,
        name: row.name,
        updatedAt: row.updatedAt?.toISOString() ?? null,
        lastEditedByUser: row.lastEditedByUser,
        chartConfigId: row.chartConfigId,
        title: row.title,
        parent: {
            id: row.parentChartId,
            title: row.parentTitle,
        },
    }))

    return { chartViews }
})

getRouteWithROTransaction(
    apiRouter,
    "/chartViews/:id",
    async (req, res, trx) => {
        const id = expectInt(req.params.id)

        type ChartViewRow = Pick<
            DbPlainChartView,
            "id" | "name" | "updatedAt"
        > & {
            lastEditedByUser: string
            chartConfigId: string
            configFull: JsonString
            configPatch: JsonString
            parentChartId: number
            parentConfigFull: JsonString
            queryParamsForParentChart: JsonString
        }

        const row = await db.knexRawFirst<ChartViewRow>(
            trx,
            `-- sql
        SELECT
            cv.id,
            cv.name,
            cv.updatedAt,
            u.fullName as lastEditedByUser,
            cv.chartConfigId,
            cc.full as configFull,
            cc.patch as configPatch,
            cv.parentChartId,
            pcc.full as parentConfigFull,
            cv.queryParamsForParentChart
        FROM chart_views cv
        JOIN chart_configs cc ON cv.chartConfigId = cc.id
        JOIN charts pc ON cv.parentChartId = pc.id
        JOIN chart_configs pcc ON pc.configId = pcc.id
        JOIN users u ON cv.lastEditedByUserId = u.id
        WHERE cv.id = ?
        `,
            [id]
        )

        if (!row) {
            throw new JsonError(`No chart view found for id ${id}`, 404)
        }

        const chartView = {
            ...row,
            configFull: parseChartConfig(row.configFull),
            configPatch: parseChartConfig(row.configPatch),
            parentConfigFull: parseChartConfig(row.parentConfigFull),
            queryParamsForParentChart: JSON.parse(
                row.queryParamsForParentChart
            ),
        }

        return chartView
    }
)

postRouteWithRWTransaction(apiRouter, "/chartViews", async (req, res, trx) => {
    const { name, parentChartId } = req.body as Pick<
        DbPlainChartView,
        "name" | "parentChartId"
    >
    const rawConfig = req.body.config as GrapherInterface
    if (!name || !parentChartId || !rawConfig) {
        throw new JsonError("Invalid request", 400)
    }

    const { patchConfig, fullConfig, queryParams } =
        await createPatchConfigAndQueryParamsForChartView(
            trx,
            parentChartId,
            rawConfig
        )

    const { chartConfigId } = await saveNewChartConfigInDbAndR2(
        trx,
        undefined,
        patchConfig,
        fullConfig
    )

    // insert into chart_views
    const insertRow: DbInsertChartView = {
        name,
        parentChartId,
        lastEditedByUserId: res.locals.user.id,
        chartConfigId: chartConfigId,
        queryParamsForParentChart: JSON.stringify(queryParams),
    }
    const result = await trx.table(ChartViewsTableName).insert(insertRow)
    const [resultId] = result

    return { chartViewId: resultId, success: true }
})

putRouteWithRWTransaction(
    apiRouter,
    "/chartViews/:id",
    async (req, res, trx) => {
        const id = expectInt(req.params.id)
        const rawConfig = req.body.config as GrapherInterface
        if (!rawConfig) {
            throw new JsonError("Invalid request", 400)
        }

        const existingRow: Pick<
            DbPlainChartView,
            "chartConfigId" | "parentChartId"
        > = await trx(ChartViewsTableName)
            .select("parentChartId", "chartConfigId")
            .where({ id })
            .first()

        if (!existingRow) {
            throw new JsonError(`No chart view found for id ${id}`, 404)
        }

        const { patchConfig, fullConfig, queryParams } =
            await createPatchConfigAndQueryParamsForChartView(
                trx,
                existingRow.parentChartId,
                rawConfig
            )

        await updateChartConfigInDbAndR2(
            trx,
            existingRow.chartConfigId as Base64String,
            patchConfig,
            fullConfig
        )

        // update chart_views
        await trx
            .table(ChartViewsTableName)
            .where({ id })
            .update({
                updatedAt: new Date(),
                lastEditedByUserId: res.locals.user.id,
                queryParamsForParentChart: JSON.stringify(queryParams),
            })

        return { success: true }
    }
)

deleteRouteWithRWTransaction(
    apiRouter,
    "/chartViews/:id",
    async (req, res, trx) => {
        const id = expectInt(req.params.id)

        const chartConfigId: string | undefined = await trx(ChartViewsTableName)
            .select("chartConfigId")
            .where({ id })
            .first()
            .then((row) => row?.chartConfigId)

        if (!chartConfigId) {
            throw new JsonError(`No chart view found for id ${id}`, 404)
        }

        await trx.table(ChartViewsTableName).where({ id }).delete()

        await deleteGrapherConfigFromR2ByUUID(chartConfigId)

        await trx
            .table(ChartConfigsTableName)
            .where({ id: chartConfigId })
            .delete()

        return { success: true }
    }
)

export { apiRouter }<|MERGE_RESOLUTION|>--- conflicted
+++ resolved
@@ -114,11 +114,8 @@
     DbInsertChartView,
     CHART_VIEW_PROPS_TO_PERSIST,
     CHART_VIEW_PROPS_TO_OMIT,
-<<<<<<< HEAD
     DbEnrichedImage,
-=======
     JsonString,
->>>>>>> 0f5903e2
 } from "@ourworldindata/types"
 import { uuidv7 } from "uuidv7"
 import {
