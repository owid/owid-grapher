--- conflicted
+++ resolved
@@ -145,7 +145,7 @@
         }
 
         const subtitleStyle = {
-            ...this.subtitle.htmlStyle,
+            ...this.subtitle.style,
             // make sure there are no scrollbars on subtitle
             overflowY: "hidden",
         }
@@ -153,11 +153,11 @@
         return (
             <div className="HeaderHTML">
                 {this.logo && this.logo.renderHTML()}
-<<<<<<< HEAD
-                <a href={manager.canonicalUrl} rel="noreferrer" target="_blank">
-=======
-                <a href={manager.canonicalUrl} target="_blank" rel="noopener">
->>>>>>> 0df76c17
+                <a
+                    href={manager.canonicalUrl}
+                    target="_blank"
+                    rel="noopener noreferrer"
+                >
                     <h1 style={titleStyle}>{this.title.renderHTML()}</h1>
                 </a>
                 <p style={subtitleStyle}>{this.subtitle.renderHTML()}</p>
