--- conflicted
+++ resolved
@@ -9,19 +9,15 @@
     IncompleteDataTable,
 } from "./DataTable.sample.js"
 
-<<<<<<< HEAD
-import enzyme from "enzyme"
-=======
 import { shallow, mount, ReactWrapper, configure } from "enzyme"
->>>>>>> edb45856
 import Adapter from "enzyme-adapter-react-16"
-enzyme.configure({ adapter: new Adapter() })
+configure({ adapter: new Adapter() })
 
 describe("when you render a table", () => {
-    let view: enzyme.ReactWrapper
+    let view: ReactWrapper
     beforeAll(() => {
         const grapher = childMortalityGrapher()
-        view = enzyme.mount(<DataTable manager={grapher} />)
+        view = mount(<DataTable manager={grapher} />)
     })
 
     it("renders a table", () => {
@@ -68,7 +64,7 @@
 })
 
 describe("when you select a range of years", () => {
-    let view: enzyme.ReactWrapper
+    let view: ReactWrapper
     beforeAll(() => {
         const grapher = childMortalityGrapher({
             type: ChartTypeName.LineChart,
@@ -76,7 +72,7 @@
         })
         grapher.timelineHandleTimeBounds = [1950, 2019]
 
-        view = enzyme.mount(<DataTable manager={grapher} />)
+        view = mount(<DataTable manager={grapher} />)
     })
 
     it("header is split into two rows", () => {
@@ -112,11 +108,7 @@
 describe("when the table doesn't have data for all rows", () => {
     const grapher = IncompleteDataTable()
     grapher.timelineHandleTimeBounds = [2000, 2000]
-<<<<<<< HEAD
-    const view = enzyme.shallow(<DataTable manager={grapher} />)
-=======
     const view = mount(<DataTable manager={grapher} />)
->>>>>>> edb45856
 
     it("renders no value when data is not available for years within the tolerance", () => {
         expect(view.find("tbody .dimension").at(0).first().text()).toBe("")
@@ -129,23 +121,10 @@
         expect(toleranceNotices.at(1).text()).toContain("2009") // second column
     })
 
-<<<<<<< HEAD
-describe("when you try to hide countries", () => {
-    let grapher: Grapher
-    let view: enzyme.ShallowWrapper
-    beforeAll(() => {
-        grapher = childMortalityGrapher()
-        view = enzyme.shallow(<DataTable manager={grapher} />)
-    })
-
-    it("initially renders small countries", () => {
-        expect(view.find("tbody tr")).toHaveLength(2)
-=======
     it("renders a data value for the column with targetTime 2010", () => {
         expect(view.find("tbody .dimension").at(1).first().text()).toBe(
             "20.00%"
         )
->>>>>>> edb45856
     })
 
     it("displays correct targetTime for columns", () => {
