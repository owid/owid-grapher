const DEBUG = false

declare var window: any

// Docs on GA's event interface: https://developers.google.com/analytics/devguides/collection/analyticsjs/events
interface GAEvent {
    hitType: string
    eventCategory: string
    eventAction: string
    eventLabel?: string
    eventValue?: number
}

enum Categories {
    GrapherError = "GrapherErrors",
    GrapherUsage = "GrapherUsage",
    GlobalEntityControlUsage = "GlobalEntityControl",
    SiteClick = "SiteClick",
    KeyboardShortcut = "KeyboardShortcut",
}

enum EventNames {
    grapherViewError = "GRAPHER_VIEW_ERROR",
    entitiesNotFound = "ENTITIES_NOT_FOUND",
    timelinePlay = "TimelinePlay",
}

type entityControlEvent = "open" | "change" | "close"
type countrySelectorEvent =
    | "enter"
    | "select"
    | "deselect"
    | "sortBy"
    | "sortOrder"

// Note: consent-based blocking dealt with at the Google Tag Manager level.
// Events are discarded if consent not given.
export class GrapherAnalytics {
    constructor(environment: string = "", version = "1.0.0") {
        this.isDev = environment === "development"
        this.version = version
    }

    private version: string // Ideally the Git hash commit
    private isDev: boolean

    logGrapherViewError(error: any, info: any) {
        this.logToAmplitude(EventNames.grapherViewError, { error, info })
        this.logToGA(Categories.GrapherError, EventNames.grapherViewError)
    }

<<<<<<< HEAD
=======
    logIndicatorExplorerViewError(error: any, info: any) {
        this.logToAmplitude(EventNames.indicatorExplorerViewError, {
            error,
            info,
        })
        this.logToGA(
            Categories.GrapherError,
            EventNames.indicatorExplorerViewError
        )
    }

>>>>>>> 9a3f0118
    logEntitiesNotFoundError(entities: string[]) {
        this.logToAmplitude(EventNames.entitiesNotFound, { entities })
        this.logToGA(
            Categories.GrapherError,
            EventNames.entitiesNotFound,
            JSON.stringify(entities)
        )
    }

    logGrapherTimelinePlay(slug?: string) {
        this.logToGA(Categories.GrapherUsage, EventNames.timelinePlay, slug)
    }

    logGlobalEntityControl(action: entityControlEvent, note?: string) {
        this.logToGA(Categories.GlobalEntityControlUsage, action, note)
    }

    logEntityPickerEvent(
        pickerSlug: string,
        action: countrySelectorEvent,
        note?: string
    ) {
<<<<<<< HEAD
        this.logToGA(`${pickerSlug}ExplorerCountrySelectorUsage`, action, note)
        this.logToSA(
            `${pickerSlug}DataExplorerCountrySelector :: ${action} :: ${note}`
=======
        this.logToGA(
            `${countryPickerName}ExplorerCountrySelectorUsage`,
            action,
            note
>>>>>>> 9a3f0118
        )
    }

    logSiteClick(text: string, note?: string, href?: string) {
        this.logToGA(
            Categories.SiteClick,
            note || href || "unknown-category",
            text
        )
    }

    logKeyboardShortcut(shortcut: string, combo: string) {
        this.logToGA(Categories.KeyboardShortcut, shortcut, combo)
    }

    startClickTracking() {
        // Todo: add a Story and tests for this OR even better remove and use Google Tag Manager or similar fully SAAS tracking.
        // Todo: have different Attributes for Grapher charts vs Site.
        const dataTrackAttr = "data-track-note"
        document.addEventListener("click", async (ev) => {
            const targetElement = ev.target as HTMLElement
            const trackedAttr = targetElement.getAttribute(dataTrackAttr)
            if (!trackedAttr) return

            // Note that browsers will cancel all pending requests once a user
            // navigates away from a page. An earlier implementation had a
            // timeout to send the event before navigating, but it broke
            // CMD+CLICK for opening a new tab.
            this.logSiteClick(
                targetElement.innerText,
                trackedAttr || undefined,
                targetElement.getAttribute("href") || undefined
            )
        })
    }

    protected logToAmplitude(name: string, props?: any) {
        const allProps = {
            context: {
                siteVersion: this.version,
                pageHref: window.location.href,
                pagePath: window.location.pathname,
                pageTitle: document.title.replace(/ - [^-]+/, ""),
            },
            ...props,
        }

        if (DEBUG && this.isDev) {
            // eslint-disable-next-line no-console
            console.log("Analytics.logToAmplitude", name, allProps)
            return
        }

        if (!window.amplitude) return
        window.amplitude.getInstance().logEvent(name, allProps)
    }

    protected logToGA(
        eventCategory: string,
        eventAction: string,
        eventLabel?: string,
        eventValue?: number
    ) {
        // Todo: send the Grapher (or site) version to Git
        const event: GAEvent = {
            hitType: "event",
            eventCategory,
            eventAction,
            eventLabel,
            eventValue,
        }
        if (DEBUG && this.isDev) {
            // eslint-disable-next-line no-console
            console.log("Analytics.logToGA", event)
            return
        }

        if (!window.ga) return

        // https://developers.google.com/analytics/devguides/collection/analyticsjs/ga-object-methods-reference
        window.ga(function () {
            const tracker = window.ga.getAll()[0]
            // @types/google.analytics seems to suggest this usage is invalid but we know Google
            // Analytics logs these events correctly.
            // I have avoided changing the implementation for now, but we should look into this as
            // we use Google Analytics more.
            // -@danielgavrilov 2020-04-23
            if (tracker) tracker.send(event as any)
        })
    }
}<|MERGE_RESOLUTION|>--- conflicted
+++ resolved
@@ -49,20 +49,6 @@
         this.logToGA(Categories.GrapherError, EventNames.grapherViewError)
     }
 
-<<<<<<< HEAD
-=======
-    logIndicatorExplorerViewError(error: any, info: any) {
-        this.logToAmplitude(EventNames.indicatorExplorerViewError, {
-            error,
-            info,
-        })
-        this.logToGA(
-            Categories.GrapherError,
-            EventNames.indicatorExplorerViewError
-        )
-    }
-
->>>>>>> 9a3f0118
     logEntitiesNotFoundError(entities: string[]) {
         this.logToAmplitude(EventNames.entitiesNotFound, { entities })
         this.logToGA(
@@ -85,17 +71,7 @@
         action: countrySelectorEvent,
         note?: string
     ) {
-<<<<<<< HEAD
         this.logToGA(`${pickerSlug}ExplorerCountrySelectorUsage`, action, note)
-        this.logToSA(
-            `${pickerSlug}DataExplorerCountrySelector :: ${action} :: ${note}`
-=======
-        this.logToGA(
-            `${countryPickerName}ExplorerCountrySelectorUsage`,
-            action,
-            note
->>>>>>> 9a3f0118
-        )
     }
 
     logSiteClick(text: string, note?: string, href?: string) {
