import * as React from "react"
import * as ReactDOMServer from "react-dom/server"
import {
    observable,
    computed,
    action,
    autorun,
    runInAction,
    reaction,
    IReactionDisposer,
} from "mobx"
import { bind } from "decko"
import { ColorScale } from "../color/ColorScale"
import {
    uniqWith,
    isEqual,
    uniq,
    slugify,
    identity,
    lowerCaseFirstLetterUnlessAbbreviation,
    isMobile,
    isVisible,
    VNode,
    throttle,
    next,
    sampleFrom,
    range,
    difference,
    exposeInstanceOnWindow,
    findClosestTime,
    excludeUndefined,
    debounce,
    isInIFrame,
    differenceObj,
} from "../../clientUtils/Util"
import { QueryParams } from "../../clientUtils/urls/UrlUtils"
import {
    ChartTypeName,
    GrapherTabOption,
    ScaleType,
    StackMode,
    DimensionProperty,
    EntitySelectionMode,
    HighlightToggleConfig,
    ScatterPointLabelStrategy,
    RelatedQuestionsConfig,
    BASE_FONT_SIZE,
    CookieKey,
    FacetStrategy,
    ThereWasAProblemLoadingThisChart,
    SeriesColorMap,
} from "../core/GrapherConstants"
import {
    LegacyChartDimensionInterface,
    LegacyVariablesAndEntityKey,
} from "./LegacyVariableCode"
import * as Cookies from "js-cookie"
import {
    ChartDimension,
    LegacyDimensionsManager,
} from "../chart/ChartDimension"
import { Bounds, DEFAULT_BOUNDS } from "../../clientUtils/Bounds"
import { TooltipProps, TooltipManager } from "../tooltip/TooltipProps"
import {
    minTimeBoundFromJSONOrNegativeInfinity,
    maxTimeBoundFromJSONOrPositiveInfinity,
    TimeBounds,
    getTimeDomainFromQueryString,
    TimeBound,
    minTimeToJSON,
    maxTimeToJSON,
    timeBoundToTimeBoundString,
} from "../../clientUtils/TimeBounds"
import {
    strToQueryParams,
    queryParamsToStr,
    setWindowQueryStr,
} from "../../clientUtils/urls/UrlUtils"
import { populationMap } from "../../coreTable/PopulationMap"
import {
    GrapherInterface,
    grapherKeysToSerialize,
    GrapherQueryParams,
    LegacyGrapherInterface,
} from "../core/GrapherInterface"
import { DimensionSlot } from "../chart/DimensionSlot"
import {
    getSelectedEntityNamesParam,
    setSelectedEntityNamesParam,
} from "./EntityUrlBuilder"
import { MapProjectionName } from "../mapCharts/MapProjections"
import { LogoOption } from "../captionedChart/Logos"
import { AxisConfig, FontSizeManager } from "../axis/AxisConfig"
import { ColorScaleConfig } from "../color/ColorScaleConfig"
import { MapConfig } from "../mapCharts/MapConfig"
import { ComparisonLineConfig } from "../scatterCharts/ComparisonLine"
import {
    objectWithPersistablesToObject,
    deleteRuntimeAndUnchangedProps,
    updatePersistables,
} from "../persistable/Persistable"
import {
    ColumnSlug,
    ColumnSlugs,
    Time,
} from "../../coreTable/CoreTableConstants"
import { isOnTheMap } from "../mapCharts/EntitiesOnTheMap"
import { ChartManager } from "../chart/ChartManager"
import { FontAwesomeIcon } from "@fortawesome/react-fontawesome"
import { faExclamationTriangle } from "@fortawesome/free-solid-svg-icons/faExclamationTriangle"
import {
    AbsRelToggleManager,
    FooterControls,
    FooterControlsManager,
    HighlightToggleManager,
    SmallCountriesFilterManager,
} from "../controls/Controls"
import { TooltipView } from "../tooltip/Tooltip"
import { EntitySelectorModal } from "../controls/EntitySelectorModal"
import { DownloadTab, DownloadTabManager } from "../downloadTab/DownloadTab"
import * as ReactDOM from "react-dom"
import { observer } from "mobx-react"
import "d3-transition"
import { SourcesTab, SourcesTabManager } from "../sourcesTab/SourcesTab"
import { DataTable, DataTableManager } from "../dataTable/DataTable"
import { MapChartManager } from "../mapCharts/MapChartConstants"
import { MapChart } from "../mapCharts/MapChart"
import { DiscreteBarChartManager } from "../barCharts/DiscreteBarChartConstants"
import { Command, CommandPalette } from "../controls/CommandPalette"
import { ShareMenuManager } from "../controls/ShareMenu"
import {
    CaptionedChart,
    CaptionedChartManager,
    StaticCaptionedChart,
} from "../captionedChart/CaptionedChart"
import {
    TimelineController,
    TimelineManager,
} from "../timeline/TimelineController"
import {
    EntityId,
    EntityName,
    OwidColumnDef,
} from "../../coreTable/OwidTableConstants"
import { BlankOwidTable, OwidTable } from "../../coreTable/OwidTable"
import * as Mousetrap from "mousetrap"
import { SlideShowController } from "../slideshowController/SlideShowController"
import {
    ChartComponentClassMap,
    DefaultChartClass,
} from "../chart/ChartTypeMap"
import { ColorSchemeName } from "../color/ColorConstants"
import { SelectionArray } from "../selection/SelectionArray"
import { legacyToOwidTableAndDimensions } from "./LegacyToOwidTable"
import { ScatterPlotManager } from "../scatterCharts/ScatterPlotChartConstants"
import { autoDetectYColumnSlugs } from "../chart/ChartUtils"
import classNames from "classnames"
import { GrapherAnalytics } from "./GrapherAnalytics"
import {
    ADMIN_BASE_URL,
    BAKED_GRAPHER_URL,
} from "../../settings/clientSettings"
import { legacyToCurrentGrapherQueryParams } from "./GrapherUrlMigrations"
import { Url } from "../../clientUtils/urls/Url"
<<<<<<< HEAD
import { ColumnTypeMap } from "../../coreTable/CoreTableColumns"
import { Annotation } from "../../clientUtils/owidTypes"
=======
import { ColumnTypeMap, CoreColumn } from "../../coreTable/CoreTableColumns"
import { ChartInterface } from "../chart/ChartInterface"
>>>>>>> 62d1a56a

declare const window: any

const legacyConfigToConfig = (
    config: LegacyGrapherInterface | GrapherInterface
): GrapherInterface => {
    const legacyConfig = config as LegacyGrapherInterface
    if (!legacyConfig.selectedData) return legacyConfig

    const newConfig = { ...legacyConfig } as GrapherInterface
    newConfig.selectedEntityIds = uniq(
        legacyConfig.selectedData.map((row) => row.entityId)
    ) // We need to do uniq because an EntityName may appear multiple times in the old graphers, once for each dimension
    return newConfig
}

const DEFAULT_MS_PER_TICK = 100

// Exactly the same as GrapherInterface, but contains options that developers want but authors won't be touching.
export interface GrapherProgrammaticInterface extends GrapherInterface {
    owidDataset?: LegacyVariablesAndEntityKey // This is temporarily used for testing. Will be removed
    manuallyProvideData?: boolean // This will be removed.
    hideEntityControls?: boolean
    queryStr?: string
    isMediaCard?: boolean
    bounds?: Bounds
    table?: OwidTable
    bakedGrapherURL?: string
    adminBaseUrl?: string
    env?: string

    getGrapherInstance?: (instance: Grapher) => void

    enableKeyboardShortcuts?: boolean
    bindUrlToWindow?: boolean
    isEmbeddedInAnOwidPage?: boolean

    manager?: GrapherManager
}

export interface GrapherManager {
    canonicalUrl?: string
    embedDialogUrl?: string
    embedDialogAdditionalElements?: React.ReactElement
    selection?: SelectionArray
    editUrl?: string
}

@observer
export class Grapher
    extends React.Component<GrapherProgrammaticInterface>
    implements
        TimelineManager,
        ChartManager,
        FontSizeManager,
        CaptionedChartManager,
        SourcesTabManager,
        DownloadTabManager,
        DiscreteBarChartManager,
        LegacyDimensionsManager,
        ShareMenuManager,
        SmallCountriesFilterManager,
        HighlightToggleManager,
        AbsRelToggleManager,
        TooltipManager,
        FooterControlsManager,
        DataTableManager,
        ScatterPlotManager,
        MapChartManager {
    @observable.ref type = ChartTypeName.LineChart
    @observable.ref id?: number = undefined
    @observable.ref version = 1
    @observable.ref slug?: string = undefined
    @observable.ref title?: string = undefined
    @observable.ref subtitle = ""
    @observable.ref sourceDesc?: string = undefined
    @observable.ref note = ""
    @observable.ref hideTitleAnnotation?: boolean = undefined
    @observable.ref minTime?: TimeBound = undefined
    @observable.ref maxTime?: TimeBound = undefined
    @observable.ref timelineMinTime?: Time = undefined
    @observable.ref timelineMaxTime?: Time = undefined
    @observable.ref addCountryMode = EntitySelectionMode.MultipleEntities
    @observable.ref highlightToggle?: HighlightToggleConfig = undefined
    @observable.ref stackMode = StackMode.absolute
    @observable.ref hideLegend?: boolean = false
    @observable.ref logo?: LogoOption = undefined
    @observable.ref hideLogo?: boolean = undefined
    @observable.ref hideRelativeToggle? = true
    @observable.ref entityType = "country"
    @observable.ref entityTypePlural = "countries"
    @observable.ref hideTimeline?: boolean = undefined
    @observable.ref zoomToSelection?: boolean = undefined
    @observable.ref minPopulationFilter?: number = undefined
    @observable.ref showYearLabels?: boolean = undefined // Always show year in labels for bar charts
    @observable.ref hasChartTab: boolean = true
    @observable.ref hasMapTab: boolean = false
    @observable.ref tab = GrapherTabOption.chart
    @observable.ref overlay?: GrapherTabOption = undefined
    @observable.ref internalNotes = ""
    @observable.ref variantName?: string = undefined
    @observable.ref originUrl = ""
    @observable.ref isPublished?: boolean = undefined
    @observable.ref baseColorScheme?: ColorSchemeName = undefined
    @observable.ref invertColorScheme?: boolean = undefined
    @observable.ref hideLinesOutsideTolerance?: boolean = undefined
    @observable hideConnectedScatterLines?: boolean = undefined // Hides lines between points when timeline spans multiple years. Requested by core-econ for certain charts
    @observable
    scatterPointLabelStrategy?: ScatterPointLabelStrategy = undefined
    @observable.ref compareEndPointsOnly?: boolean = undefined
    @observable.ref matchingEntitiesOnly?: boolean = undefined

    @observable.ref xAxis = new AxisConfig(undefined, this)
    @observable.ref yAxis = new AxisConfig(undefined, this)
    @observable colorScale = new ColorScaleConfig()
    @observable map = new MapConfig()
    @observable.ref dimensions: ChartDimension[] = []

    @observable ySlugs?: ColumnSlugs = undefined
    @observable xSlug?: ColumnSlug = undefined
    @observable colorSlug?: ColumnSlug = undefined
    @observable sizeSlug?: ColumnSlug = undefined
    @observable tableSlugs?: ColumnSlugs = undefined
    @observable backgroundSeriesLimit?: number = undefined

    @observable selectedEntityNames: EntityName[] = []
    @observable selectedEntityColors: { [entityName: string]: string } = {}
    @observable selectedEntityIds: EntityId[] = []
    @observable excludedEntities?: number[] = undefined
    @observable comparisonLines: ComparisonLineConfig[] = [] // todo: Persistables?
    @observable relatedQuestions: RelatedQuestionsConfig[] = [] // todo: Persistables?
    @observable.ref annotation?: Annotation = undefined

    owidDataset?: LegacyVariablesAndEntityKey = undefined // This is temporarily used for testing. Will be removed
    manuallyProvideData? = false // This will be removed.

    // TODO: Pass these 5 in as options, don't get them as globals.
    isDev = this.props.env === "development"
    analytics = new GrapherAnalytics(this.props.env ?? "")
    isEditor =
        typeof window !== "undefined" && (window as any).isEditor === true
    @observable bakedGrapherURL = BAKED_GRAPHER_URL
    adminBaseUrl = ADMIN_BASE_URL

    @observable.ref inputTable: OwidTable

    @observable.ref legacyConfigAsAuthored: Partial<LegacyGrapherInterface> = {}

    @computed get dataTableSlugs(): ColumnSlug[] {
        return this.tableSlugs ? this.tableSlugs.split(" ") : this.newSlugs
    }

    /**
     * todo: factor this out and make more RAII.
     *
     * Explorers create 1 Grapher instance, but as the user clicks around the Explorer loads other author created Graphers.
     * But currently some Grapher features depend on knowing how the current state is different than the "authored state".
     * So when an Explorer updates the grapher, it also needs to update this "original state".
     */
    @action.bound setAuthoredVersion(
        config: Partial<LegacyGrapherInterface>
    ): void {
        this.legacyConfigAsAuthored = config
    }

    @action.bound updateAuthoredVersion(
        config: Partial<LegacyGrapherInterface>
    ): void {
        this.legacyConfigAsAuthored = {
            ...this.legacyConfigAsAuthored,
            ...config,
        }
    }

    constructor(
        propsWithGrapherInstanceGetter: GrapherProgrammaticInterface = {}
    ) {
        super(propsWithGrapherInstanceGetter)

        const { getGrapherInstance, ...props } = propsWithGrapherInstanceGetter

        this.inputTable = props.table ?? BlankOwidTable(`initialGrapherTable`)
        const modernConfig = props ? legacyConfigToConfig(props) : props

        if (props) this.setAuthoredVersion(props)

        this.updateFromObject(modernConfig)

        if (!props.table) this.downloadData()

        this.populateFromQueryParams(
            legacyToCurrentGrapherQueryParams(props.queryStr ?? "")
        )

        if (this.isEditor) this.ensureValidConfigWhenEditing()

        if (getGrapherInstance) getGrapherInstance(this) // todo: possibly replace with more idiomatic ref

        this.checkVisibility = throttle(this.checkVisibility, 400)
    }

    toObject(): GrapherInterface {
        const obj: GrapherInterface = objectWithPersistablesToObject(
            this,
            grapherKeysToSerialize
        )

        if (this.selection.hasSelection)
            obj.selectedEntityNames = this.selection.selectedEntityNames

        deleteRuntimeAndUnchangedProps(obj, defaultObject)

        // todo: nulls got into the DB for this one. we can remove after moving Graphers from DB.
        if (obj.stackMode === null) delete obj.stackMode

        // JSON doesn't support Infinity, so we use strings instead.
        if (obj.minTime) obj.minTime = minTimeToJSON(this.minTime) as any
        if (obj.maxTime) obj.maxTime = maxTimeToJSON(this.maxTime) as any

        // todo: remove dimensions concept
        if (this.legacyConfigAsAuthored?.dimensions)
            obj.dimensions = this.legacyConfigAsAuthored.dimensions

        return obj
    }

    @action.bound downloadData(): void {
        if (this.manuallyProvideData) {
        } else if (this.owidDataset)
            this._receiveLegacyDataAndApplySelection(this.owidDataset)
        else this.downloadLegacyDataFromOwidVariableIds()
    }

    @action.bound updateFromObject(obj?: GrapherProgrammaticInterface): void {
        if (!obj) return

        // we can remove when we purge current graphers which have this set.
        if (obj.stackMode === null) delete obj.stackMode

        updatePersistables(this, obj)

        // Regression fix: some legacies have this set to Null. Todo: clean DB.
        if (obj.originUrl === null) this.originUrl = ""

        // JSON doesn't support Infinity, so we use strings instead.
        this.minTime = minTimeBoundFromJSONOrNegativeInfinity(obj.minTime)
        this.maxTime = maxTimeBoundFromJSONOrPositiveInfinity(obj.maxTime)

        // Todo: remove once we are more RAII.
        if (obj?.dimensions?.length)
            this.setDimensionsFromConfigs(obj.dimensions)
    }

    @action.bound populateFromQueryParams(params: GrapherQueryParams): void {
        // Set tab if specified
        const tab = params.tab
        if (tab) {
            if (!this.availableTabs.includes(tab as GrapherTabOption))
                console.error("Unexpected tab: " + tab)
            else this.tab = tab as GrapherTabOption
        }

        const overlay = params.overlay
        if (overlay) {
            if (!this.availableTabs.includes(overlay as GrapherTabOption))
                console.error("Unexpected overlay: " + overlay)
            else this.overlay = overlay as GrapherTabOption
        }

        // Stack mode for bar and stacked area charts
        this.stackMode = (params.stackMode ?? this.stackMode) as StackMode

        this.zoomToSelection =
            params.zoomToSelection === "true" ? true : this.zoomToSelection

        this.minPopulationFilter = params.minPopulationFilter
            ? parseInt(params.minPopulationFilter)
            : this.minPopulationFilter

        // Axis scale mode
        const xScaleType = params.xScale
        if (xScaleType) {
            if (xScaleType === ScaleType.linear || xScaleType === ScaleType.log)
                this.xAxis.scaleType = xScaleType
            else console.error("Unexpected xScale: " + xScaleType)
        }

        const yScaleType = params.yScale
        if (yScaleType) {
            if (yScaleType === ScaleType.linear || yScaleType === ScaleType.log)
                this.yAxis.scaleType = yScaleType
            else console.error("Unexpected xScale: " + yScaleType)
        }

        const time = params.time
        if (time !== undefined && time !== "")
            this.setTimeFromTimeQueryParam(time)

        const endpointsOnly = params.endpointsOnly
        if (endpointsOnly !== undefined)
            this.compareEndPointsOnly = endpointsOnly === "1" ? true : undefined

        const region = params.region
        if (region !== undefined)
            this.map.projection = region as MapProjectionName

        const selection = getSelectedEntityNamesParam(
            Url.fromQueryParams(params)
        )

        if (this.addCountryMode !== EntitySelectionMode.Disabled && selection)
            this.selection.setSelectedEntities(selection)
    }

    @action.bound private setTimeFromTimeQueryParam(time: string): void {
        this.timelineHandleTimeBounds = getTimeDomainFromQueryString(time).map(
            (time) => findClosestTime(this.times, time) ?? time
        ) as TimeBounds
    }

    @computed private get isChartOrMapTab(): boolean {
        return this.tab === GrapherTabOption.chart || this.isOnMapTab
    }

    @computed private get isOnMapTab(): boolean {
        return this.tab === GrapherTabOption.map
    }

    @computed get tableForSelection(): OwidTable {
        // This table specifies which entities can be selected in the charts EntitySelectorModal.
        // It should contain all entities that can be selected, and none more.
        // Depending on the chart type, the criteria for being able to select an entity are
        // different; e.g. for scatterplots, the entity needs to (1) not be excluded and
        // (2) needs to have data for the x and y dimension.

        if (this.isScatter || this.isSlopeChart)
            // for scatter and slope charts, the `transformTable()` call takes care of removing
            // all entities that cannot be selected
            return this.tableAfterAuthorTimelineAndActiveChartTransform

        // for other chart types, the `transformTable()` call would sometimes remove too many
        // entities, and we want to use the inputTable instead (which should have exactly the
        // entities where data is available)
        return this.inputTable
    }

    // If an author sets a timeline filter run it early in the pipeline so to the charts it's as if the filtered times do not exist
    @computed get tableAfterAuthorTimelineFilter(): OwidTable {
        const table = this.inputTable
        if (
            this.timelineMinTime === undefined &&
            this.timelineMaxTime === undefined
        )
            return table
        return table.filterByTimeRange(
            this.timelineMinTime ?? -Infinity,
            this.timelineMaxTime ?? Infinity
        )
    }

    // Convenience method for debugging
    windowQueryParams(str = location.search): QueryParams {
        return strToQueryParams(str)
    }

    @computed
    private get tableAfterAuthorTimelineAndActiveChartTransform(): OwidTable {
        const table = this.tableAfterAuthorTimelineFilter
        if (!this.isReady || !this.isChartOrMapTab) return table
        return this.chartInstance.transformTable(table)
    }

    @computed get chartInstance(): ChartInterface {
        // Note: when timeline handles on a LineChart are collapsed into a single handle, the
        // LineChart turns into a DiscreteBar.

        return this.isOnMapTab
            ? new MapChart({ manager: this })
            : this.chartInstanceExceptMap
    }

    // When Map becomes a first-class chart instance, we should drop this
    @computed get chartInstanceExceptMap(): ChartInterface {
        const chartTypeName = this
            .typeExceptWhenLineChartAndSingleTimeThenWillBeBarChart

        const ChartClass =
            ChartComponentClassMap.get(chartTypeName) ?? DefaultChartClass
        return new ChartClass({ manager: this })
    }

    @computed get table(): OwidTable {
        return this.tableAfterAuthorTimelineFilter
    }

    @computed
    get tableAfterAuthorTimelineAndActiveChartTransformAndPopulationFilter(): OwidTable {
        const table = this.tableAfterAuthorTimelineAndActiveChartTransform
        // todo: could make these separate memoized computeds to speed up
        // todo: add cross filtering. 1 dimension at a time.
        return this.minPopulationFilter
            ? table.filterByPopulationExcept(
                  this.minPopulationFilter,
                  this.selection.selectedEntityNames
              )
            : table
    }

    @computed
    private get tableAfterAllTransformsAndFilters(): OwidTable {
        const { startTime, endTime } = this
        const table = this
            .tableAfterAuthorTimelineAndActiveChartTransformAndPopulationFilter

        if (startTime === undefined || endTime === undefined) return table

        if (this.isOnMapTab)
            return table.filterByTargetTimes(
                [endTime],
                this.map.timeTolerance ??
                    table.get(this.mapColumnSlug).tolerance
            )

        if (this.isDiscreteBar || this.isLineChartThatTurnedIntoDiscreteBar)
            return table.filterByTargetTimes(
                [endTime],
                table.get(this.yColumnSlugs[0]).tolerance
            )

        if (this.isSlopeChart)
            return table.filterByTargetTimes([startTime, endTime])

        return table.filterByTimeRange(startTime, endTime)
    }

    @computed get transformedTable(): OwidTable {
        return this.tableAfterAllTransformsAndFilters
    }

    @observable.ref isMediaCard = false
    @observable.ref isExportingtoSvgOrPng = false
    @observable.ref tooltip?: TooltipProps
    @observable isPlaying = false
    @observable.ref isSelectingData = false

    private get isStaging(): boolean {
        if (typeof location === undefined) return false
        return location.host.includes("staging")
    }

    @computed get editUrl(): string | undefined {
        if (!this.showAdminControls && !this.isDev && !this.isStaging)
            return undefined
        return `${this.adminBaseUrl}/admin/${
            this.manager?.editUrl ?? `charts/${this.id}/edit`
        }`
    }

    private populationFilterToggleOption = 1e6
    // Make the default filter toggle option reflect what is initially loaded.
    @computed get populationFilterOption(): number {
        if (this.minPopulationFilter)
            this.populationFilterToggleOption = this.minPopulationFilter
        return this.populationFilterToggleOption
    }

    // Checks if the data 1) is about countries and 2) has countries with less than the filter option. Used to partly determine whether to show the filter control.
    @computed private get hasCountriesSmallerThanFilterOption(): boolean {
        return this.inputTable.availableEntityNames.some(
            (entityName) =>
                populationMap[entityName] &&
                populationMap[entityName] < this.populationFilterOption
        )
    }

    // at startDrag, we want to show the full axis
    @observable.ref useTimelineDomains = false

    /**
     * Whether the chart is rendered in an Admin context (e.g. on owid.cloud).
     */
    @computed get useAdminAPI(): boolean {
        if (typeof window === "undefined") return false
        return window.admin !== undefined
    }

    /**
     * Whether the user viewing the chart is an admin and we should show admin controls,
     * like the "Edit" option in the share menu.
     */
    @computed get showAdminControls(): boolean {
        // This cookie is set by visiting ourworldindata.org/identifyadmin on the static site.
        // There is an iframe on owid.cloud to trigger a visit to that page.
        return !!Cookies.get(CookieKey.isAdmin)
    }

    @action.bound
    private async downloadLegacyDataFromOwidVariableIds(): Promise<void> {
        if (this.variableIds.length === 0)
            // No data to download
            return

        try {
            if (this.useAdminAPI) {
                const json = await window.admin.getJSON(
                    `/api/data/variables/${this.dataFileName}`
                )
                this._receiveLegacyDataAndApplySelection(json)
            } else {
                const response = await fetch(this.dataUrl)
                if (!response.ok) throw new Error(response.statusText)
                const json = await response.json()
                this._receiveLegacyDataAndApplySelection(json)
            }
        } catch (err) {
            console.log(`Error fetching '${this.dataUrl}'`)
            console.error(err)
        }
    }

    @action.bound receiveLegacyData(json: LegacyVariablesAndEntityKey): void {
        this._receiveLegacyDataAndApplySelection(json)
    }

    @action.bound private _setInputTable(
        json: LegacyVariablesAndEntityKey,
        legacyConfig: Partial<LegacyGrapherInterface>
    ): void {
        const { dimensions, table } = legacyToOwidTableAndDimensions(
            json,
            legacyConfig
        )

        this.inputTable = table
        // We need to reset the dimensions because some of them may have changed slugs in the legacy
        // transformation (can happen when columns use targetTime)
        this.setDimensionsFromConfigs(dimensions)

        this.appendNewEntitySelectionOptions()

        if (this.manager?.selection?.hasSelection) {
            // Selection is managed externally, do nothing.
        } else if (this.selection.hasSelection) {
            // User has changed the selection, use theris
        } else this.applyOriginalSelectionAsAuthored()
    }

    @action rebuildInputOwidTable(): void {
        if (!this.legacyVariableDataJson) return
        this._setInputTable(
            this.legacyVariableDataJson,
            this.legacyConfigAsAuthored
        )
    }

    @observable private legacyVariableDataJson?: LegacyVariablesAndEntityKey

    @action.bound private _receiveLegacyDataAndApplySelection(
        json: LegacyVariablesAndEntityKey
    ): void {
        this.legacyVariableDataJson = json

        this.rebuildInputOwidTable()
    }

    @action.bound appendNewEntitySelectionOptions(): void {
        const { selection } = this
        const currentEntities = selection.availableEntityNameSet
        const missingEntities = this.availableEntities.filter(
            (entity) => !currentEntities.has(entity.entityName)
        )
        selection.addAvailableEntityNames(missingEntities)
    }

    @action.bound private applyOriginalSelectionAsAuthored(): void {
        if (this.selectedEntityNames.length)
            this.selection.setSelectedEntities(this.selectedEntityNames)
        else if (this.selectedEntityIds.length)
            this.selection.setSelectedEntitiesByEntityId(this.selectedEntityIds)
    }

    @observable private _baseFontSize = BASE_FONT_SIZE

    @computed get baseFontSize(): number {
        if (this.isMediaCard) return 24
        else if (this.isExportingtoSvgOrPng) return 18
        return this._baseFontSize
    }

    set baseFontSize(val: number) {
        this._baseFontSize = val
    }

    // Ready to go iff we have retrieved data for every variable associated with the chart
    @computed get isReady(): boolean {
        return this.whatAreWeWaitingFor === ""
    }

    @computed get whatAreWeWaitingFor(): string {
        const { newSlugs, inputTable, dimensions } = this
        if (newSlugs.length || dimensions.length === 0) {
            const missingColumns = newSlugs.filter(
                (slug) => !inputTable.has(slug)
            )
            return missingColumns.length
                ? `Waiting for columns ${missingColumns.join(",")} in table '${
                      inputTable.tableSlug
                  }'. ${inputTable.tableDescription}`
                : ""
        }
        if (dimensions.length > 0 && this.loadingDimensions.length === 0)
            return ""
        return `Waiting for dimensions ${this.loadingDimensions.join(",")}.`
    }

    // If we are using new slugs and not dimensions, Grapher is ready.
    @computed get newSlugs(): string[] {
        const { xSlug, colorSlug, sizeSlug } = this
        const ySlugs = this.ySlugs ? this.ySlugs.split(" ") : []
        return excludeUndefined([...ySlugs, xSlug, colorSlug, sizeSlug])
    }

    @computed private get loadingDimensions(): ChartDimension[] {
        return this.dimensions.filter(
            (dim) => !this.inputTable.has(dim.columnSlug)
        )
    }

    @computed get isInIFrame(): boolean {
        return isInIFrame()
    }

    @computed get times(): Time[] {
        const columnSlugs = this.isOnMapTab
            ? [this.mapColumnSlug]
            : this.yColumnSlugs

        // Generate the times only after the chart transform has been applied, so that we don't show
        // times on the timeline for which data may not exist, e.g. when the selected entity
        // doesn't contain data for all years in the table.
        // -@danielgavrilov, 2020-10-22
        return this.tableAfterAuthorTimelineAndActiveChartTransformAndPopulationFilter.getTimesUniqSortedAscForColumns(
            columnSlugs
        )
    }

    @computed get startHandleTimeBound(): TimeBound {
        if (this.onlySingleTimeSelectionPossible) return this.endHandleTimeBound
        return this.timelineHandleTimeBounds[0]
    }

    set startHandleTimeBound(newValue: TimeBound) {
        if (this.onlySingleTimeSelectionPossible)
            this.timelineHandleTimeBounds = [newValue, newValue]
        else
            this.timelineHandleTimeBounds = [
                newValue,
                this.timelineHandleTimeBounds[1],
            ]
    }

    set endHandleTimeBound(newValue: TimeBound) {
        if (this.onlySingleTimeSelectionPossible)
            this.timelineHandleTimeBounds = [newValue, newValue]
        else
            this.timelineHandleTimeBounds = [
                this.timelineHandleTimeBounds[0],
                newValue,
            ]
    }

    @computed get endHandleTimeBound(): TimeBound {
        return this.timelineHandleTimeBounds[1]
    }

    // Keeps a running cache of series colors at the Grapher level.
    seriesColorMap: SeriesColorMap = new Map()

    @computed get startTime(): Time | undefined {
        return findClosestTime(this.times, this.startHandleTimeBound)
    }

    @computed get endTime(): Time | undefined {
        return findClosestTime(this.times, this.endHandleTimeBound)
    }

    @computed private get onlySingleTimeSelectionPossible(): boolean {
        return (
            this.isDiscreteBar || this.isStackedDiscreteBar || this.isOnMapTab
        )
    }

    @computed get shouldLinkToOwid(): boolean {
        if (
            this.props.isEmbeddedInAnOwidPage ||
            this.isExportingtoSvgOrPng ||
            !this.isInIFrame
        )
            return false

        return true
    }

    @computed.struct private get variableIds(): number[] {
        return uniq(this.dimensions.map((d) => d.variableId))
    }

    @computed private get dataFileName(): string {
        return `${this.variableIds.join("+")}.json?v=${
            this.isEditor ? undefined : this.cacheTag
        }`
    }

    @computed get dataUrl(): string {
        return `${this.bakedGrapherURL ?? ""}/data/variables/${
            this.dataFileName
        }`
    }

    externalCsvLink = ""

    @computed get hasOWIDLogo(): boolean {
        return (
            !this.hideLogo && (this.logo === undefined || this.logo === "owid")
        )
    }

    // todo: did this name get botched in a merge?
    @computed get hasFatalErrors(): boolean {
        return this.relatedQuestions.some(
            (question) => !!getErrorMessageRelatedQuestionUrl(question)
        )
    }

    disposers: IReactionDisposer[] = []

    @bind dispose(): void {
        this.disposers.forEach((dispose) => dispose())
    }

    @computed get fontSize(): number {
        return this.baseFontSize
    }

    // todo: can we remove this?
    // I believe these states can only occur during editing.
    @action.bound private ensureValidConfigWhenEditing(): void {
        this.disposers.push(
            reaction(
                () => this.variableIds,
                this.downloadLegacyDataFromOwidVariableIds
            )
        )
        const disposers = [
            autorun(() => {
                if (!this.availableTabs.includes(this.tab))
                    runInAction(() => (this.tab = this.availableTabs[0]))
            }),
            autorun(() => {
                const validDimensions = this.validDimensions
                if (!isEqual(this.dimensions, validDimensions))
                    this.dimensions = validDimensions
            }),
        ]
        this.disposers.push(...disposers)
    }

    @computed private get validDimensions(): ChartDimension[] {
        const { dimensions } = this
        const validProperties = this.dimensionSlots.map((d) => d.property)
        let validDimensions = dimensions.filter((dim) =>
            validProperties.includes(dim.property)
        )

        this.dimensionSlots.forEach((slot) => {
            if (!slot.allowMultiple)
                validDimensions = uniqWith(
                    validDimensions,
                    (
                        a: LegacyChartDimensionInterface,
                        b: LegacyChartDimensionInterface
                    ) =>
                        a.property === slot.property &&
                        a.property === b.property
                )
        })

        return validDimensions
    }

    // todo: do we need this?
    @computed get originUrlWithProtocol(): string {
        let url = this.originUrl
        if (!url.startsWith("http")) url = `https://${url}`
        return url
    }

    @computed get overlayTab(): GrapherTabOption | undefined {
        return this.overlay
    }

    @computed get currentTab(): GrapherTabOption {
        return this.overlay ? this.overlay : this.tab
    }

    set currentTab(desiredTab: GrapherTabOption) {
        if (
            desiredTab === GrapherTabOption.chart ||
            desiredTab === GrapherTabOption.map ||
            desiredTab === GrapherTabOption.table
        ) {
            this.tab = desiredTab
            this.overlay = undefined
            return
        }

        // table tab cannot be downloaded, so revert to default tab
        if (desiredTab === GrapherTabOption.download && this.isOnTableTab)
            this.tab = this.authorsVersion.tab ?? GrapherTabOption.chart
        this.overlay = desiredTab
    }

    @computed get timelineHandleTimeBounds(): TimeBounds {
        if (this.isOnMapTab) {
            const time = maxTimeBoundFromJSONOrPositiveInfinity(this.map.time)
            return [time, time]
        }
        return [
            // Handle `undefined` values in minTime/maxTime
            minTimeBoundFromJSONOrNegativeInfinity(this.minTime),
            maxTimeBoundFromJSONOrPositiveInfinity(this.maxTime),
        ]
    }

    set timelineHandleTimeBounds(value: TimeBounds) {
        if (this.isOnMapTab) {
            this.map.time = value[1]
        } else {
            this.minTime = value[0]
            this.maxTime = value[1]
        }
    }

    // Get the dimension slots appropriate for this type of chart
    @computed get dimensionSlots(): DimensionSlot[] {
        const xAxis = new DimensionSlot(this, DimensionProperty.x)
        const yAxis = new DimensionSlot(this, DimensionProperty.y)
        const color = new DimensionSlot(this, DimensionProperty.color)
        const size = new DimensionSlot(this, DimensionProperty.size)

        if (this.isScatter) return [yAxis, xAxis, size, color]
        else if (this.isTimeScatter) return [yAxis, xAxis]
        else if (this.isSlopeChart) return [yAxis, size, color]
        return [yAxis]
    }

    @computed.struct get filledDimensions(): ChartDimension[] {
        return this.isReady ? this.dimensions : []
    }

    @action.bound addDimension(config: LegacyChartDimensionInterface): void {
        this.dimensions.push(new ChartDimension(config, this))
    }

    @action.bound setDimensionsForProperty(
        property: DimensionProperty,
        newConfigs: LegacyChartDimensionInterface[]
    ): void {
        let newDimensions: ChartDimension[] = []
        this.dimensionSlots.forEach((slot) => {
            if (slot.property === property)
                newDimensions = newDimensions.concat(
                    newConfigs.map((config) => new ChartDimension(config, this))
                )
            else newDimensions = newDimensions.concat(slot.dimensions)
        })
        this.dimensions = newDimensions
    }

    @action.bound setDimensionsFromConfigs(
        configs: LegacyChartDimensionInterface[]
    ): void {
        this.dimensions = configs.map(
            (config) => new ChartDimension(config, this)
        )
    }

    @computed get displaySlug(): string {
        return this.slug ?? slugify(this.displayTitle)
    }

    @computed get availableTabs(): GrapherTabOption[] {
        return [
            this.hasChartTab && GrapherTabOption.chart,
            this.hasMapTab && GrapherTabOption.map,
            GrapherTabOption.table,
            GrapherTabOption.sources,
            GrapherTabOption.download,
        ].filter(identity) as GrapherTabOption[]
    }

    @computed get currentTitle(): string {
        let text = this.displayTitle
        const selectedEntityNames = this.selection.selectedEntityNames
        const showTitleAnnotation = !this.hideTitleAnnotation

        if (
            this.tab === GrapherTabOption.chart &&
            this.addCountryMode !== EntitySelectionMode.MultipleEntities &&
            selectedEntityNames.length === 1 &&
            (showTitleAnnotation || this.canChangeEntity)
        ) {
            const entityStr = selectedEntityNames[0]
            if (entityStr?.length) text = `${text}, ${entityStr}`
        }

        if (showTitleAnnotation && this.isLineChart && this.isRelativeMode)
            text = "Change in " + lowerCaseFirstLetterUnlessAbbreviation(text)

        if (
            this.isReady &&
            (showTitleAnnotation ||
                (this.hasTimeline &&
                    (this.isLineChartThatTurnedIntoDiscreteBar ||
                        this.isOnMapTab)))
        )
            text += this.timeTitleSuffix

        return text.trim()
    }

    @computed get hasTimeline(): boolean {
        // we don't have more than one distinct time point in our data, so it doesn't make sense to show a timeline
        if (this.times.length <= 1) return false

        switch (this.tab) {
            // the map tab has its own `hideTimeline` option
            case GrapherTabOption.map:
                return !this.map.hideTimeline

            // use the chart-level `hideTimeline` option for the table, too
            case GrapherTabOption.table:
                return !this.hideTimeline

            // StackedBar, StackedArea, and DiscreteBar charts never display a timeline
            case GrapherTabOption.chart:
                return (
                    !this.hideTimeline &&
                    !(
                        this.isStackedBar ||
                        this.isStackedArea ||
                        this.isDiscreteBar
                    )
                )

            // never show a timeline while we're showing one of these two overlays
            case GrapherTabOption.download:
            case GrapherTabOption.sources:
                return false
        }
    }

    @computed private get areHandlesOnSameTime(): boolean {
        const times = this.tableAfterAuthorTimelineFilter.timeColumn.uniqValues
        const [start, end] = this.timelineHandleTimeBounds.map((time) =>
            findClosestTime(times, time)
        )
        return start === end
    }

    @computed get mapColumnSlug(): string {
        const mapColumnSlug = this.map.columnSlug
        // If there's no mapColumnSlug or there is one but it's not in the dimensions array, use the first ycolumn
        if (
            !mapColumnSlug ||
            !this.dimensions.some((dim) => dim.columnSlug === mapColumnSlug)
        )
            return this.yColumnSlug!
        return mapColumnSlug
    }

    getColumnForProperty(property: DimensionProperty): CoreColumn | undefined {
        return this.dimensions.find((dim) => dim.property === property)?.column
    }

    getSlugForProperty(property: DimensionProperty): string | undefined {
        return this.dimensions.find((dim) => dim.property === property)
            ?.columnSlug
    }

    @computed get yColumns(): CoreColumn[] {
        return this.filledDimensions
            .filter((dim) => dim.property === DimensionProperty.y)
            .map((dim) => dim.column)
    }

    @computed get yColumnSlugsInSelectionOrder() {
        return this.selectedColumnSlugs?.length
            ? this.selectedColumnSlugs
            : this.yColumnSlugs
    }

    @computed get yColumnSlugs(): string[] {
        return this.ySlugs
            ? this.ySlugs.split(" ")
            : this.dimensions
                  .filter((dim) => dim.property === DimensionProperty.y)
                  .map((dim) => dim.columnSlug)
    }

    @computed get yColumnSlug(): string | undefined {
        return this.ySlugs
            ? this.ySlugs.split(" ")[0]
            : this.getSlugForProperty(DimensionProperty.y)
    }

    @computed get xColumnSlug(): string | undefined {
        return this.xSlug ?? this.getSlugForProperty(DimensionProperty.x)
    }

    @computed get sizeColumnSlug(): string | undefined {
        return this.sizeSlug ?? this.getSlugForProperty(DimensionProperty.size)
    }

    @computed get colorColumnSlug(): string | undefined {
        return (
            this.colorSlug ?? this.getSlugForProperty(DimensionProperty.color)
        )
    }

    @computed get yScaleType(): ScaleType | undefined {
        return this.yAxis.scaleType
    }

    @computed get xScaleType(): ScaleType | undefined {
        return this.xAxis.scaleType
    }

    @computed private get timeTitleSuffix(): string {
        const timeColumn = this.table.timeColumn
        if (timeColumn.isMissing) return "" // Do not show year until data is loaded
        const { startTime, endTime } = this
        if (startTime === undefined || endTime === undefined) return ""

        const time =
            startTime === endTime
                ? timeColumn.formatValue(startTime)
                : timeColumn.formatValue(startTime) +
                  " to " +
                  timeColumn.formatValue(endTime)

        return ", " + time
    }

    @computed get sourcesLine(): string {
        return this.sourceDesc ?? this.defaultSourcesLine
    }

    // Columns that are used as a dimension in the currently active view
    @computed get activeColumnSlugs(): string[] {
        const {
            yColumnSlugs,
            xColumnSlug,
            sizeColumnSlug,
            colorColumnSlug,
        } = this

        return excludeUndefined([
            ...yColumnSlugs,
            xColumnSlug,
            sizeColumnSlug,
            colorColumnSlug,
        ])
    }

    @computed get columnsWithSources(): CoreColumn[] {
        // Only use dimensions/columns that are actually part of the visualization
        // In Explorers, this also ensures that only columns which are currently in use will be shown in Sources tab
        const columnSlugs = uniq(this.activeColumnSlugs)

        // exclude some columns that are "too common" (they are used in most scatter plots for color & size)
        // todo: this sort of conditional we could do in a smarter editor, and not at runtime
        const excludedColumnSlugs = [
            "72", // "Total population (Gapminder, HYDE & UN)", usually used as "size" dimension in scatter plots
            "123", // "Countries Continent", usually used as color in scatter plots, slope charts, etc.
        ]

        return this.inputTable
            .getColumns(columnSlugs)
            .filter(
                (column) =>
                    !!column.source.name &&
                    !excludedColumnSlugs.includes(column.slug)
            )
    }

    @computed private get defaultSourcesLine(): string {
        let sourceNames = this.columnsWithSources.map(
            (column) => column.source.name ?? ""
        )

        // Shorten automatic source names for certain major sources: todo: this sort of thing we could do in a smarter editor, and not at runtime
        sourceNames = sourceNames.map((sourceName) => {
            for (const majorSource of [
                "World Bank – WDI",
                "World Bank",
                "ILOSTAT",
            ]) {
                if (sourceName.startsWith(majorSource)) return majorSource
            }
            return sourceName
        })

        return uniq(sourceNames).join(", ")
    }

    @computed private get axisDimensions(): ChartDimension[] {
        return this.filledDimensions.filter(
            (dim) =>
                dim.property === DimensionProperty.y ||
                dim.property === DimensionProperty.x
        )
    }

    // todo: remove when we remove dimensions
    @computed private get yColumnsFromDimensionsOrSlugsOrAuto(): CoreColumn[] {
        return this.yColumns.length
            ? this.yColumns
            : this.table.getColumns(autoDetectYColumnSlugs(this))
    }

    @computed private get defaultTitle(): string {
        const yColumns = this.yColumnsFromDimensionsOrSlugsOrAuto

        if (this.isScatter)
            return this.axisDimensions
                .map((dimension) => dimension.column.displayName)
                .join(" vs. ")

        const uniqueDatasetNames = uniq(
            excludeUndefined(
                yColumns.map((col) => (col.def as OwidColumnDef).datasetName)
            )
        )

        if (this.hasMultipleYColumns && uniqueDatasetNames.length === 1)
            return uniqueDatasetNames[0]

        if (yColumns.length === 2)
            return yColumns.map((col) => col.displayName).join(" and ")

        return yColumns.map((col) => col.displayName).join(", ")
    }

    @computed get displayTitle(): string {
        return this.title ?? this.defaultTitle
    }

    // Returns an object ready to be serialized to JSON
    @computed get object(): GrapherInterface {
        return this.toObject()
    }

    @computed
    get typeExceptWhenLineChartAndSingleTimeThenWillBeBarChart(): ChartTypeName {
        // Switch to bar chart if a single year is selected. Todo: do we want to do this?
        return this.isLineChartThatTurnedIntoDiscreteBar
            ? ChartTypeName.DiscreteBar
            : this.type
    }

    @computed get isLineChart(): boolean {
        return this.type === ChartTypeName.LineChart
    }
    @computed get isScatter(): boolean {
        return this.type === ChartTypeName.ScatterPlot
    }
    @computed get isTimeScatter(): boolean {
        return this.type === ChartTypeName.TimeScatter
    }
    @computed get isStackedArea(): boolean {
        return this.type === ChartTypeName.StackedArea
    }
    @computed get isSlopeChart(): boolean {
        return this.type === ChartTypeName.SlopeChart
    }
    @computed get isDiscreteBar(): boolean {
        return this.type === ChartTypeName.DiscreteBar
    }
    @computed get isStackedBar(): boolean {
        return this.type === ChartTypeName.StackedBar
    }
    @computed get isStackedDiscreteBar() {
        return this.type === ChartTypeName.StackedDiscreteBar
    }

    @computed get isLineChartThatTurnedIntoDiscreteBar(): boolean {
        return this.isLineChart && this.areHandlesOnSameTime
    }

    @computed get activeColorScale(): ColorScale | undefined {
        const chart = this.chartInstance
        return chart.colorScale
    }

    @computed get activeColorScaleExceptMap(): ColorScale | undefined {
        const chart = this.chartInstanceExceptMap
        return chart.colorScale
    }

    @computed get supportsMultipleYColumns(): boolean {
        return !(this.isScatter || this.isTimeScatter || this.isSlopeChart)
    }

    @computed private get xDimension(): ChartDimension | undefined {
        return this.filledDimensions.find(
            (d) => d.property === DimensionProperty.x
        )
    }

    // todo: this is only relevant for scatter plots. move to scatter plot class?
    // todo: remove this. Should be done as a simple column transform at the data level.
    // Possible to override the x axis dimension to target a special year
    // In case you want to graph say, education in the past and democracy today https://ourworldindata.org/grapher/correlation-between-education-and-democracy
    @computed get xOverrideTime(): number | undefined {
        return this.xDimension?.targetYear
    }

    // todo: this is only relevant for scatter plots. move to scatter plot class?
    set xOverrideTime(value: number | undefined) {
        this.xDimension!.targetYear = value
    }

    @computed get idealBounds(): Bounds {
        return this.isMediaCard
            ? new Bounds(0, 0, 1200, 630)
            : new Bounds(0, 0, 850, 600)
    }

    @computed get hasYDimension(): boolean {
        return this.dimensions.some((d) => d.property === DimensionProperty.y)
    }

    get staticSVG(): string {
        const _isExportingtoSvgOrPng = this.isExportingtoSvgOrPng
        this.isExportingtoSvgOrPng = true
        const staticSvg = ReactDOMServer.renderToStaticMarkup(
            <StaticCaptionedChart manager={this} bounds={this.idealBounds} />
        )
        this.isExportingtoSvgOrPng = _isExportingtoSvgOrPng
        return staticSvg
    }

    @computed get mapConfig(): MapConfig {
        return this.map
    }

    @computed get cacheTag(): string {
        return this.version.toString()
    }

    @computed get mapIsClickable(): boolean {
        return (
            this.hasChartTab &&
            (this.isLineChart || this.isScatter) &&
            !isMobile()
        )
    }

    @computed get relativeToggleLabel(): string {
        if (this.isScatter || this.isTimeScatter) return "Average annual change"
        else if (this.isLineChart) return "Relative change"
        return "Relative"
    }

    // NB: The timeline scatterplot in relative mode calculates changes relative
    // to the lower bound year rather than creating an arrow chart
    @computed get isRelativeMode(): boolean {
        return this.stackMode === StackMode.relative
    }

    @computed get canToggleRelativeMode(): boolean {
        if (this.isLineChart)
            return (
                !this.hideRelativeToggle &&
                !this.areHandlesOnSameTime &&
                this.yScaleType !== ScaleType.log
            )
        return !this.hideRelativeToggle
    }

    // Filter data to what can be display on the map (across all times)
    @computed get mappableData() {
        return this.inputTable
            .get(this.mapColumnSlug)
            .owidRows.filter((row) => isOnTheMap(row.entityName))
    }

    static renderGrapherIntoContainer(
        config: GrapherProgrammaticInterface,
        containerNode: Element
<<<<<<< HEAD
    ) {
        const grapherInstanceRef = React.createRef<Grapher>()
        const setBoundsFromContainerAndRender = () => {
=======
    ): void {
        const setBoundsFromContainerAndRender = (): void => {
>>>>>>> 62d1a56a
            const props: GrapherProgrammaticInterface = {
                ...config,
                bounds: Bounds.fromRect(containerNode.getBoundingClientRect()),
            }
            ReactDOM.render(
                <Grapher ref={grapherInstanceRef} {...props} />,
                containerNode
            )
        }

        setBoundsFromContainerAndRender()
        window.addEventListener(
            "resize",
            throttle(setBoundsFromContainerAndRender, 400)
        )
        return grapherInstanceRef.current
    }

    static renderSingleGrapherOnGrapherPage(
        jsonConfig: GrapherInterface
    ): void {
        const container = document.getElementsByTagName("figure")[0]

        try {
            Grapher.renderGrapherIntoContainer(
                {
                    ...jsonConfig,
                    bindUrlToWindow: true,
                    enableKeyboardShortcuts: true,
                    queryStr: window.location.search,
                },
                container
            )
        } catch (err) {
            container.innerHTML = `<img src="/grapher/exports/${jsonConfig.slug}.svg"/><p>Unable to load interactive visualization</p>`
            container.setAttribute("id", "fallback")
            throw err
        }
    }

    @computed get isMobile(): boolean {
        return isMobile()
    }

    @computed private get bounds(): Bounds {
        return this.props.bounds ?? DEFAULT_BOUNDS
    }

    @computed private get isPortrait(): boolean {
        return this.bounds.width < this.bounds.height && this.bounds.width < 850
    }

    @computed private get widthForDeviceOrientation(): number {
        return this.isPortrait ? 400 : 680
    }

    @computed private get heightForDeviceOrientation(): number {
        return this.isPortrait ? 640 : 480
    }

    @computed private get useIdealBounds(): boolean {
        const {
            isEditor,
            isExportingtoSvgOrPng,
            bounds,
            widthForDeviceOrientation,
            heightForDeviceOrientation,
            isInIFrame,
        } = this

        // For these, defer to the bounds that is set externally
        if (
            this.props.isEmbeddedInAnOwidPage ||
            this.props.manager ||
            isInIFrame
        )
            return false

        // If the user is using interactive version and then goes to export chart, use current bounds to maintain WSYIWYG
        if (isExportingtoSvgOrPng) return false

        // todo: can remove this if we drop old adminSite editor
        if (isEditor) return true

        // If the available space is very small, we use all of the space given to us
        if (
            bounds.height < heightForDeviceOrientation ||
            bounds.width < widthForDeviceOrientation
        )
            return false

        return true
    }

    // If we have a big screen to be in, we can define our own aspect ratio and sit in the center
    @computed private get scaleToFitIdeal(): number {
        return Math.min(
            (this.bounds.width * 0.95) / this.widthForDeviceOrientation,
            (this.bounds.height * 0.95) / this.heightForDeviceOrientation
        )
    }

    // These are the final render dimensions
    // Todo: add explanation around why isExporting removes 5 px
    @computed private get renderWidth(): number {
        return this.useIdealBounds
            ? this.widthForDeviceOrientation * this.scaleToFitIdeal
            : this.bounds.width - (this.isExportingtoSvgOrPng ? 0 : 5)
    }
    @computed private get renderHeight(): number {
        return this.useIdealBounds
            ? this.heightForDeviceOrientation * this.scaleToFitIdeal
            : this.bounds.height - (this.isExportingtoSvgOrPng ? 0 : 5)
    }

    @computed get tabBounds(): Bounds {
        const bounds = new Bounds(0, 0, this.renderWidth, this.renderHeight)
        return this.isExportingtoSvgOrPng
            ? bounds
            : bounds.padBottom(this.footerControlsHeight)
    }

    @observable.ref private popups: VNode[] = []

    base: React.RefObject<HTMLDivElement> = React.createRef()

    @computed get containerElement(): HTMLDivElement | undefined {
        return this.base.current || undefined
    }

    @observable private hasBeenVisible = false
    @observable private uncaughtError?: Error

    @action.bound setError(err: Error): void {
        this.uncaughtError = err
    }

    @action.bound clearErrors(): void {
        this.uncaughtError = undefined
    }

    // todo: clean up this popup stuff
    addPopup(vnode: VNode): void {
        this.popups = this.popups.concat([vnode])
    }

    removePopup(vnodeType: any): void {
        this.popups = this.popups.filter((d) => !(d.type === vnodeType))
    }

    @computed private get isOnTableTab(): boolean {
        return this.tab === GrapherTabOption.table
    }

    private renderPrimaryTab(): JSX.Element | undefined {
        if (this.isChartOrMapTab) return <CaptionedChart manager={this} />

        const { tabBounds } = this
        if (this.isOnTableTab)
            // todo: should this "Div" and styling just be in DataTable class?
            return (
                <div
                    className="tableTab"
                    style={{ ...tabBounds.toCSS(), position: "absolute" }}
                >
                    <DataTable bounds={tabBounds} manager={this} />
                </div>
            )

        return undefined
    }

    private renderOverlayTab(): JSX.Element | undefined {
        const bounds = this.tabBounds
        if (this.overlayTab === GrapherTabOption.sources)
            return (
                <SourcesTab key="sourcesTab" bounds={bounds} manager={this} />
            )
        if (this.overlayTab === GrapherTabOption.download)
            return (
                <DownloadTab key="downloadTab" bounds={bounds} manager={this} />
            )
        return undefined
    }

    private get commandPalette(): JSX.Element | null {
        return this.props.enableKeyboardShortcuts ? (
            <CommandPalette commands={this.keyboardShortcuts} display="none" />
        ) : null
    }

    formatTimeFn(time: Time): string {
        return this.inputTable.timeColumnFormatFunction(time)
    }

    @action.bound private toggleTabCommand(): void {
        this.currentTab = next(this.availableTabs, this.currentTab)
    }

    @action.bound private togglePlayingCommand(): void {
        this.timelineController.togglePlay()
    }

    selection =
        this.manager?.selection ??
        new SelectionArray(
            this.props.selectedEntityNames ?? [],
            this.props.table?.availableEntities ?? []
        )

    @computed get availableEntities() {
        return this.tableForSelection.availableEntities
    }

    private get keyboardShortcuts(): Command[] {
        const temporaryFacetTestCommands = range(0, 10).map((num) => {
            return {
                combo: `${num}`,
                fn: (): void => this.randomSelection(num),
            }
        })
        const shortcuts = [
            ...temporaryFacetTestCommands,
            {
                combo: "t",
                fn: (): void => this.toggleTabCommand(),
                title: "Toggle tab",
                category: "Navigation",
            },
            {
                combo: "?",
                fn: (): void => CommandPalette.togglePalette(),
                title: `Toggle Help`,
                category: "Navigation",
            },
            {
                combo: "a",
                fn: (): void | SelectionArray =>
                    this.selection.hasSelection
                        ? this.selection.clearSelection()
                        : this.selection.selectAll(),
                title: this.selection.hasSelection
                    ? `Select None`
                    : `Select All`,
                category: "Selection",
            },
            {
                combo: "f",
                fn: (): void => this.toggleFilterAllCommand(),
                title: "Hide unselected",
                category: "Selection",
            },
            {
                combo: "p",
                fn: (): void => this.togglePlayingCommand(),
                title: this.isPlaying ? `Pause` : `Play`,
                category: "Timeline",
            },
            {
                combo: "f",
                fn: (): void => this.toggleFacetStrategy(),
                title: `Toggle Faceting`,
                category: "Chart",
            },
            {
                combo: "l",
                fn: (): void => this.toggleYScaleTypeCommand(),
                title: "Toggle Y log/linear",
                category: "Chart",
            },
            {
                combo: "esc",
                fn: (): void => this.clearErrors(),
            },
            {
                combo: "z",
                fn: (): void => this.toggleTimelineCommand(),
                title: "Latest/Earliest/All period",
                category: "Timeline",
            },
            {
                combo: "shift+o",
                fn: (): void => this.clearQueryParams(),
                title: "Reset to original",
                category: "Navigation",
            },
        ]

        if (this.slideShow) {
            const slideShow = this.slideShow
            shortcuts.push({
                combo: "right",
                fn: () => slideShow.playNext(),
                title: "Next chart",
                category: "Browse",
            })
            shortcuts.push({
                combo: "left",
                fn: () => slideShow.playPrevious(),
                title: "Previous chart",
                category: "Browse",
            })
        }

        return shortcuts
    }

    @observable slideShow?: SlideShowController<any>

    @action.bound private toggleTimelineCommand(): void {
        // Todo: add tests for this
        this.setTimeFromTimeQueryParam(
            next(["latest", "earliest", ".."], this.timeParam!)
        )
    }

    @action.bound private toggleFilterAllCommand(): void {
        this.minPopulationFilter =
            this.minPopulationFilter === 2e9 ? undefined : 2e9
    }

    @action.bound private toggleYScaleTypeCommand(): void {
        this.yAxis.scaleType = next(
            [ScaleType.linear, ScaleType.log],
            this.yAxis.scaleType
        )
    }

    @action.bound private toggleFacetStrategy(): void {
        this.facet = next(this.availableFacetStrategies, this.facet)
    }

    @observable facet?: FacetStrategy

    @computed private get hasMultipleYColumns(): boolean {
        return this.yColumnSlugs.length > 1
    }

    @computed get selectedColumnSlugs(): ColumnSlug[] {
        const { selectedData } = this.legacyConfigAsAuthored
        const dimensions = this.filledDimensions

        if (selectedData) {
            const columnSlugs = selectedData.map((item) => {
                const columnSlug = dimensions[item.index]?.columnSlug

                if (!columnSlug)
                    console.warn(
                        `Couldn't find specified dimension in chart config`,
                        item
                    )
                return columnSlug
            })
            return uniq(excludeUndefined(columnSlugs))
        }

        return []
    }

    @computed private get availableFacetStrategies(): (
        | FacetStrategy
        | undefined
    )[] {
        const strategies: (FacetStrategy | undefined)[] = [undefined]

        if (this.hasMultipleYColumns) strategies.push(FacetStrategy.column)

        if (this.selection.numSelectedEntities > 1)
            strategies.push(FacetStrategy.country)

        return strategies
    }

    private disableAutoFaceting = true // turned off for now
    @computed get facetStrategy(): FacetStrategy | undefined {
        if (this.facet && this.availableFacetStrategies.includes(this.facet))
            return this.facet

        if (this.disableAutoFaceting) return undefined

        // Auto facet on SingleEntity charts with multiple selected entities
        if (
            this.addCountryMode === EntitySelectionMode.SingleEntity &&
            this.selection.numSelectedEntities > 1
        )
            return FacetStrategy.country

        // Auto facet when multiple slugs and multiple entities selected. todo: not sure if this is correct.
        if (
            this.addCountryMode === EntitySelectionMode.MultipleEntities &&
            this.hasMultipleYColumns &&
            this.selection.numSelectedEntities > 1
        )
            return FacetStrategy.column

        return undefined
    }

    @action.bound randomSelection(num: number): void {
        // Continent, Population, GDP PC, GDP, PopDens, UN, Language, etc.
        this.clearErrors()
        const currentSelection = this.selection.selectedEntityNames.length
        const newNum = num ? num : currentSelection ? currentSelection * 2 : 10
        this.selection.setSelectedEntities(
            sampleFrom(this.selection.availableEntityNames, newNum, Date.now())
        )
    }

    private renderError(): JSX.Element {
        return (
            <div
                title={this.uncaughtError?.message}
                style={{
                    width: "100%",
                    height: "100%",
                    position: "relative",
                    display: "flex",
                    flexDirection: "column",
                    justifyContent: "center",
                    textAlign: "center",
                    lineHeight: 1.5,
                    padding: "3rem",
                }}
            >
                <p style={{ color: "#cc0000", fontWeight: 700 }}>
                    <FontAwesomeIcon icon={faExclamationTriangle} />
                    {ThereWasAProblemLoadingThisChart}
                </p>
                <p>
                    We have been notified of this error, please check back later
                    whether it's been fixed. If the error persists, get in touch
                    with us at{" "}
                    <a
                        href={`mailto:info@ourworldindata.org?subject=Broken chart on page ${window.location.href}`}
                    >
                        info@ourworldindata.org
                    </a>
                    .
                </p>
                {this.uncaughtError && this.uncaughtError.message && (
                    <pre style={{ fontSize: "11px" }}>
                        Error: {this.uncaughtError.message}
                    </pre>
                )}
            </div>
        )
    }

<<<<<<< HEAD
    @action.bound
    resetAnnotation() {
        this.renderAnnotation(undefined)
    }

    @action.bound
    renderAnnotation(annotation: Annotation | undefined) {
        this.setAuthoredVersion(this.props)
        this.reset()
        this.updateFromObject({ ...this.props })
        this.populateFromQueryParams(
            legacyToCurrentGrapherQueryParams(this.props.queryStr ?? "")
        )
        this.annotation = annotation
    }

    render() {
=======
    render(): JSX.Element | undefined {
>>>>>>> 62d1a56a
        const { isExportingtoSvgOrPng, isPortrait } = this
        // TODO how to handle errors in exports?
        // TODO tidy this up
        if (isExportingtoSvgOrPng) return this.renderPrimaryTab() // todo: remove this? should have a simple toStaticSVG for importing.

        const { renderWidth, renderHeight } = this

        const style = {
            width: renderWidth,
            height: renderHeight,
            fontSize: this.baseFontSize,
        }

        const classes = classNames(
            "GrapherComponent",
            isExportingtoSvgOrPng && "isExportingToSvgOrPng",
            isPortrait && "GrapherPortraitClass"
        )

        return (
            <div ref={this.base} className={classes} style={style}>
                {this.commandPalette}
                {this.uncaughtError ? this.renderError() : this.renderReady()}
            </div>
        )
    }

    private renderReady(): JSX.Element {
        return (
            <>
                {this.hasBeenVisible && this.renderPrimaryTab()}
                <FooterControls manager={this} />
                {this.renderOverlayTab()}
                {this.popups}
                <TooltipView
                    width={this.renderWidth}
                    height={this.renderHeight}
                    tooltipProvider={this}
                />
                {this.isSelectingData && (
                    <EntitySelectorModal
                        canChangeEntity={this.canChangeEntity}
                        selectionArray={this.selection}
                        key="entitySelector"
                        isMobile={this.isMobile}
                        onDismiss={action(() => (this.isSelectingData = false))}
                    />
                )}
                {/* {this.annotation && <span></span>} */}
            </>
        )
    }

    // Chart should only render SVG when it's on the screen
    @action.bound private checkVisibility(): void {
        if (!this.hasBeenVisible && isVisible(this.base.current))
            this.hasBeenVisible = true
    }

    @action.bound private setBaseFontSize(): void {
        const { renderWidth } = this
        if (renderWidth <= 400) this.baseFontSize = 14
        else if (renderWidth < 1080) this.baseFontSize = 16
        else if (renderWidth >= 1080) this.baseFontSize = 18
    }

    // Binds chart properties to global window title and URL. This should only
    // ever be invoked from top-level JavaScript.
    private bindToWindow(): void {
        // There is a surprisingly considerable performance overhead to updating the url
        // while animating, so we debounce to allow e.g. smoother timelines
        const pushParams = (): void =>
            setWindowQueryStr(queryParamsToStr(this.changedParams))
        const debouncedPushParams = debounce(pushParams, 100)

        reaction(
            () => this.changedParams,
            () => (this.debounceMode ? debouncedPushParams() : pushParams())
        )

        autorun(() => (document.title = this.currentTitle))
    }

    componentDidMount(): void {
        window.addEventListener("scroll", this.checkVisibility)
        this.setBaseFontSize()
        this.checkVisibility()
        exposeInstanceOnWindow(this, "grapher")
        if (this.props.bindUrlToWindow) this.bindToWindow()
        if (this.props.enableKeyboardShortcuts) this.bindKeyboardShortcuts()
    }

    private _shortcutsBound = false
    private bindKeyboardShortcuts(): void {
        if (this._shortcutsBound) return
        this.keyboardShortcuts.forEach((shortcut) => {
            Mousetrap.bind(shortcut.combo, () => {
                shortcut.fn()
                this.analytics.logKeyboardShortcut(
                    shortcut.title || "",
                    shortcut.combo
                )
                return false
            })
        })
        this._shortcutsBound = true
    }

    private unbindKeyboardShortcuts(): void {
        if (!this._shortcutsBound) return
        this.keyboardShortcuts.forEach((shortcut) => {
            Mousetrap.unbind(shortcut.combo)
        })
        this._shortcutsBound = false
    }

    componentWillUnmount(): void {
        this.unbindKeyboardShortcuts()
        window.removeEventListener("scroll", this.checkVisibility)
        this.dispose()
    }

    componentDidUpdate(): void {
        this.setBaseFontSize()
        this.checkVisibility()
    }

    componentDidCatch(error: Error, info: any): void {
        this.setError(error)
        this.analytics.logGrapherViewError(error, info)
    }

    @observable isShareMenuActive = false

    @computed get hasRelatedQuestion(): boolean {
        if (!this.relatedQuestions.length) return false
        const question = this.relatedQuestions[0]
        return !!question && !!question.text && !!question.url
    }

    @computed private get footerControlsLines(): number {
        return this.hasTimeline ? 2 : 1
    }

    @computed get footerControlsHeight(): number {
        const footerRowHeight = 32 // todo: cleanup. needs to keep in sync with grapher.scss' $footerRowHeight
        return (
            this.footerControlsLines * footerRowHeight +
            (this.hasRelatedQuestion ? 20 : 0)
        )
    }

    @action.bound clearQueryParams(): void {
        const { authorsVersion } = this
        this.tab = authorsVersion.tab
        this.xAxis.scaleType = authorsVersion.xAxis.scaleType
        this.yAxis.scaleType = authorsVersion.yAxis.scaleType
        this.stackMode = authorsVersion.stackMode
        this.zoomToSelection = authorsVersion.zoomToSelection
        this.minPopulationFilter = authorsVersion.minPopulationFilter
        this.compareEndPointsOnly = authorsVersion.compareEndPointsOnly
        this.minTime = authorsVersion.minTime
        this.maxTime = authorsVersion.maxTime
        this.map.time = authorsVersion.map.time
        this.map.projection = authorsVersion.map.projection
        this.selection.clearSelection()
        this.applyOriginalSelectionAsAuthored()
    }

    // Todo: come up with a more general pattern?
    // The idea here is to reset the Grapher to a blank slate, so that if you updateFromObject and the object contains some blanks, those blanks
    // won't overwrite defaults (like type == LineChart). RAII would probably be better, but this works for now.
    @action.bound reset(): void {
        const grapher = new Grapher()
        this.title = grapher.title
        this.subtitle = grapher.subtitle
        this.type = grapher.type
        this.ySlugs = grapher.ySlugs
        this.xSlug = grapher.xSlug
        this.colorSlug = grapher.colorSlug
        this.sizeSlug = grapher.sizeSlug
        this.hasMapTab = grapher.hasMapTab
        this.facet = undefined
        this.hasChartTab = grapher.hasChartTab
        this.map = grapher.map
        this.yAxis.scaleType = grapher.yAxis.scaleType
        this.yAxis.min = grapher.yAxis.min
    }

    debounceMode = false

    @computed.struct get allParams(): GrapherQueryParams {
        const params: GrapherQueryParams = {}
        params.tab = this.tab
        params.xScale = this.xAxis.scaleType
        params.yScale = this.yAxis.scaleType
        params.stackMode = this.stackMode
        params.zoomToSelection = this.zoomToSelection ? "true" : undefined
        params.minPopulationFilter = this.minPopulationFilter?.toString()
        params.endpointsOnly = this.compareEndPointsOnly ? "1" : "0"
        params.time = this.timeParam
        params.region = this.map.projection
        return setSelectedEntityNamesParam(
            Url.fromQueryParams(params),
            this.selectedEntitiesIfDifferentThanAuthors
        ).queryParams
    }

    // Todo: move all Graphers to git. Upgrade the selection property; delete the entityId stuff, and remove this.
    @computed private get selectedEntitiesIfDifferentThanAuthors():
        | EntityName[]
        | undefined {
        const authoredConfig = this.legacyConfigAsAuthored

        const originalSelectedEntityIds =
            authoredConfig.selectedData?.map((row) => row.entityId) || []
        const currentSelectedEntityIds = this.selection.allSelectedEntityIds

        const entityIdsThatTheUserDeselected = difference(
            currentSelectedEntityIds,
            originalSelectedEntityIds
        )

        if (
            currentSelectedEntityIds.length !==
                originalSelectedEntityIds.length ||
            entityIdsThatTheUserDeselected.length
        )
            return this.selection.selectedEntityNames

        return undefined
    }

    // Autocomputed url params to reflect difference between current grapher state
    // and original config state
    @computed.struct get changedParams(): Partial<GrapherQueryParams> {
        return differenceObj(this.allParams, this.authorsVersion.allParams)
    }

    // If you want to compare current state against the published grapher.
    @computed private get authorsVersion(): Grapher {
        return new Grapher({
            ...this.legacyConfigAsAuthored,
            manager: undefined,
            manuallyProvideData: true,
            queryStr: "",
        })
    }

    @computed get queryStr(): string {
        return queryParamsToStr(this.changedParams)
    }

    @computed get baseUrl(): string | undefined {
        return this.isPublished
            ? `${this.bakedGrapherURL ?? "/grapher"}/${this.displaySlug}`
            : undefined
    }

    @computed private get manager(): GrapherManager | undefined {
        return this.props.manager
    }

    // Get the full url representing the canonical location of this grapher state
    @computed get canonicalUrl(): string | undefined {
        return (
            this.manager?.canonicalUrl ??
            (this.baseUrl ? this.baseUrl + this.queryStr : undefined)
        )
    }

    @computed get embedUrl(): string | undefined {
        return this.manager?.embedDialogUrl ?? this.canonicalUrl
    }

    @computed get embedDialogAdditionalElements():
        | React.ReactElement
        | undefined {
        return this.manager?.embedDialogAdditionalElements
    }

    @computed private get hasUserChangedTimeHandles(): boolean {
        const authorsVersion = this.authorsVersion
        return (
            this.minTime !== authorsVersion.minTime ||
            this.maxTime !== authorsVersion.maxTime
        )
    }

    @computed private get hasUserChangedMapTimeHandle(): boolean {
        return this.map.time !== this.authorsVersion.map.time
    }

    @computed get timeParam(): string | undefined {
        const { timeColumn } = this.table
        const formatTime = (t: Time) =>
            timeBoundToTimeBoundString(
                t,
                timeColumn instanceof ColumnTypeMap.Day
            )

        if (this.isOnMapTab) {
            return this.map.time !== undefined &&
                this.hasUserChangedMapTimeHandle
                ? formatTime(this.map.time)
                : undefined
        }

        if (!this.hasUserChangedTimeHandles) return undefined

        const [startTime, endTime] = this.timelineHandleTimeBounds.map(
            formatTime
        )
        return startTime === endTime ? startTime : `${startTime}..${endTime}`
    }

    msPerTick = DEFAULT_MS_PER_TICK

    timelineController = new TimelineController(this)

    onPlay(): void {
        this.analytics.logGrapherTimelinePlay(this.slug)
    }

    // todo: restore this behavior??
    onStartPlayOrDrag(): void {
        this.debounceMode = true
        this.useTimelineDomains = true
    }

    onStopPlayOrDrag(): void {
        this.debounceMode = false
        this.useTimelineDomains = false
    }

    @computed get disablePlay(): boolean {
        return this.isSlopeChart
    }

    formatTime(value: Time): string {
        const timeColumn = this.table.timeColumn
        if (timeColumn.isMissing)
            return this.table.timeColumnFormatFunction(value)
        return isMobile()
            ? timeColumn.formatValueForMobile(value)
            : timeColumn.formatValue(value)
    }

    @computed get showSmallCountriesFilterToggle(): boolean {
        return this.isScatter && this.hasCountriesSmallerThanFilterOption
    }

    @computed get showYScaleToggle(): boolean | undefined {
        if (this.isRelativeMode) return false
        if (this.isStackedArea || this.isStackedBar) return false // We currently do not have these charts with log scale
        return this.yAxis.canChangeScaleType
    }

    @computed get showXScaleToggle(): boolean | undefined {
        if (this.isRelativeMode) return false
        return this.xAxis.canChangeScaleType
    }

    @computed get showZoomToggle(): boolean {
        return this.isScatter && this.selection.hasSelection
    }

    @computed get showAbsRelToggle(): boolean {
        if (!this.canToggleRelativeMode) return false
        if (this.isScatter)
            return this.xOverrideTime === undefined && this.hasTimeline
        return (
            this.isStackedArea ||
            this.isStackedDiscreteBar ||
            this.isScatter ||
            this.isLineChart
        )
    }

    @computed get showHighlightToggle(): boolean {
        return this.isScatter && !!this.highlightToggle
    }

    @computed get showChangeEntityButton(): boolean {
        return !this.hideEntityControls && this.canChangeEntity
    }

    @computed get showAddEntityButton(): boolean {
        return (
            !this.hideEntityControls &&
            this.canSelectMultipleEntities &&
            (this.isLineChart ||
                this.isStackedArea ||
                this.isDiscreteBar ||
                this.isStackedDiscreteBar)
        )
    }

    @computed get showSelectEntitiesButton(): boolean {
        return (
            !this.hideEntityControls &&
            this.addCountryMode !== EntitySelectionMode.Disabled &&
            this.numSelectableEntityNames > 1 &&
            !this.showAddEntityButton &&
            !this.showChangeEntityButton
        )
    }

    @computed get canSelectMultipleEntities(): boolean {
        if (this.numSelectableEntityNames < 2) return false
        if (this.addCountryMode === EntitySelectionMode.MultipleEntities)
            return true
        if (
            this.addCountryMode === EntitySelectionMode.SingleEntity &&
            this.facetStrategy
        )
            return true

        return false
    }

    // This is just a helper method to return the correct table for providing entity choices. We want to
    // provide the root table, not the transformed table.
    // A user may have added time or other filters that would filter out all rows from certain entities, but
    // we may still want to show those entities as available in a picker. We also do not want to do things like
    // hide the Add Entity button as the user drags the timeline.
    @computed private get numSelectableEntityNames(): number {
        return this.selection.numAvailableEntityNames
    }

    @computed get canChangeEntity(): boolean {
        return (
            !this.isScatter &&
            this.addCountryMode === EntitySelectionMode.SingleEntity &&
            this.numSelectableEntityNames > 1
        )
    }

    @computed get startSelectingWhenLineClicked(): boolean {
        return this.showAddEntityButton
    }

    // For now I am only exposing this programmatically for the dashboard builder. Setting this to true
    // allows you to still use add country "modes" without showing the buttons in order to prioritize
    // another entity selector over the built in ones.
    @observable hideEntityControls = false
}

const defaultObject = objectWithPersistablesToObject(
    new Grapher(),
    grapherKeysToSerialize
)

export const getErrorMessageRelatedQuestionUrl = (
    question: RelatedQuestionsConfig
): string | undefined => {
    return question.text
        ? (!question.url && "Missing URL") ||
              (!question.url.match(/^https?:\/\//) &&
                  "URL should start with http(s)://") ||
              undefined
        : undefined
}<|MERGE_RESOLUTION|>--- conflicted
+++ resolved
@@ -162,13 +162,9 @@
 } from "../../settings/clientSettings"
 import { legacyToCurrentGrapherQueryParams } from "./GrapherUrlMigrations"
 import { Url } from "../../clientUtils/urls/Url"
-<<<<<<< HEAD
-import { ColumnTypeMap } from "../../coreTable/CoreTableColumns"
 import { Annotation } from "../../clientUtils/owidTypes"
-=======
 import { ColumnTypeMap, CoreColumn } from "../../coreTable/CoreTableColumns"
 import { ChartInterface } from "../chart/ChartInterface"
->>>>>>> 62d1a56a
 
 declare const window: any
 
@@ -1470,14 +1466,9 @@
     static renderGrapherIntoContainer(
         config: GrapherProgrammaticInterface,
         containerNode: Element
-<<<<<<< HEAD
-    ) {
+    ): Grapher | null {
         const grapherInstanceRef = React.createRef<Grapher>()
-        const setBoundsFromContainerAndRender = () => {
-=======
-    ): void {
         const setBoundsFromContainerAndRender = (): void => {
->>>>>>> 62d1a56a
             const props: GrapherProgrammaticInterface = {
                 ...config,
                 bounds: Bounds.fromRect(containerNode.getBoundingClientRect()),
@@ -1926,14 +1917,13 @@
         )
     }
 
-<<<<<<< HEAD
     @action.bound
-    resetAnnotation() {
+    resetAnnotation(): void {
         this.renderAnnotation(undefined)
     }
 
     @action.bound
-    renderAnnotation(annotation: Annotation | undefined) {
+    renderAnnotation(annotation: Annotation | undefined): void {
         this.setAuthoredVersion(this.props)
         this.reset()
         this.updateFromObject({ ...this.props })
@@ -1943,10 +1933,7 @@
         this.annotation = annotation
     }
 
-    render() {
-=======
     render(): JSX.Element | undefined {
->>>>>>> 62d1a56a
         const { isExportingtoSvgOrPng, isPortrait } = this
         // TODO how to handle errors in exports?
         // TODO tidy this up
