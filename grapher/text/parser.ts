--- conflicted
+++ resolved
@@ -6,10 +6,7 @@
 // How this parser works
 
 // This parser uses the parsimmon javascript library that implements a monadic parser combinator.
-<<<<<<< HEAD
-=======
 // We considered forking simple-markdown, but went with combinators for easier maintenance.
->>>>>>> 0df76c17
 // You can think of a parser in this context as a generic class that parses an object of the type
 // that is specified as the type parameter of the class. parser combinators build up more complex
 // parsers by combining smaller parsers, mostly by specifying either sequences or alternatives.
