--- conflicted
+++ resolved
@@ -1,12 +1,3 @@
-<<<<<<< HEAD
-import {
-    DB_HOST,
-    DB_NAME,
-    DB_USER,
-    DB_PASS,
-    DB_PORT,
-} from "./itsJustJavascript/settings/serverSettings.js"
-=======
 const {
     GRAPHER_DB_HOST,
     GRAPHER_DB_NAME,
@@ -14,7 +5,6 @@
     GRAPHER_DB_PASS,
     GRAPHER_DB_PORT,
 } = require("./itsJustJavascript/settings/serverSettings")
->>>>>>> edb45856
 
 export default {
     type: "mysql",
