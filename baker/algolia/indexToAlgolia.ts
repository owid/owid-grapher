import * as db from "../../db/db.js"
import * as wpdb from "../../db/wpdb.js"
import { ALGOLIA_INDEXING } from "../../settings/serverSettings.js"
import { chunkParagraphs } from "../chunk.js"
import {
    countries,
    Country,
    FormattedPost,
    isEmpty,
    keyBy,
<<<<<<< HEAD
    OwidGdocPublished,
=======
    type RawPageview,
>>>>>>> 9bd5ce15
} from "@ourworldindata/utils"
import { formatPost } from "../../baker/formatWordpressPost.js"
import ReactDOMServer from "react-dom/server.js"
import { getAlgoliaClient } from "./configureAlgolia.js"
import { htmlToText } from "html-to-text"
import { PageRecord, PageType } from "../../site/search/searchTypes.js"
import { Pageview } from "../../db/model/Pageview.js"
import { Gdoc } from "../../db/model/Gdoc/Gdoc.js"
import ArticleBlock from "../../site/gdocs/ArticleBlock.js"
import React from "react"
import { logErrorAndMaybeSendToSlack } from "../../serverUtils/slackLog.js"

interface Tag {
    id: number
    name: string
}

interface TypeAndImportance {
    type: PageType
    importance: number
}

const getPostTags = async (postId: number) => {
    return (await db
        .knexTable("post_tags")
        .select("tags.id", "tags.name")
        .where({ post_id: postId })
        .join("tags", "tags.id", "=", "post_tags.tag_id")) as Tag[]
}

const getPostTypeAndImportance = (
    post: FormattedPost,
    tags: Tag[]
): TypeAndImportance => {
    if (post.slug.startsWith("about/") || post.slug === "about")
        return { type: "about", importance: 1 }
    if (post.slug.match(/\bfaqs?\b/i)) return { type: "faq", importance: 1 }
    if (post.type === "post") return { type: "article", importance: 0 }
    if (tags.some((t) => t.name === "Entries"))
        return { type: "topic", importance: 3 }

    return { type: "other", importance: 0 }
}

const computeScore = (record: Omit<PageRecord, "score">): number => {
    const { importance, views_7d } = record
    return importance * 1000 + views_7d
}

function generateCountryRecords(
    countries: Country[],
    pageviews: Record<string, RawPageview>
): PageRecord[] {
    return countries.map((country) => {
        const postTypeAndImportance: TypeAndImportance = {
            type: "country",
            importance: -1,
        }
        const record = {
            objectID: country.slug,
            ...postTypeAndImportance,
            slug: `country/${country.slug}`,
            title: country.name,
            content: `All available indicators for ${country.name}.`,
            views_7d: pageviews[`/country/${country.slug}`]?.views_7d ?? 0,
        }
        const score = computeScore(record)
        return { ...record, score }
    })
}

function generateChunksFromHtmlText(htmlString: string) {
    const renderedPostText = htmlToText(htmlString, {
        tables: true,
        ignoreHref: true,
        wordwrap: false,
        uppercaseHeadings: false,
        ignoreImage: true,
    })
    return chunkParagraphs(renderedPostText, 1000)
}

async function generateWordpressRecords(
    postsApi: wpdb.PostAPI[],
    pageviews: Record<string, RawPageview>
): Promise<PageRecord[]> {
    const records: PageRecord[] = []

    for (const postApi of postsApi) {
        const rawPost = await wpdb.getFullPost(postApi)
        if (isEmpty(rawPost.content)) {
            // we have some posts that are only placeholders (e.g. for a redirect); don't index these
            console.log(
                `skipping post ${rawPost.slug} in search indexing because it's empty`
            )
            continue
        }

        const post = await formatPost(rawPost, { footnotes: false })
        const chunks = generateChunksFromHtmlText(post.html)
        const tags = await getPostTags(post.id)
        const postTypeAndImportance = getPostTypeAndImportance(post, tags)

        let i = 0
        for (const c of chunks) {
            const record = {
                objectID: `${rawPost.id}-c${i}`,
                ...postTypeAndImportance,
                slug: post.path,
                title: post.title,
                excerpt: post.excerpt,
                authors: post.authors,
                date: post.date.toISOString(),
                modifiedDate: post.modifiedDate.toISOString(),
                content: c,
                tags: tags.map((t) => t.name),
                views_7d: pageviews[`/${post.path}`]?.views_7d ?? 0,
            }
            const score = computeScore(record)
            records.push({ ...record, score })
            i += 1
        }
    }
    return records
}

function generateGdocRecords(
    gdocs: Gdoc[],
    pageviews: Record<string, RawPageview>
): PageRecord[] {
    const records: PageRecord[] = []
    for (const gdoc of gdocs) {
        // Only rendering the blocks - not the page nav, title, byline, etc
        const renderedPostContent = ReactDOMServer.renderToStaticMarkup(
            React.createElement(
                "div",
                {},
                gdoc.content.body?.map((block) => ArticleBlock({ b: block }))
            )
        )
        const chunks = generateChunksFromHtmlText(renderedPostContent)
        let i = 0

        for (const chunk of chunks) {
            const record = {
                objectID: `${gdoc.id}-c${i}`,
                type: "article" as const, // Gdocs can only be articles for now
                importance: 0, // Gdocs can only be articles for now
                slug: gdoc.slug,
                title: gdoc.content.title || "",
                content: chunk,
                views_7d: pageviews[`/${gdoc.slug}`]?.views_7d ?? 0,
                excerpt: gdoc.content.excerpt,
                date: gdoc.publishedAt!.toISOString(),
                modifiedDate: gdoc.updatedAt!.toISOString(),
                // authors: gdoc.content.byline, // different format
                // tags: string[] // not supported
            }
            const score = computeScore(record)
            records.push({ ...record, score })
            i += 1
        }
    }
    return records
}

// Generate records for countries, WP posts (not including posts that have been succeeded by Gdocs equivalents), and Gdocs
const getPagesRecords = async () => {
    const pageviews = await Pageview.getViewsByUrlObj()
    const gdocs = await Gdoc.getPublishedGdocs()
    const publishedGdocsBySlug = keyBy(gdocs, "slug")
    const postsApi = await wpdb
        .getPosts()
        .then((posts) =>
            posts.filter((post) => !publishedGdocsBySlug[`/${post.slug}`])
        )

    let countryRecords: PageRecord[] = []
    let wordpressRecords: PageRecord[] = []
    let gdocsRecords: PageRecord[] = []
    try {
        countryRecords = generateCountryRecords(countries, pageviews)
    } catch (e) {
        logErrorAndMaybeSendToSlack(
            `Error generating country records for Algolia sync: ${e}`
        )
    }
    try {
        wordpressRecords = await generateWordpressRecords(postsApi, pageviews)
    } catch (e) {
        logErrorAndMaybeSendToSlack(
            `Error generating wordpress records for Algolia sync: ${e}`
        )
    }
    try {
        gdocsRecords = generateGdocRecords(gdocs, pageviews)
    } catch (e) {
        logErrorAndMaybeSendToSlack(
            `Error generating gdocs records for Algolia sync: ${e}`
        )
    }

    return [...countryRecords, ...wordpressRecords, ...gdocsRecords]
}

const indexToAlgolia = async () => {
    if (!ALGOLIA_INDEXING) return

    const client = getAlgoliaClient()
    if (!client) {
        console.error(`Failed indexing pages (Algolia client not initialized)`)
        return
    }
    const index = client.initIndex("pages")

    await db.getConnection()
    const records = await getPagesRecords()

    index.replaceAllObjects(records)

    await wpdb.singleton.end()
    await db.closeTypeOrmAndKnexConnections()
}

indexToAlgolia()<|MERGE_RESOLUTION|>--- conflicted
+++ resolved
@@ -8,11 +8,7 @@
     FormattedPost,
     isEmpty,
     keyBy,
-<<<<<<< HEAD
-    OwidGdocPublished,
-=======
     type RawPageview,
->>>>>>> 9bd5ce15
 } from "@ourworldindata/utils"
 import { formatPost } from "../../baker/formatWordpressPost.js"
 import ReactDOMServer from "react-dom/server.js"
