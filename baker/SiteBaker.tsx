import * as fs from "fs-extra"
import { writeFile } from "node:fs/promises"
import * as path from "path"
import * as glob from "glob"
import { keyBy, without, uniq } from "lodash"
import * as cheerio from "cheerio"
import fetch from "node-fetch"
import ProgressBar from "progress"
import * as wpdb from "../db/wpdb.js"
import * as db from "../db/db.js"
import {
    BLOG_POSTS_PER_PAGE,
    BASE_DIR,
    WORDPRESS_DIR,
    IMAGE_HOSTING_CDN_URL,
    IMAGE_HOSTING_BUCKET_SUBFOLDER_PATH,
} from "../settings/serverSettings.js"

import {
    renderFrontPage,
    renderBlogByPageNum,
    renderChartsPage,
    renderMenuJson,
    renderSearchPage,
    renderDonatePage,
    entriesByYearPage,
    makeAtomFeed,
    feedbackPage,
    renderNotFoundPage,
    renderCountryProfile,
    flushCache as siteBakingFlushCache,
    renderPost,
    renderGdocsArticle,
} from "../baker/siteRenderers.js"
import {
    bakeGrapherUrls,
    getGrapherExportsByUrl,
    GrapherExports,
} from "../baker/GrapherBakingUtils.js"
import { makeSitemap } from "../baker/sitemap.js"
import { bakeCountries } from "../baker/countryProfiles.js"
import {
    countries,
    FullPost,
    OwidArticleTypePublished,
    ImageMetadata,
    clone,
    getFilenameWithoutExtension,
} from "@ourworldindata/utils"
import { execWrapper } from "../db/execWrapper.js"
import { logErrorAndMaybeSendToSlack } from "../serverUtils/slackLog.js"
import { countryProfileSpecs } from "../site/countryProfileProjects.js"
import { getRedirects, flushCache as redirectsFlushCache } from "./redirects.js"
import { bakeAllChangedGrapherPagesVariablesPngSvgAndDeleteRemovedGraphers } from "./GrapherBaker.js"
import { EXPLORERS_ROUTE_FOLDER } from "../explorer/ExplorerConstants.js"
import { GIT_CMS_DIR } from "../gitCms/GitCmsConstants.js"
import {
    bakeAllExplorerRedirects,
    bakeAllPublishedExplorers,
} from "./ExplorerBaker.js"
import { ExplorerAdminServer } from "../explorerAdminServer/ExplorerAdminServer.js"
import { postsTable } from "../db/model/Post.js"
import { Gdoc } from "../db/model/Gdoc/Gdoc.js"
import { Image } from "../db/model/Image.js"
import sharp from "sharp"
import { generateEmbedSnippet } from "../site/viteUtils.js"

// These aren't all "wordpress" steps
// But they're only run when you have the full stack available
const wordpressSteps = [
    "assets",
    "blogIndex",
    "embeds",
    "googleScholar",
    "redirects",
    "rss",
    "wordpressPosts",
] as const

const nonWordpressSteps = [
    "specialPages",
    "countries",
    "countryProfiles",
    "charts",
    "gdocPosts",
    "gdriveImages",
] as const

export const bakeSteps = [...wordpressSteps, ...nonWordpressSteps]

export type BakeStep = (typeof bakeSteps)[number]

export type BakeStepConfig = Set<BakeStep>

const defaultSteps = new Set(bakeSteps)

function getProgressBarTotal(bakeSteps: BakeStepConfig): number {
    // There are 3 non-optional steps: flushCache, removeDeletedPosts, and flushCache (again)
    const minimum = 3
    let total = minimum + bakeSteps.size
    // Redirects has two progress bar ticks
    if (bakeSteps.has("redirects")) total++
    return total
}

export class SiteBaker {
    private grapherExports!: GrapherExports
    private bakedSiteDir: string
    baseUrl: string
    progressBar: ProgressBar
<<<<<<< HEAD
    explorerAdminServer: ExplorerAdminServer
=======
    bakeSteps: BakeStepConfig
>>>>>>> 300c0c09

    constructor(
        bakedSiteDir: string,
        baseUrl: string,
        bakeSteps: BakeStepConfig = defaultSteps
    ) {
        this.bakedSiteDir = bakedSiteDir
        this.baseUrl = baseUrl
        this.bakeSteps = bakeSteps
        this.progressBar = new ProgressBar(
            "BakeAll [:bar] :current/:total :elapseds :name\n",
            {
                total: getProgressBarTotal(bakeSteps),
            }
        )
        this.explorerAdminServer = new ExplorerAdminServer(GIT_CMS_DIR)
    }

    private async bakeEmbeds() {
        if (!this.bakeSteps.has("embeds")) return
        // Find all grapher urls used as embeds in all posts on the site
        const rows = await wpdb.singleton.query(
            `SELECT post_content FROM wp_posts WHERE (post_type='page' OR post_type='post' OR post_type='wp_block') AND post_status='publish'`
        )
        let grapherUrls = []
        for (const row of rows) {
            const $ = cheerio.load(row.post_content)
            grapherUrls.push(
                ...$("iframe")
                    .toArray()
                    .filter((el) =>
                        (el.attribs["src"] || "").match(/\/grapher\//)
                    )
                    .map((el) => el.attribs["src"].trim())
            )
        }
        grapherUrls = uniq(grapherUrls)

        await bakeGrapherUrls(grapherUrls)

        this.grapherExports = await getGrapherExportsByUrl()
        this.progressBar.tick({ name: "✅ baked embeds" })
    }

    private async bakeCountryProfiles() {
        if (!this.bakeSteps.has("countryProfiles")) return
        countryProfileSpecs.forEach(async (spec) => {
            // Delete all country profiles before regenerating them
            await fs.remove(`${this.bakedSiteDir}/${spec.rootPath}`)

            // Not necessary, as this is done by stageWrite already
            // await this.ensureDir(profile.rootPath)
            for (const country of countries) {
                const html = await renderCountryProfile(
                    spec,
                    country,
                    this.grapherExports
                ).catch(() =>
                    console.error(
                        `${country.name} country profile not baked for project "${spec.project}". Check that both pages "${spec.landingPageSlug}" and "${spec.genericProfileSlug}" exist and are published.`
                    )
                )

                if (html) {
                    const outPath = path.join(
                        this.bakedSiteDir,
                        `${spec.rootPath}/${country.slug}.html`
                    )
                    await this.stageWrite(outPath, html)
                }
            }
        })
        this.progressBar.tick({ name: "✅ baked country profiles" })
    }

    // Bake an individual post/page
    async bakeGDocPost(post: OwidArticleTypePublished) {
        const html = renderGdocsArticle(post)
        const outPath = path.join(this.bakedSiteDir, `${post.slug}.html`)
        await fs.mkdirp(path.dirname(outPath))
        await this.stageWrite(outPath, html)
    }

    // Bake an individual post/page
    private async bakePost(post: FullPost) {
        const html = await renderPost(post, this.baseUrl, this.grapherExports)

        const outPath = path.join(this.bakedSiteDir, `${post.slug}.html`)
        await fs.mkdirp(path.dirname(outPath))
        await this.stageWrite(outPath, html)
    }

    // Returns the slugs of posts which exist on the filesystem but are not in the DB anymore.
    // This happens when posts have been saved in previous bakes but have been since then deleted, unpublished or renamed.
    // Among all existing slugs on the filesystem, some are not coming from WP. They are baked independently and should not
    // be deleted if WP does not list them (e.g. grapher/*).
    private getPostSlugsToRemove(postSlugsFromDb: string[]) {
        const existingSlugs = glob
            .sync(`${this.bakedSiteDir}/**/*.html`)
            .map((path) =>
                path.replace(`${this.bakedSiteDir}/`, "").replace(".html", "")
            )
            .filter(
                (path) =>
                    !path.startsWith("uploads") &&
                    !path.startsWith("grapher") &&
                    !path.startsWith("countries") &&
                    !path.startsWith("country") &&
                    !path.startsWith("blog") &&
                    !path.startsWith("entries-by-year") &&
                    !path.startsWith("explore") &&
                    !countryProfileSpecs.some((spec) =>
                        path.startsWith(spec.rootPath)
                    ) &&
                    path !== "donate" &&
                    path !== "feedback" &&
                    path !== "charts" &&
                    path !== "search" &&
                    path !== "index" &&
                    path !== "identifyadmin" &&
                    path !== "404" &&
                    path !== "google8272294305985984"
            )

        return without(existingSlugs, ...postSlugsFromDb)
    }

    // Bake all Wordpress posts, both blog posts and entry pages

    private async removeDeletedPosts() {
        const postsApi = await wpdb.getPosts()

        const postSlugs = []
        for (const postApi of postsApi) {
            const post = await wpdb.getFullPost(postApi)
            postSlugs.push(post.slug)
        }

        const gdocPosts = await Gdoc.getPublishedGdocs()

        for (const post of gdocPosts) {
            postSlugs.push(post.slug)
        }

        // Delete any previously rendered posts that aren't in the database
        for (const slug of this.getPostSlugsToRemove(postSlugs)) {
            const outPath = `${this.bakedSiteDir}/${slug}.html`
            await fs.unlink(outPath)
            this.stage(outPath, `DELETING ${outPath}`)
        }

        this.progressBar.tick({ name: "✅ removed deleted posts" })
    }

    private async bakePosts() {
        if (!this.bakeSteps.has("wordpressPosts")) return
        // In the backporting workflow, the users create gdoc posts for posts. As long as these are not yet published,
        // we still want to bake them from the WP posts. Once the users presses publish there though, we want to stop
        // baking them from the wordpress post. Here we fetch all the slugs of posts that have been published via gdocs
        // and exclude them from the baking process.
        const alreadyPublishedViaGdocsSlugs = await db.knexRaw(`-- sql
            select slug from posts_with_gdoc_publish_status
            where isGdocPublished = TRUE`)
        const alreadyPublishedViaGdocsSlugsSet = new Set(
            alreadyPublishedViaGdocsSlugs.map((row: any) => row.slug)
        )

        const postsApi = await wpdb.getPosts(
            undefined,
            (postrow) => !alreadyPublishedViaGdocsSlugsSet.has(postrow.slug)
        )

        const postSlugs = []
        for (const postApi of postsApi) {
            const post = await wpdb.getFullPost(postApi)

            postSlugs.push(post.slug)
            await this.bakePost(post)
        }

        // Maxes out resources (TODO: RCA)
        // await Promise.all(bakingPosts.map(post => this.bakePost(post)))

        this.progressBar.tick({ name: "✅ baked posts" })
    }

    // Bake all GDoc posts
    async bakeGDocPosts() {
        if (!this.bakeSteps.has("gdocPosts")) return
        const publishedGdocs = await Gdoc.getPublishedGdocs()

        // Prefetch publishedGdocs and imageMetadata instead of each instance fetching
        const publishedGdocsDictionary = keyBy(publishedGdocs.map(clone), "id")
        const imageMetadataDictionary = await Image.find().then((images) =>
            keyBy(images, "filename")
        )

        for (const publishedGdoc of publishedGdocs) {
            publishedGdoc.imageMetadata = imageMetadataDictionary
            publishedGdoc.linkedDocuments = publishedGdocsDictionary
            const publishedExplorersBySlug =
                await this.explorerAdminServer.getAllPublishedExplorersBySlug()

            await publishedGdoc.validate(publishedExplorersBySlug)
            if (publishedGdoc.errors.length) {
                await logErrorAndMaybeSendToSlack(
                    `Error(s) baking "${
                        publishedGdoc.slug
                    }" :\n  ${publishedGdoc.errors
                        .map((error) => error.message)
                        .join("\n  ")}`
                )
            }
            await this.bakeGDocPost(publishedGdoc as OwidArticleTypePublished)
        }

        this.progressBar.tick({ name: "✅ baked google doc posts" })
    }

    // Bake unique individual pages
    private async bakeSpecialPages() {
        if (!this.bakeSteps.has("specialPages")) return
        await this.stageWrite(
            `${this.bakedSiteDir}/index.html`,
            await renderFrontPage()
        )
        await this.stageWrite(
            `${this.bakedSiteDir}/donate.html`,
            await renderDonatePage()
        )
        await this.stageWrite(
            `${this.bakedSiteDir}/feedback.html`,
            await feedbackPage()
        )
        await this.stageWrite(
            `${this.bakedSiteDir}/search.html`,
            await renderSearchPage()
        )
        await this.stageWrite(
            `${this.bakedSiteDir}/404.html`,
            await renderNotFoundPage()
        )
        await this.stageWrite(
            `${this.bakedSiteDir}/headerMenu.json`,
            await renderMenuJson()
        )

        await this.stageWrite(
            `${this.bakedSiteDir}/sitemap.xml`,
            await makeSitemap(this.explorerAdminServer)
        )

        await bakeAllExplorerRedirects(
            this.bakedSiteDir,
            this.explorerAdminServer
        )

        await bakeAllPublishedExplorers(
            `${this.bakedSiteDir}/${EXPLORERS_ROUTE_FOLDER}`,
            this.explorerAdminServer
        )

        await this.stageWrite(
            `${this.bakedSiteDir}/charts.html`,
            await renderChartsPage(this.explorerAdminServer)
        )
        this.progressBar.tick({ name: "✅ baked special pages" })
    }

    // Pages that are expected by google scholar for indexing
    private async bakeGoogleScholar() {
        if (!this.bakeSteps.has("googleScholar")) return
        await this.stageWrite(
            `${this.bakedSiteDir}/entries-by-year/index.html`,
            await entriesByYearPage()
        )

        const rows = (await db
            .knexTable(postsTable)
            .where({ status: "publish" })
            .join("post_tags", { "post_tags.post_id": "posts.id" })
            .join("tags", { "tags.id": "post_tags.tag_id" })
            .where({ "tags.name": "Entries" })
            .select(db.knexRaw("distinct year(published_at) as year"))
            .orderBy("year", "DESC")) as { year: number }[]

        const years = rows.map((r) => r.year)

        for (const year of years) {
            await this.stageWrite(
                `${this.bakedSiteDir}/entries-by-year/${year}.html`,
                await entriesByYearPage(year)
            )
        }

        this.progressBar.tick({ name: "✅ baked google scholar" })
    }

    // Bake the blog index
    private async bakeBlogIndex() {
        if (!this.bakeSteps.has("blogIndex")) return
        const allPosts = await wpdb.getBlogIndex()
        const numPages = Math.ceil(allPosts.length / BLOG_POSTS_PER_PAGE)

        for (let i = 1; i <= numPages; i++) {
            const slug = i === 1 ? "blog" : `blog/page/${i}`
            const html = await renderBlogByPageNum(i)
            await this.stageWrite(`${this.bakedSiteDir}/${slug}.html`, html)
        }
        this.progressBar.tick({ name: "✅ baked blog index" })
    }

    // Bake the RSS feed
    private async bakeRSS() {
        if (!this.bakeSteps.has("rss")) return
        await this.stageWrite(
            `${this.bakedSiteDir}/atom.xml`,
            await makeAtomFeed()
        )
        this.progressBar.tick({ name: "✅ baked rss" })
    }

    private async bakeDriveImages() {
        if (!this.bakeSteps.has("gdriveImages")) return
        const images: Image[] = await db
            .queryMysql(
                `SELECT * FROM images WHERE id IN (SELECT DISTINCT imageId FROM posts_gdocs_x_images)`
            )
            .then((results: ImageMetadata[]) =>
                results.map((result) => Image.create<Image>(result))
            )

        this.ensureDir("images/published")
        const imagesDirectory = path.join(
            this.bakedSiteDir,
            "images",
            "published"
        )

        await Promise.all(
            images.map(async (image) => {
                const remoteFilePath = path.join(
                    IMAGE_HOSTING_CDN_URL,
                    IMAGE_HOSTING_BUCKET_SUBFOLDER_PATH,
                    image.filename
                )
                return fetch(remoteFilePath)
                    .then((response) => {
                        if (!response.ok) {
                            throw new Error(
                                `Fetching image failed: ${response.status} ${response.statusText} ${response.url}`
                            )
                        }
                        return response.buffer()
                    })
                    .then(async (buffer) => {
                        if (!image.isSvg) {
                            await Promise.all(
                                image.sizes!.map((width) => {
                                    const localResizedFilepath = path.join(
                                        imagesDirectory,
                                        `${image.filenameWithoutExtension}_${width}.webp`
                                    )
                                    return sharp(buffer)
                                        .resize(width)
                                        .webp({
                                            lossless: true,
                                        })
                                        .toFile(localResizedFilepath)
                                })
                            )
                        } else {
                            // A PNG alternative to the SVG for the "Download image" link
                            const pngFilename = `${getFilenameWithoutExtension(
                                image.filename
                            )}.png`
                            await sharp(buffer)
                                .resize(2000)
                                .png()
                                .toFile(path.join(imagesDirectory, pngFilename))
                        }
                        // For SVG, and a non-webp fallback copy of the image
                        await writeFile(
                            path.join(imagesDirectory, image.filename),
                            buffer
                        )
                    })
            })
        )
        this.progressBar.tick({ name: "✅ baked google drive images" })
    }

    // Bake the static assets
    private async bakeAssets() {
        if (!this.bakeSteps.has("assets")) return
        await execWrapper(
            `rsync -havL --delete ${WORDPRESS_DIR}/web/app/uploads ${this.bakedSiteDir}/`
        )

        await execWrapper(
            `rm -rf ${this.bakedSiteDir}/assets && cp -r ${BASE_DIR}/dist/assets ${this.bakedSiteDir}/assets`
        )
        await execWrapper(
            `rsync -hav --delete ${BASE_DIR}/public/* ${this.bakedSiteDir}/`
        )

        await fs.writeFile(
            `${this.bakedSiteDir}/grapher/embedCharts.js`,
            generateEmbedSnippet()
        )
        this.stage(`${this.bakedSiteDir}/grapher/embedCharts.js`)
        this.progressBar.tick({ name: "✅ baked assets" })
    }

    async bakeRedirects() {
        if (!this.bakeSteps.has("redirects")) return
        const redirects = await getRedirects()
        this.progressBar.tick({ name: "✅ got redirects" })
        await this.stageWrite(
            path.join(this.bakedSiteDir, `_redirects`),
            redirects.join("\n")
        )
        this.progressBar.tick({ name: "✅ baked redirects" })
    }

    async bakeWordpressPages() {
        await this.bakeRedirects()
        await this.bakeEmbeds()
        await this.bakeBlogIndex()
        await this.bakeRSS()
        await this.bakeAssets()
        await this.bakeGoogleScholar()
        await this.bakePosts()
    }

    private async _bakeNonWordpressPages() {
        if (this.bakeSteps.has("countries")) {
            await bakeCountries(this)
        }
        await this.bakeSpecialPages()
        await this.bakeCountryProfiles()
        if (this.bakeSteps.has("charts")) {
            await bakeAllChangedGrapherPagesVariablesPngSvgAndDeleteRemovedGraphers(
                this.bakedSiteDir
            )
            this.progressBar.tick({
                name: "✅ bakeAllChangedGrapherPagesVariablesPngSvgAndDeleteRemovedGraphers",
            })
        }
        await this.bakeGDocPosts()
        await this.bakeDriveImages()
    }

    async bakeNonWordpressPages() {
        await db.getConnection()
        const progressBarTotal = nonWordpressSteps
            .map((step) => this.bakeSteps.has(step))
            .filter((hasStep) => hasStep).length
        this.progressBar = new ProgressBar(
            "BakeAll [:bar] :current/:total :elapseds :name\n",
            {
                total: progressBarTotal,
            }
        )
        await this._bakeNonWordpressPages()
    }

    async bakeAll() {
        // Ensure caches are correctly initialized
        this.flushCache()
        await this.removeDeletedPosts()
        await this.bakeWordpressPages()
        await this._bakeNonWordpressPages()
        this.flushCache()
    }

    async ensureDir(relPath: string) {
        const outPath = path.join(this.bakedSiteDir, relPath)
        await fs.mkdirp(outPath)
    }

    async writeFile(relPath: string, content: string) {
        const outPath = path.join(this.bakedSiteDir, relPath)
        await fs.writeFile(outPath, content)
        this.stage(outPath)
    }

    private async stageWrite(outPath: string, content: string) {
        await fs.mkdirp(path.dirname(outPath))
        await fs.writeFile(outPath, content)
        this.stage(outPath)
    }

    private stage(outPath: string, msg?: string) {
        console.log(msg || outPath)
    }

    private async execAndLogAnyErrorsToSlack(cmd: string) {
        console.log(cmd)
        try {
            return await execWrapper(cmd)
        } catch (error) {
            // Log error to Slack, but do not throw error
            return logErrorAndMaybeSendToSlack(error)
        }
    }

    async deployToNetlifyAndPushToGitPush(
        commitMsg: string,
        authorEmail?: string,
        authorName?: string
    ) {
        const deployDirectlyToNetlix = fs.existsSync(
            path.join(this.bakedSiteDir, ".netlify/state.json")
        )
        const progressBar = new ProgressBar(
            "DeployToNetlify [:bar] :current/:total :elapseds :name\n",
            {
                total: 3 + (deployDirectlyToNetlix ? 1 : 0),
            }
        )
        progressBar.tick({ name: "✅ ready to deploy" })
        // Deploy directly to Netlify (faster than using the github hook)
        if (deployDirectlyToNetlix) {
            await this.execAndLogAnyErrorsToSlack(
                `cd ${this.bakedSiteDir} && ${BASE_DIR}/node_modules/.bin/netlify deploy -d . --prodIfUnlocked --timeout 6000`
            )
            progressBar.tick({ name: "✅ deployed directly to netlify" })
        }

        // Ensure there is a git repo in there
        await this.execAndLogAnyErrorsToSlack(
            `cd ${this.bakedSiteDir} && git init`
        )

        progressBar.tick({ name: "✅ ensured git repo" })

        // Prettify HTML source for easier debugging
        // Target root level HTML files only (entries and posts) for performance
        // reasons.
        // TODO: check again --only-changed
        // await this.execWrapper(`cd ${BAKED_SITE_DIR} && ${BASE_DIR}/node_modules/.bin/prettier --write "./*.html"`)

        if (authorEmail && authorName && commitMsg)
            await this.execAndLogAnyErrorsToSlack(
                `cd ${this.bakedSiteDir} && git add -A . && git commit --allow-empty --author='${authorName} <${authorEmail}>' -a -m '${commitMsg}' && git push origin master`
            )
        else
            await this.execAndLogAnyErrorsToSlack(
                `cd ${this.bakedSiteDir} && git add -A . && git commit --allow-empty -a -m '${commitMsg}' && git push origin master`
            )
        progressBar.tick({ name: "✅ committed and pushed to github" })
    }

    endDbConnections() {
        wpdb.singleton.end()
        db.closeTypeOrmAndKnexConnections()
    }

    private flushCache() {
        // Clear caches to allow garbage collection while waiting for next run
        wpdb.flushCache()
        siteBakingFlushCache()
        redirectsFlushCache()
        this.progressBar.tick({ name: "✅ cache flushed" })
    }
}<|MERGE_RESOLUTION|>--- conflicted
+++ resolved
@@ -108,11 +108,8 @@
     private bakedSiteDir: string
     baseUrl: string
     progressBar: ProgressBar
-<<<<<<< HEAD
     explorerAdminServer: ExplorerAdminServer
-=======
     bakeSteps: BakeStepConfig
->>>>>>> 300c0c09
 
     constructor(
         bakedSiteDir: string,
