--- conflicted
+++ resolved
@@ -36,7 +36,11 @@
 } from "../baker/GrapherBakingUtils.js"
 import { makeSitemap } from "../baker/sitemap.js"
 import { bakeCountries } from "../baker/countryProfiles.js"
-import { countries, FullPost } from "@ourworldindata/utils"
+import {
+    countries,
+    FullPost,
+    OwidArticleTypePublished,
+} from "@ourworldindata/utils"
 import { execWrapper } from "../db/execWrapper.js"
 import { logErrorAndMaybeSendToSlack } from "../serverUtils/slackLog.js"
 import { countryProfileSpecs } from "../site/countryProfileProjects.js"
@@ -44,10 +48,6 @@
 import { bakeAllChangedGrapherPagesVariablesPngSvgAndDeleteRemovedGraphers } from "./GrapherBaker.js"
 import { EXPLORERS_ROUTE_FOLDER } from "../explorer/ExplorerConstants.js"
 import { bakeEmbedSnippet } from "../site/webpackUtils.js"
-<<<<<<< HEAD
-=======
-import { FullPost, OwidArticleTypePublished } from "../clientUtils/owidTypes.js"
->>>>>>> ca2e985a
 import { GIT_CMS_DIR } from "../gitCms/GitCmsConstants.js"
 import {
     bakeAllExplorerRedirects,
