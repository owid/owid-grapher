--- conflicted
+++ resolved
@@ -69,51 +69,6 @@
     isPreviewing: boolean,
     imageMetadataDictionary?: Record<string, Image>
 ) => {
-<<<<<<< HEAD
-    // If we have a single Y variable and that one has a schema version >= 2,
-    // meaning it has the metadata to render a datapage, AND if the metadata includes
-    // text for at least one of the description* fields or titlePublic, then we show the datapage
-    // based on this information.
-    const yVariableIds = grapher
-        .dimensions!.filter((d) => d.property === DimensionProperty.y)
-        .map((d) => d.variableId)
-    const xVariableIds = grapher
-        .dimensions!.filter((d) => d.property === DimensionProperty.x)
-        .map((d) => d.variableId)
-    // Make a data page for single indicator indicator charts.
-    // For scatter plots we want to only show a data page if it has no X variable mapped, which
-    // is a special case where time is the X axis. Marimekko charts are the other chart that uses
-    // the X dimension but there we usually map population on X which should not prevent us from
-    // showing a data page.
-    if (
-        yVariableIds.length === 1 &&
-        (grapher.type !== ChartTypeName.ScatterPlot ||
-            xVariableIds.length === 0)
-    ) {
-        const variableId = yVariableIds[0]
-        const variableMetadata = await getVariableMetadata(variableId)
-
-        if (
-            variableMetadata.schemaVersion !== undefined &&
-            variableMetadata.schemaVersion >= 2 &&
-            (!isEmpty(variableMetadata.descriptionShort) ||
-                !isEmpty(variableMetadata.descriptionProcessing) ||
-                !isEmpty(variableMetadata.descriptionKey) ||
-                !isEmpty(variableMetadata.descriptionFromProducer) ||
-                !isEmpty(variableMetadata.presentation?.titlePublic))
-        ) {
-            return await renderDataPageV2({
-                variableId,
-                variableMetadata,
-                isPreviewing: isPreviewing,
-                useIndicatorGrapherConfigs: false,
-                pageGrapher: grapher,
-                imageMetadataDictionary,
-            })
-        }
-    }
-    return undefined
-=======
     const variable = await getVariableOfDatapageIfApplicable(grapher)
 
     if (!variable) return undefined
@@ -124,10 +79,8 @@
         isPreviewing: isPreviewing,
         useIndicatorGrapherConfigs: false,
         pageGrapher: grapher,
-        publishedExplorersBySlug,
         imageMetadataDictionary,
     })
->>>>>>> f3f3590b
 }
 
 /**
