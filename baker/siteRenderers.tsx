--- conflicted
+++ resolved
@@ -256,10 +256,9 @@
     )
 }
 
-<<<<<<< HEAD
 // This function is temporarily forked until we have fully transitioned to a gdocs homepage,
 // whereupon we'll strip out the old front page code.
-export const renderFrontPage = async () => {
+export const renderFrontPage = async (knex: Knex<any, any[]>) => {
     // Annoying, MySQL+TypeORM doesn't support JSONB, so I'm using raw SQL to confirm if there's a published homepage
     const gdocHomepageResult = await db.knexRawFirst<{ id: string }>(
         `SELECT id FROM posts_gdocs WHERE content->>"$.type" = "${OwidGdocType.Homepage}" AND published = TRUE`,
@@ -274,11 +273,7 @@
         }
     }
 
-    const posts = await getBlogIndex()
-=======
-export const renderFrontPage = async (knex: Knex<any, any[]>) => {
     const posts = await getBlogIndex(knex)
->>>>>>> 28bf7cfb
 
     const NUM_FEATURED_POSTS = 6
 
