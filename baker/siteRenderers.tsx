import {
    formatWordpressEditLink,
    LongFormPage,
    PageOverrides,
} from "../site/LongFormPage.js"
import { BlogIndexPage } from "../site/BlogIndexPage.js"
import { FrontPage } from "../site/FrontPage.js"
import { ChartsIndexPage, ChartIndexItem } from "../site/ChartsIndexPage.js"
import { DynamicCollectionPage } from "../site/collections/DynamicCollectionPage.js"
import { StaticCollectionPage } from "../site/collections/StaticCollectionPage.js"
import { SearchPage } from "../site/search/SearchPage.js"
import { NotFoundPage } from "../site/NotFoundPage.js"
import { DonatePage } from "../site/DonatePage.js"
import { ThankYouPage } from "../site/ThankYouPage.js"
import OwidGdocPage from "../site/gdocs/OwidGdocPage.js"
import React from "react"
import ReactDOMServer from "react-dom/server.js"
import * as lodash from "lodash"
import { formatCountryProfile, isCanonicalInternalUrl } from "./formatting.js"
import {
    bakeGrapherUrls,
    getGrapherExportsByUrl,
    GrapherExports,
} from "../baker/GrapherBakingUtils.js"
import cheerio from "cheerio"
import {
    BAKED_BASE_URL,
    BLOG_POSTS_PER_PAGE,
    GDOCS_DONATE_FAQS_DOCUMENT_ID,
    GDOCS_HOMEPAGE_CONFIG_DOCUMENT_ID,
} from "../settings/serverSettings.js"
import {
    ADMIN_BASE_URL,
    BAKED_GRAPHER_URL,
    BAKED_GRAPHER_EXPORTS_BASE_URL,
    RECAPTCHA_SITE_KEY,
} from "../settings/clientSettings.js"
import {
    EntriesByYearPage,
    EntriesForYearPage,
} from "../site/EntriesByYearPage.js"
import { FeedbackPage } from "../site/FeedbackPage.js"
import {
    getCountryBySlug,
    Country,
    memoize,
    FormattedPost,
    FormattingOptions,
    FullPost,
    JsonError,
    KeyInsight,
<<<<<<< HEAD
    PostRow,
=======
    OwidGdocInterface,
>>>>>>> f4ab2968
    Url,
    IndexPost,
    mergePartialGrapherConfigs,
    OwidGdocType,
<<<<<<< HEAD
    OwidGdoc,
    OwidGdocDataInsightInterface,
=======
    extractFormattingOptions,
    PostRowRaw,
>>>>>>> f4ab2968
} from "@ourworldindata/utils"
import { CountryProfileSpec } from "../site/countryProfileProjects.js"
import { formatPost } from "./formatWordpressPost.js"
import {
    getBlogIndex,
    getEntriesByCategory,
    getLatestPostRevision,
    getPostBySlug,
    isPostCitable,
    getBlockContent,
} from "../db/wpdb.js"
import { queryMysql, knexTable } from "../db/db.js"
import { getPageOverrides, isPageOverridesCitable } from "./pageOverrides.js"
import { ProminentLink } from "../site/blocks/ProminentLink.js"
import {
    KeyInsightsThumbs,
    KeyInsightsSlides,
    KEY_INSIGHTS_CLASS_NAME,
} from "../site/blocks/KeyInsights.js"
import { formatUrls, KEY_INSIGHTS_H2_CLASSNAME } from "../site/formatting.js"

import {
    GrapherInterface,
    GrapherProgrammaticInterface,
} from "@ourworldindata/grapher"
import { ExplorerProgram } from "../explorer/ExplorerProgram.js"
import { ExplorerPageUrlMigrationSpec } from "../explorer/urlMigrations/ExplorerPageUrlMigrationSpec.js"
import { ExplorerPage } from "../site/ExplorerPage.js"
import { DataInsightsIndexPage } from "../site/DataInsightsIndexPage.js"
import { Chart } from "../db/model/Chart.js"
import { ExplorerAdminServer } from "../explorerAdminServer/ExplorerAdminServer.js"
import { GIT_CMS_DIR } from "../gitCms/GitCmsConstants.js"
import { ExplorerFullQueryParams } from "../explorer/ExplorerConstants.js"
import { resolveInternalRedirect } from "./redirects.js"
import { postsTable } from "../db/model/Post.js"
import { GdocPost } from "../db/model/Gdoc/GdocPost.js"
import { logErrorAndMaybeSendToBugsnag } from "../serverUtils/errorLog.js"
import { GdocFactory } from "../db/model/Gdoc/GdocFactory.js"

export const renderToHtmlPage = (element: any) =>
    `<!doctype html>${ReactDOMServer.renderToStaticMarkup(element)}`

export const renderChartsPage = async (
    explorerAdminServer: ExplorerAdminServer
) => {
    const explorers = await explorerAdminServer.getAllPublishedExplorers()

    const chartItems = (await queryMysql(`
        SELECT
            id,
            config->>"$.slug" AS slug,
            config->>"$.title" AS title,
            config->>"$.variantName" AS variantName
        FROM charts
        WHERE
            is_indexable IS TRUE
            AND publishedAt IS NOT NULL
            AND config->>"$.isPublished" = "true"
    `)) as ChartIndexItem[]

    const chartTags = await queryMysql(`
        SELECT ct.chartId, ct.tagId, t.name as tagName, t.parentId as tagParentId FROM chart_tags ct
        JOIN charts c ON c.id=ct.chartId
        JOIN tags t ON t.id=ct.tagId
    `)

    for (const c of chartItems) {
        c.tags = []
    }

    const chartsById = lodash.keyBy(chartItems, (c) => c.id)

    for (const ct of chartTags) {
        const c = chartsById[ct.chartId]
        if (c) c.tags.push({ id: ct.tagId, name: ct.tagName })
    }

    return renderToHtmlPage(
        <ChartsIndexPage
            explorers={explorers}
            chartItems={chartItems}
            baseUrl={BAKED_BASE_URL}
        />
    )
}

export async function renderTopChartsCollectionPage() {
    const charts: string[] = await queryMysql(
        `
    SELECT SUBSTRING_INDEX(url, '/', -1) AS slug
    FROM analytics_pageviews
    WHERE url LIKE "%https://ourworldindata.org/grapher/%"
    ORDER BY views_14d DESC
    LIMIT 50
    `
    ).then((rows) => rows.map((row: { slug: string }) => row.slug))

    const props = {
        baseUrl: BAKED_BASE_URL,
        title: "Top Charts",
        introduction:
            "The 50 most viewed charts from the last 14 days on Our World in Data.",
        charts,
    }
    return renderToHtmlPage(<StaticCollectionPage {...props} />)
}

export function renderDynamicCollectionPage() {
    return renderToHtmlPage(<DynamicCollectionPage baseUrl={BAKED_BASE_URL} />)
}

export const renderGdocsPageBySlug = async (
    slug: string,
    isPreviewing: boolean = false
): Promise<string | undefined> => {
    const explorerAdminServer = new ExplorerAdminServer(GIT_CMS_DIR)
    const publishedExplorersBySlug =
        await explorerAdminServer.getAllPublishedExplorersBySlug()

    const gdoc = await GdocFactory.loadBySlug(slug, publishedExplorersBySlug)
    if (!gdoc) {
        throw new Error(`Failed to render an unknown GDocs post: ${slug}.`)
    }

    await gdoc.loadState(publishedExplorersBySlug)

    return renderGdoc(gdoc, isPreviewing)
}

export const renderGdoc = (gdoc: OwidGdoc, isPreviewing: boolean = false) => {
    return renderToHtmlPage(
        <OwidGdocPage
            baseUrl={BAKED_BASE_URL}
            gdoc={gdoc}
            isPreviewing={isPreviewing}
        />
    )
}

export const renderPageBySlug = async (slug: string) => {
    const post = await getPostBySlug(slug)
    return renderPost(post)
}

export const renderPreview = async (postId: number): Promise<string> => {
    const postApi = await getLatestPostRevision(postId)
    return renderPost(postApi)
}

export const renderMenuJson = async () => {
    const categories = await getEntriesByCategory()
    return JSON.stringify({ categories: categories })
}

export const renderPost = async (
    post: FullPost,
    baseUrl: string = BAKED_BASE_URL,
    grapherExports?: GrapherExports
) => {
    if (!grapherExports) {
        const $ = cheerio.load(post.content)

        const grapherUrls = $("iframe")
            .toArray()
            .filter((el) => (el.attribs["src"] || "").match(/\/grapher\//))
            .map((el) => el.attribs["src"].trim())

        // This can be slow if uncached!
        await bakeGrapherUrls(grapherUrls)

        grapherExports = await getGrapherExportsByUrl()
    }

    // Extract formatting options from post HTML comment (if any)
    const formattingOptions = extractFormattingOptions(post.content)

    const formatted = await formatPost(post, formattingOptions, grapherExports)

    const pageOverrides = await getPageOverrides(post, formattingOptions)
    const citationStatus =
        (await isPostCitable(post)) || isPageOverridesCitable(pageOverrides)

    return renderToHtmlPage(
        <LongFormPage
            withCitation={citationStatus}
            post={formatted}
            overrides={pageOverrides}
            formattingOptions={formattingOptions}
            baseUrl={baseUrl}
        />
    )
}

export const renderFrontPage = async () => {
    const posts = await getBlogIndex()

    const NUM_FEATURED_POSTS = 6

    /**
     * A frontPageConfig should specify a list of
     * articles to feature in the featured work block,
     * and which position they should be placed in.
     *
     * Note that this can be underspecified, so some positions
     * may not be filled in.
     *
     */

    let featuredWork: IndexPost[]
    try {
        const frontPageConfigGdoc = await GdocPost.findOneBy({
            id: GDOCS_HOMEPAGE_CONFIG_DOCUMENT_ID,
        })
        if (!frontPageConfigGdoc) throw new Error("No front page config found")
        await frontPageConfigGdoc.loadState({})
        const frontPageConfig: any = frontPageConfigGdoc.content
        const featuredPosts: { slug: string; position: number }[] =
            frontPageConfig["featured-posts"] ?? []

        // Generate the candidate posts to fill in any missing slots
        const slugs = featuredPosts.map((d) => d.slug)
        const filteredPosts = posts.filter((post) => {
            return !slugs.includes(post.slug)
        })

        /**
         * Create the final list of featured work by merging the
         * manually curated list of posts and filling in any empty
         * positions with the latest available posts, while avoiding
         * adding any duplicates.
         */
        let missingPosts = 0
        featuredWork = [...new Array(NUM_FEATURED_POSTS)]
            .map((_, i) => i)
            .map((idx) => {
                const manuallySetPost = featuredPosts.find(
                    (d) => +d.position === idx + 1
                )
                if (manuallySetPost) {
                    const post = posts.find(
                        (post) => post.slug === manuallySetPost.slug
                    )
                    if (post) {
                        return post
                    }
                    console.log(
                        "Featured work error: could not find listed post with slug: ",
                        manuallySetPost.slug
                    )
                }
                return filteredPosts[missingPosts++]
            })
    } catch (e) {
        logErrorAndMaybeSendToBugsnag(e)
        featuredWork = posts.slice(0, 6)
    }

    const totalCharts = (
        await queryMysql(
            `SELECT COUNT(*) AS count
            FROM charts
            WHERE
                is_indexable IS TRUE
                AND publishedAt IS NOT NULL
                AND config ->> "$.isPublished" = "true"`
        )
    )[0].count as number
    return renderToHtmlPage(
        <FrontPage
            featuredWork={featuredWork}
            totalCharts={totalCharts}
            baseUrl={BAKED_BASE_URL}
        />
    )
}

export const renderDonatePage = async () => {
    const faqsGdoc = (await GdocFactory.load(
        GDOCS_DONATE_FAQS_DOCUMENT_ID,
        {}
    )) as GdocPost
    if (!faqsGdoc)
        throw new Error(
            `Failed to find donate FAQs Gdoc with id "${GDOCS_DONATE_FAQS_DOCUMENT_ID}"`
        )

    return renderToHtmlPage(
        <DonatePage
            baseUrl={BAKED_BASE_URL}
            faqsGdoc={faqsGdoc}
            recaptchaKey={RECAPTCHA_SITE_KEY}
        />
    )
}

export const renderThankYouPage = async () => {
    return renderToHtmlPage(<ThankYouPage baseUrl={BAKED_BASE_URL} />)
}

export const renderDataInsightsIndexPage = (
    dataInsights: OwidGdocDataInsightInterface[],
    page: number = 0,
    totalPageCount: number,
    isPreviewing: boolean = false
) => {
    return renderToHtmlPage(
        <DataInsightsIndexPage
            dataInsights={dataInsights}
            baseUrl={BAKED_BASE_URL}
            pageNumber={page}
            totalPageCount={totalPageCount}
            isPreviewing={isPreviewing}
        />
    )
}

export const renderBlogByPageNum = async (pageNum: number) => {
    const allPosts = await getBlogIndex()

    const numPages = Math.ceil(allPosts.length / BLOG_POSTS_PER_PAGE)
    const posts = allPosts.slice(
        (pageNum - 1) * BLOG_POSTS_PER_PAGE,
        pageNum * BLOG_POSTS_PER_PAGE
    )

    return renderToHtmlPage(
        <BlogIndexPage
            posts={posts}
            pageNum={pageNum}
            numPages={numPages}
            baseUrl={BAKED_BASE_URL}
        />
    )
}

export const renderSearchPage = () =>
    renderToHtmlPage(<SearchPage baseUrl={BAKED_BASE_URL} />)

export const renderNotFoundPage = () =>
    renderToHtmlPage(<NotFoundPage baseUrl={BAKED_BASE_URL} />)

export async function makeAtomFeed() {
    const posts = (await getBlogIndex()).slice(0, 10)
    return makeAtomFeedFromPosts(posts)
}

// We don't want to include topic pages in the atom feed that is being consumed
// by Mailchimp for sending the "immediate update" newsletter. Instead topic
// pages announcements are sent out manually.
export async function makeAtomFeedNoTopicPages() {
    const posts = (await getBlogIndex())
        .filter((post: IndexPost) => post.type !== OwidGdocType.TopicPage)
        .slice(0, 10)
    return makeAtomFeedFromPosts(posts)
}

export async function makeAtomFeedFromPosts(posts: IndexPost[]) {
    const feed = `<?xml version="1.0" encoding="utf-8"?>
<feed xmlns="http://www.w3.org/2005/Atom">
<title>Our World in Data</title>
<subtitle>Research and data to make progress against the world’s largest problems</subtitle>
<id>${BAKED_BASE_URL}/</id>
<link type="text/html" rel="alternate" href="${BAKED_BASE_URL}"/>
<link type="application/atom+xml" rel="self" href="${BAKED_BASE_URL}/atom.xml"/>
<updated>${posts[0].date.toISOString()}</updated>
${posts
    .map((post) => {
        const postUrl = `${BAKED_BASE_URL}/${post.slug}`
        const image = post.imageUrl
            ? `<br><br><a href="${postUrl}" target="_blank"><img src="${encodeURI(
                  formatUrls(post.imageUrl)
              )}"/></a>`
            : ""

        return `<entry>
            <title><![CDATA[${post.title}]]></title>
            <id>${postUrl}</id>
            <link rel="alternate" href="${postUrl}"/>
            <published>${post.date.toISOString()}</published>
            <updated>${post.modifiedDate.toISOString()}</updated>
            ${post.authors
                .map(
                    (author: string) =>
                        `<author><name>${author}</name></author>`
                )
                .join("")}
            <summary><![CDATA[${post.excerpt}${image}]]></summary>
            </entry>`
    })
    .join("\n")}
</feed>
`

    return feed
}

// These pages exist largely just for Google Scholar
export const entriesByYearPage = async (year?: number) => {
    const entries = (await knexTable(postsTable)
        .where({ status: "publish" })
        .whereNot({ type: "wp_block" })
        .join("post_tags", { "post_tags.post_id": "posts.id" })
        .join("tags", { "tags.id": "post_tags.tag_id" })
        .where({ "tags.name": "Entries" })
        .select("title", "posts.slug", "published_at")) as Pick<
        PostRowRaw,
        "title" | "slug" | "published_at"
    >[]

    if (year !== undefined)
        return renderToHtmlPage(
            <EntriesForYearPage
                entries={entries}
                year={year}
                baseUrl={BAKED_BASE_URL}
            />
        )

    return renderToHtmlPage(
        <EntriesByYearPage entries={entries} baseUrl={BAKED_BASE_URL} />
    )
}

export const feedbackPage = () =>
    renderToHtmlPage(<FeedbackPage baseUrl={BAKED_BASE_URL} />)

const getCountryProfilePost = memoize(
    async (
        profileSpec: CountryProfileSpec,
        grapherExports?: GrapherExports
    ): Promise<[FormattedPost, FormattingOptions]> => {
        // Get formatted content from generic covid country profile page.
        const genericCountryProfilePost = await getPostBySlug(
            profileSpec.genericProfileSlug
        )

        const profileFormattingOptions = extractFormattingOptions(
            genericCountryProfilePost.content
        )
        const formattedPost = await formatPost(
            genericCountryProfilePost,
            profileFormattingOptions,
            grapherExports
        )

        return [formattedPost, profileFormattingOptions]
    }
)

// todo: we used to flush cache of this thing.
const getCountryProfileLandingPost = memoize(
    async (profileSpec: CountryProfileSpec) => {
        return getPostBySlug(profileSpec.landingPageSlug)
    }
)

export const renderCountryProfile = async (
    profileSpec: CountryProfileSpec,
    country: Country,
    grapherExports?: GrapherExports
) => {
    const [formatted, formattingOptions] = await getCountryProfilePost(
        profileSpec,
        grapherExports
    )

    const formattedCountryProfile = formatCountryProfile(formatted, country)

    const landing = await getCountryProfileLandingPost(profileSpec)

    const overrides: PageOverrides = {
        pageTitle: `${country.name}: ${profileSpec.pageTitle} Country Profile`,
        pageDesc: `${country.name}: ${formattedCountryProfile.pageDesc}`,
        canonicalUrl: `${BAKED_BASE_URL}/${profileSpec.rootPath}/${country.slug}`,
        citationTitle: landing.title,
        citationSlug: landing.slug,
        citationCanonicalUrl: `${BAKED_BASE_URL}/${landing.slug}`,
        citationAuthors: landing.authors,
        citationPublicationDate: landing.date,
    }
    return renderToHtmlPage(
        <LongFormPage
            withCitation={true}
            post={formattedCountryProfile}
            overrides={overrides}
            formattingOptions={formattingOptions}
            baseUrl={BAKED_BASE_URL}
        />
    )
}

export const countryProfileCountryPage = async (
    profileSpec: CountryProfileSpec,
    countrySlug: string
) => {
    const country = getCountryBySlug(countrySlug)
    if (!country) throw new JsonError(`No such country ${countrySlug}`, 404)

    // Voluntarily not dealing with grapherExports on devServer for simplicity
    return renderCountryProfile(profileSpec, country)
}

export const flushCache = () => getCountryProfilePost.cache.clear?.()

const renderPostThumbnailBySlug = async (
    slug: string | undefined
): Promise<string | undefined> => {
    if (!slug) return

    let post
    try {
        post = await getPostBySlug(slug)
    } catch (err) {
        // if no post is found, then we return early instead of throwing
    }

    if (!post?.thumbnailUrl) return
    return ReactDOMServer.renderToStaticMarkup(
        <img src={formatUrls(post.thumbnailUrl)} />
    )
}

export const renderProminentLinks = async (
    $: CheerioStatic,
    containerPostId: number
) => {
    const blocks = $("block[type='prominent-link']").toArray()
    await Promise.all(
        blocks.map(async (block) => {
            const $block = $(block)
            const formattedUrlString = $block.find("link-url").text() // never empty, see prominent-link.php
            const formattedUrl = Url.fromURL(formattedUrlString)

            const resolvedUrl = await resolveInternalRedirect(formattedUrl)
            const resolvedUrlString = resolvedUrl.fullUrl

            const style = $block.attr("style")
            const content = $block.find("content").html()

            let title
            try {
                title =
                    $block.find("title").text() ||
                    (!isCanonicalInternalUrl(resolvedUrl)
                        ? null // attempt fallback for internal urls only
                        : resolvedUrl.isExplorer
                        ? await getExplorerTitleByUrl(resolvedUrl)
                        : resolvedUrl.isGrapher && resolvedUrl.slug
                        ? (await Chart.getBySlug(resolvedUrl.slug))?.config
                              ?.title // optim?
                        : resolvedUrl.slug &&
                          (await getPostBySlug(resolvedUrl.slug)).title)
            } finally {
                if (!title) {
                    logErrorAndMaybeSendToBugsnag(
                        new JsonError(
                            `No fallback title found for prominent link ${resolvedUrlString} in ${formatWordpressEditLink(
                                containerPostId
                            )}. Block removed.`
                        )
                    )
                    $block.remove()
                    return
                }
            }

            const image =
                $block.find("figure").html() ||
                (!isCanonicalInternalUrl(resolvedUrl)
                    ? null
                    : resolvedUrl.isExplorer
                    ? renderExplorerDefaultThumbnail()
                    : resolvedUrl.isGrapher && resolvedUrl.slug
                    ? renderGrapherThumbnailByResolvedChartSlug(
                          resolvedUrl.slug
                      )
                    : await renderPostThumbnailBySlug(resolvedUrl.slug))

            const rendered = ReactDOMServer.renderToStaticMarkup(
                <div className="block-wrapper">
                    <ProminentLink
                        href={resolvedUrlString}
                        style={style}
                        title={title}
                        content={content}
                        image={image}
                    />
                </div>
            )

            $block.replaceWith(rendered)
        })
    )
}

export const renderReusableBlock = async (
    html: string | undefined,
    containerPostId: number
): Promise<string | undefined> => {
    if (!html) return

    const cheerioEl = cheerio.load(formatUrls(html))
    await renderProminentLinks(cheerioEl, containerPostId)

    return cheerioEl("body").html() ?? undefined
}

export const renderExplorerPage = async (
    program: ExplorerProgram,
    urlMigrationSpec?: ExplorerPageUrlMigrationSpec
) => {
    const { requiredGrapherIds, requiredVariableIds } = program.decisionMatrix

    type ChartRow = { id: number; config: string }
    let grapherConfigRows: ChartRow[] = []
    if (requiredGrapherIds.length)
        grapherConfigRows = await queryMysql(
            `SELECT id, config FROM charts WHERE id IN (?)`,
            [requiredGrapherIds]
        )

    let partialGrapherConfigRows: {
        id: number
        grapherConfigAdmin: string | null
        grapherConfigETL: string | null
    }[] = []
    if (requiredVariableIds.length) {
        partialGrapherConfigRows = await queryMysql(
            `SELECT id, grapherConfigETL, grapherConfigAdmin FROM variables WHERE id IN (?)`,
            [requiredVariableIds]
        )
    }

    const parseGrapherConfigFromRow = (row: ChartRow): GrapherInterface => {
        const config: GrapherProgrammaticInterface = JSON.parse(row.config)
        config.id = row.id // Ensure each grapher has an id
        config.adminBaseUrl = ADMIN_BASE_URL
        config.bakedGrapherURL = BAKED_GRAPHER_URL
        return config
    }
    const grapherConfigs = grapherConfigRows.map(parseGrapherConfigFromRow)
    const partialGrapherConfigs = partialGrapherConfigRows
        .filter((row) => row.grapherConfigAdmin || row.grapherConfigETL)
        .map((row) => {
            const adminConfig = row.grapherConfigAdmin
                ? parseGrapherConfigFromRow({
                      id: row.id,
                      config: row.grapherConfigAdmin as string,
                  })
                : {}
            const etlConfig = row.grapherConfigETL
                ? parseGrapherConfigFromRow({
                      id: row.id,
                      config: row.grapherConfigETL as string,
                  })
                : {}
            return mergePartialGrapherConfigs(etlConfig, adminConfig)
        })

    const wpContent = program.wpBlockId
        ? await renderReusableBlock(
              await getBlockContent(program.wpBlockId),
              program.wpBlockId
          )
        : undefined

    return (
        `<!doctype html>` +
        ReactDOMServer.renderToStaticMarkup(
            <ExplorerPage
                grapherConfigs={grapherConfigs}
                partialGrapherConfigs={partialGrapherConfigs}
                program={program}
                wpContent={wpContent}
                baseUrl={BAKED_BASE_URL}
                urlMigrationSpec={urlMigrationSpec}
            />
        )
    )
}

const getExplorerTitleByUrl = async (url: Url): Promise<string | undefined> => {
    if (!url.isExplorer || !url.slug) return
    // todo / optim: ok to instanciate multiple simple-git?
    const explorerAdminServer = new ExplorerAdminServer(GIT_CMS_DIR)
    const explorer = await explorerAdminServer.getExplorerFromSlug(url.slug)
    if (!explorer) return

    if (url.queryStr) {
        explorer.initDecisionMatrix(url.queryParams as ExplorerFullQueryParams)
        return (
            explorer.grapherConfig.title ??
            (explorer.grapherConfig.grapherId
                ? (await Chart.getById(explorer.grapherConfig.grapherId))
                      ?.config?.title
                : undefined)
        )
    }
    return explorer.explorerTitle
}

/**
 * Renders a chart thumbnail given a slug. The slug is considered "resolved",
 * meaning it has gone through the internal URL resolver and is final from a
 * redirects perspective.
 */
const renderGrapherThumbnailByResolvedChartSlug = (
    chartSlug: string
): string | null => {
    return `<img src="${BAKED_GRAPHER_EXPORTS_BASE_URL}/${chartSlug}.svg" />`
}

const renderExplorerDefaultThumbnail = (): string => {
    return ReactDOMServer.renderToStaticMarkup(
        <img src={`${BAKED_BASE_URL}/default-thumbnail.jpg`} />
    )
}

export const renderKeyInsights = async (
    html: string,
    containerPostId: number
): Promise<string> => {
    const $ = cheerio.load(html)

    for (const block of Array.from($("block[type='key-insights']"))) {
        const $block = $(block)
        // only selecting <title> and <slug> from direct children, to not match
        // titles and slugs from individual key insights slides.
        const title = $block.find("> title").text()
        const slug = $block.find("> slug").text()
        if (!title || !slug) {
            logErrorAndMaybeSendToBugsnag(
                new JsonError(
                    `Title or anchor missing for key insights block, content removed in ${formatWordpressEditLink(
                        containerPostId
                    )}.`
                )
            )
            $block.remove()
            continue
        }

        const keyInsights = extractKeyInsights($, $block, containerPostId)
        if (!keyInsights.length) {
            logErrorAndMaybeSendToBugsnag(
                new JsonError(
                    `No valid key insights found within block, content removed in ${formatWordpressEditLink(
                        containerPostId
                    )}`
                )
            )
            $block.remove()
            continue
        }
        const titles = keyInsights.map((keyInsight) => keyInsight.title)

        const rendered = ReactDOMServer.renderToString(
            <>
                <h2 id={slug} className={KEY_INSIGHTS_H2_CLASSNAME}>
                    {title}
                </h2>
                <div className={`${KEY_INSIGHTS_CLASS_NAME}`}>
                    <div className="block-wrapper">
                        <KeyInsightsThumbs titles={titles} />
                    </div>
                    <KeyInsightsSlides insights={keyInsights} />
                </div>
            </>
        )

        $block.replaceWith(rendered)
    }
    return $.html()
}

export const extractKeyInsights = (
    $: CheerioStatic,
    $wrapper: Cheerio,
    containerPostId: number
): KeyInsight[] => {
    const keyInsights: KeyInsight[] = []

    for (const block of Array.from(
        $wrapper.find("block[type='key-insight']")
    )) {
        const $block = $(block)
        // restrictive children selector not strictly necessary here for now but
        // kept for consistency and evolutions of the block. In the future, key
        // insights could host other blocks with <title> tags
        const $title = $block.find("> title")
        const title = $title.text()
        const isTitleHidden = $title.attr("is-hidden") === "1"
        const slug = $block.find("> slug").text()
        const content = $block.find("> content").html()

        // "!content" is taken literally here. An empty paragraph will return
        // "\n\n<p></p>\n\n" and will not trigger an error. This can be seen
        // both as an unexpected behaviour or a feature, depending on the stage
        // of work (published or WIP).
        if (!title || !slug || !content) {
            logErrorAndMaybeSendToBugsnag(
                new JsonError(
                    `Missing title, slug or content for key insight ${
                        title || slug
                    }, content removed in ${formatWordpressEditLink(
                        containerPostId
                    )}.`
                )
            )
            continue
        }

        keyInsights.push({ title, isTitleHidden, content, slug })
    }

    return keyInsights
}<|MERGE_RESOLUTION|>--- conflicted
+++ resolved
@@ -49,22 +49,14 @@
     FullPost,
     JsonError,
     KeyInsight,
-<<<<<<< HEAD
-    PostRow,
-=======
-    OwidGdocInterface,
->>>>>>> f4ab2968
     Url,
     IndexPost,
     mergePartialGrapherConfigs,
     OwidGdocType,
-<<<<<<< HEAD
     OwidGdoc,
     OwidGdocDataInsightInterface,
-=======
     extractFormattingOptions,
     PostRowRaw,
->>>>>>> f4ab2968
 } from "@ourworldindata/utils"
 import { CountryProfileSpec } from "../site/countryProfileProjects.js"
 import { formatPost } from "./formatWordpressPost.js"
