import {
    formatWordpressEditLink,
    LongFormPage,
    PageOverrides,
} from "../site/LongFormPage.js"
import { BlogIndexPage } from "../site/BlogIndexPage.js"
import { FrontPage } from "../site/FrontPage.js"
import { ChartsIndexPage, ChartIndexItem } from "../site/ChartsIndexPage.js"
import { DynamicCollectionPage } from "../site/collections/DynamicCollectionPage.js"
import { StaticCollectionPage } from "../site/collections/StaticCollectionPage.js"
import { SearchPage } from "../site/search/SearchPage.js"
import { NotFoundPage } from "../site/NotFoundPage.js"
import { DonatePage } from "../site/DonatePage.js"
import { ThankYouPage } from "../site/ThankYouPage.js"
import OwidGdocPage from "../site/gdocs/OwidGdocPage.js"
import React from "react"
import ReactDOMServer from "react-dom/server.js"
import * as lodash from "lodash"
import {
    extractFormattingOptions,
    formatCountryProfile,
    isCanonicalInternalUrl,
} from "./formatting.js"
import {
    bakeGrapherUrls,
    getGrapherExportsByUrl,
    GrapherExports,
} from "../baker/GrapherBakingUtils.js"
import cheerio from "cheerio"
import {
    BAKED_BASE_URL,
    BLOG_POSTS_PER_PAGE,
    GDOCS_DONATE_FAQS_DOCUMENT_ID,
    GDOCS_HOMEPAGE_CONFIG_DOCUMENT_ID,
} from "../settings/serverSettings.js"
import {
    ADMIN_BASE_URL,
    BAKED_GRAPHER_URL,
    BAKED_GRAPHER_EXPORTS_BASE_URL,
    RECAPTCHA_SITE_KEY,
} from "../settings/clientSettings.js"
import {
    EntriesByYearPage,
    EntriesForYearPage,
} from "../site/EntriesByYearPage.js"
import { FeedbackPage } from "../site/FeedbackPage.js"
import {
    getCountryBySlug,
    Country,
    memoize,
    FormattedPost,
    FormattingOptions,
    FullPost,
    JsonError,
    KeyInsight,
    PostRow,
    Url,
    IndexPost,
    mergePartialGrapherConfigs,
    OwidGdocType,
    OwidGdoc,
    OwidGdocDataInsightInterface,
} from "@ourworldindata/utils"
import { CountryProfileSpec } from "../site/countryProfileProjects.js"
import { formatPost } from "./formatWordpressPost.js"
import {
    getBlogIndex,
    getEntriesByCategory,
    getLatestPostRevision,
    getPostBySlug,
    isPostCitable,
    getBlockContent,
} from "../db/wpdb.js"
import { queryMysql, knexTable } from "../db/db.js"
import { getPageOverrides, isPageOverridesCitable } from "./pageOverrides.js"
import { ProminentLink } from "../site/blocks/ProminentLink.js"
import {
    KeyInsightsThumbs,
    KeyInsightsSlides,
    KEY_INSIGHTS_CLASS_NAME,
} from "../site/blocks/KeyInsights.js"
import { formatUrls, KEY_INSIGHTS_H2_CLASSNAME } from "../site/formatting.js"

import {
    GrapherInterface,
    GrapherProgrammaticInterface,
} from "@ourworldindata/grapher"
import { ExplorerProgram } from "../explorer/ExplorerProgram.js"
import { ExplorerPageUrlMigrationSpec } from "../explorer/urlMigrations/ExplorerPageUrlMigrationSpec.js"
import { ExplorerPage } from "../site/ExplorerPage.js"
import { DataInsightsIndexPage } from "../site/DataInsightsIndexPage.js"
import { Chart } from "../db/model/Chart.js"
import { ExplorerAdminServer } from "../explorerAdminServer/ExplorerAdminServer.js"
import { GIT_CMS_DIR } from "../gitCms/GitCmsConstants.js"
import { ExplorerFullQueryParams } from "../explorer/ExplorerConstants.js"
import { resolveInternalRedirect } from "./redirects.js"
import { postsTable } from "../db/model/Post.js"
import { GdocPost } from "../db/model/Gdoc/GdocPost.js"
import { logErrorAndMaybeSendToBugsnag } from "../serverUtils/errorLog.js"
import { GdocFactory } from "../db/model/Gdoc/GdocFactory.js"

export const renderToHtmlPage = (element: any) =>
    `<!doctype html>${ReactDOMServer.renderToStaticMarkup(element)}`

export const renderChartsPage = async (
    explorerAdminServer: ExplorerAdminServer
) => {
    const explorers = await explorerAdminServer.getAllPublishedExplorers()

    const chartItems = (await queryMysql(`
        SELECT
            id,
            config->>"$.slug" AS slug,
            config->>"$.title" AS title,
            config->>"$.variantName" AS variantName
        FROM charts
        WHERE
            is_indexable IS TRUE
            AND publishedAt IS NOT NULL
            AND config->>"$.isPublished" = "true"
    `)) as ChartIndexItem[]

    const chartTags = await queryMysql(`
        SELECT ct.chartId, ct.tagId, t.name as tagName, t.parentId as tagParentId FROM chart_tags ct
        JOIN charts c ON c.id=ct.chartId
        JOIN tags t ON t.id=ct.tagId
    `)

    for (const c of chartItems) {
        c.tags = []
    }

    const chartsById = lodash.keyBy(chartItems, (c) => c.id)

    for (const ct of chartTags) {
        const c = chartsById[ct.chartId]
        if (c) c.tags.push({ id: ct.tagId, name: ct.tagName })
    }

    return renderToHtmlPage(
        <ChartsIndexPage
            explorers={explorers}
            chartItems={chartItems}
            baseUrl={BAKED_BASE_URL}
        />
    )
}

export async function renderTopChartsCollectionPage() {
    const charts: string[] = await queryMysql(
        `
    SELECT SUBSTRING_INDEX(url, '/', -1) AS slug
    FROM analytics_pageviews
    WHERE url LIKE "%https://ourworldindata.org/grapher/%"
    ORDER BY views_14d DESC
    LIMIT 50
    `
    ).then((rows) => rows.map((row: { slug: string }) => row.slug))

    const props = {
        baseUrl: BAKED_BASE_URL,
        title: "Top Charts",
        introduction:
            "The 50 most viewed charts from the last 14 days on Our World in Data.",
        charts,
    }
    return renderToHtmlPage(<StaticCollectionPage {...props} />)
}

export function renderDynamicCollectionPage() {
    return renderToHtmlPage(<DynamicCollectionPage baseUrl={BAKED_BASE_URL} />)
}

export const renderGdocsPageBySlug = async (
    slug: string,
    isPreviewing: boolean = false
): Promise<string | undefined> => {
    const explorerAdminServer = new ExplorerAdminServer(GIT_CMS_DIR)
    const publishedExplorersBySlug =
        await explorerAdminServer.getAllPublishedExplorersBySlug()

    const gdoc = await GdocFactory.loadBySlug(slug, publishedExplorersBySlug)
    if (!gdoc) {
        throw new Error(`Failed to render an unknown GDocs post: ${slug}.`)
    }

    await gdoc.loadState(publishedExplorersBySlug)

    return renderGdoc(gdoc, isPreviewing)
}

export const renderGdoc = (gdoc: OwidGdoc, isPreviewing: boolean = false) => {
    return renderToHtmlPage(
        <OwidGdocPage
            baseUrl={BAKED_BASE_URL}
            gdoc={gdoc}
            isPreviewing={isPreviewing}
        />
    )
}

export const renderPageBySlug = async (slug: string) => {
    const post = await getPostBySlug(slug)
    return renderPost(post)
}

export const renderPreview = async (postId: number): Promise<string> => {
    const postApi = await getLatestPostRevision(postId)
    return renderPost(postApi)
}

export const renderMenuJson = async () => {
    const categories = await getEntriesByCategory()
    return JSON.stringify({ categories: categories })
}

export const renderPost = async (
    post: FullPost,
    baseUrl: string = BAKED_BASE_URL,
    grapherExports?: GrapherExports
) => {
    if (!grapherExports) {
        const $ = cheerio.load(post.content)

        const grapherUrls = $("iframe")
            .toArray()
            .filter((el) => (el.attribs["src"] || "").match(/\/grapher\//))
            .map((el) => el.attribs["src"].trim())

        // This can be slow if uncached!
        await bakeGrapherUrls(grapherUrls)

        grapherExports = await getGrapherExportsByUrl()
    }

    // Extract formatting options from post HTML comment (if any)
    const formattingOptions = extractFormattingOptions(post.content)

    const formatted = await formatPost(post, formattingOptions, grapherExports)

    const pageOverrides = await getPageOverrides(post, formattingOptions)
    const citationStatus =
        (await isPostCitable(post)) || isPageOverridesCitable(pageOverrides)

    return renderToHtmlPage(
        <LongFormPage
            withCitation={citationStatus}
            post={formatted}
            overrides={pageOverrides}
            formattingOptions={formattingOptions}
            baseUrl={baseUrl}
        />
    )
}

export const renderFrontPage = async () => {
    const posts = await getBlogIndex()

    const NUM_FEATURED_POSTS = 6

    /**
     * A frontPageConfig should specify a list of
     * articles to feature in the featured work block,
     * and which position they should be placed in.
     *
     * Note that this can be underspecified, so some positions
     * may not be filled in.
     *
     */

    let featuredWork: IndexPost[]
    try {
        const frontPageConfigGdoc = await GdocPost.findOneBy({
            id: GDOCS_HOMEPAGE_CONFIG_DOCUMENT_ID,
        })
        if (!frontPageConfigGdoc) throw new Error("No front page config found")
        await frontPageConfigGdoc.loadState({})
        const frontPageConfig: any = frontPageConfigGdoc.content
        const featuredPosts: { slug: string; position: number }[] =
            frontPageConfig["featured-posts"] ?? []

        // Generate the candidate posts to fill in any missing slots
        const slugs = featuredPosts.map((d) => d.slug)
        const filteredPosts = posts.filter((post) => {
            return !slugs.includes(post.slug)
        })

        /**
         * Create the final list of featured work by merging the
         * manually curated list of posts and filling in any empty
         * positions with the latest available posts, while avoiding
         * adding any duplicates.
         */
        let missingPosts = 0
        featuredWork = [...new Array(NUM_FEATURED_POSTS)]
            .map((_, i) => i)
            .map((idx) => {
                const manuallySetPost = featuredPosts.find(
                    (d) => +d.position === idx + 1
                )
                if (manuallySetPost) {
                    const post = posts.find(
                        (post) => post.slug === manuallySetPost.slug
                    )
                    if (post) {
                        return post
                    }
                    console.log(
                        "Featured work error: could not find listed post with slug: ",
                        manuallySetPost.slug
                    )
                }
                return filteredPosts[missingPosts++]
            })
    } catch (e) {
        logErrorAndMaybeSendToBugsnag(e)
        featuredWork = posts.slice(0, 6)
    }

    const totalCharts = (
        await queryMysql(
            `SELECT COUNT(*) AS count
            FROM charts
            WHERE
                is_indexable IS TRUE
                AND publishedAt IS NOT NULL
                AND config ->> "$.isPublished" = "true"`
        )
    )[0].count as number
    return renderToHtmlPage(
        <FrontPage
            featuredWork={featuredWork}
            totalCharts={totalCharts}
            baseUrl={BAKED_BASE_URL}
        />
    )
}

export const renderDonatePage = async () => {
    const faqsGdoc = (await GdocFactory.load(
        GDOCS_DONATE_FAQS_DOCUMENT_ID,
        {}
    )) as GdocPost
    if (!faqsGdoc)
        throw new Error(
            `Failed to find donate FAQs Gdoc with id "${GDOCS_DONATE_FAQS_DOCUMENT_ID}"`
        )

    return renderToHtmlPage(
        <DonatePage
            baseUrl={BAKED_BASE_URL}
            faqsGdoc={faqsGdoc}
            recaptchaKey={RECAPTCHA_SITE_KEY}
        />
    )
}

<<<<<<< HEAD
export const renderDataInsightsIndexPage = (
    dataInsights: OwidGdocDataInsightInterface[],
    page: number = 0,
    totalPageCount: number,
    isPreviewing: boolean = false
) => {
    return renderToHtmlPage(
        <DataInsightsIndexPage
            dataInsights={dataInsights}
            baseUrl={BAKED_BASE_URL}
            pageNumber={page}
            totalPageCount={totalPageCount}
            isPreviewing={isPreviewing}
        />
    )
=======
export const renderThankYouPage = async () => {
    return renderToHtmlPage(<ThankYouPage baseUrl={BAKED_BASE_URL} />)
>>>>>>> 95b3b61d
}

export const renderBlogByPageNum = async (pageNum: number) => {
    const allPosts = await getBlogIndex()

    const numPages = Math.ceil(allPosts.length / BLOG_POSTS_PER_PAGE)
    const posts = allPosts.slice(
        (pageNum - 1) * BLOG_POSTS_PER_PAGE,
        pageNum * BLOG_POSTS_PER_PAGE
    )

    return renderToHtmlPage(
        <BlogIndexPage
            posts={posts}
            pageNum={pageNum}
            numPages={numPages}
            baseUrl={BAKED_BASE_URL}
        />
    )
}

export const renderSearchPage = () =>
    renderToHtmlPage(<SearchPage baseUrl={BAKED_BASE_URL} />)

export const renderNotFoundPage = () =>
    renderToHtmlPage(<NotFoundPage baseUrl={BAKED_BASE_URL} />)

export async function makeAtomFeed() {
    const posts = (await getBlogIndex()).slice(0, 10)
    return makeAtomFeedFromPosts(posts)
}

// We don't want to include topic pages in the atom feed that is being consumed
// by Mailchimp for sending the "immediate update" newsletter. Instead topic
// pages announcements are sent out manually.
export async function makeAtomFeedNoTopicPages() {
    const posts = (await getBlogIndex())
        .filter((post: IndexPost) => post.type !== OwidGdocType.TopicPage)
        .slice(0, 10)
    return makeAtomFeedFromPosts(posts)
}

export async function makeAtomFeedFromPosts(posts: IndexPost[]) {
    const feed = `<?xml version="1.0" encoding="utf-8"?>
<feed xmlns="http://www.w3.org/2005/Atom">
<title>Our World in Data</title>
<subtitle>Research and data to make progress against the world’s largest problems</subtitle>
<id>${BAKED_BASE_URL}/</id>
<link type="text/html" rel="alternate" href="${BAKED_BASE_URL}"/>
<link type="application/atom+xml" rel="self" href="${BAKED_BASE_URL}/atom.xml"/>
<updated>${posts[0].date.toISOString()}</updated>
${posts
    .map((post) => {
        const postUrl = `${BAKED_BASE_URL}/${post.slug}`
        const image = post.imageUrl
            ? `<br><br><a href="${postUrl}" target="_blank"><img src="${encodeURI(
                  formatUrls(post.imageUrl)
              )}"/></a>`
            : ""

        return `<entry>
            <title><![CDATA[${post.title}]]></title>
            <id>${postUrl}</id>
            <link rel="alternate" href="${postUrl}"/>
            <published>${post.date.toISOString()}</published>
            <updated>${post.modifiedDate.toISOString()}</updated>
            ${post.authors
                .map(
                    (author: string) =>
                        `<author><name>${author}</name></author>`
                )
                .join("")}
            <summary><![CDATA[${post.excerpt}${image}]]></summary>
            </entry>`
    })
    .join("\n")}
</feed>
`

    return feed
}

// These pages exist largely just for Google Scholar
export const entriesByYearPage = async (year?: number) => {
    const entries = (await knexTable(postsTable)
        .where({ status: "publish" })
        .join("post_tags", { "post_tags.post_id": "posts.id" })
        .join("tags", { "tags.id": "post_tags.tag_id" })
        .where({ "tags.name": "Entries" })
        .select("title", "posts.slug", "published_at")) as Pick<
        PostRow,
        "title" | "slug" | "published_at"
    >[]

    if (year !== undefined)
        return renderToHtmlPage(
            <EntriesForYearPage
                entries={entries}
                year={year}
                baseUrl={BAKED_BASE_URL}
            />
        )

    return renderToHtmlPage(
        <EntriesByYearPage entries={entries} baseUrl={BAKED_BASE_URL} />
    )
}

export const feedbackPage = () =>
    renderToHtmlPage(<FeedbackPage baseUrl={BAKED_BASE_URL} />)

const getCountryProfilePost = memoize(
    async (
        profileSpec: CountryProfileSpec,
        grapherExports?: GrapherExports
    ): Promise<[FormattedPost, FormattingOptions]> => {
        // Get formatted content from generic covid country profile page.
        const genericCountryProfilePost = await getPostBySlug(
            profileSpec.genericProfileSlug
        )

        const profileFormattingOptions = extractFormattingOptions(
            genericCountryProfilePost.content
        )
        const formattedPost = await formatPost(
            genericCountryProfilePost,
            profileFormattingOptions,
            grapherExports
        )

        return [formattedPost, profileFormattingOptions]
    }
)

// todo: we used to flush cache of this thing.
const getCountryProfileLandingPost = memoize(
    async (profileSpec: CountryProfileSpec) => {
        return getPostBySlug(profileSpec.landingPageSlug)
    }
)

export const renderCountryProfile = async (
    profileSpec: CountryProfileSpec,
    country: Country,
    grapherExports?: GrapherExports
) => {
    const [formatted, formattingOptions] = await getCountryProfilePost(
        profileSpec,
        grapherExports
    )

    const formattedCountryProfile = formatCountryProfile(formatted, country)

    const landing = await getCountryProfileLandingPost(profileSpec)

    const overrides: PageOverrides = {
        pageTitle: `${country.name}: ${profileSpec.pageTitle} Country Profile`,
        pageDesc: `${country.name}: ${formattedCountryProfile.pageDesc}`,
        canonicalUrl: `${BAKED_BASE_URL}/${profileSpec.rootPath}/${country.slug}`,
        citationTitle: landing.title,
        citationSlug: landing.slug,
        citationCanonicalUrl: `${BAKED_BASE_URL}/${landing.slug}`,
        citationAuthors: landing.authors,
        citationPublicationDate: landing.date,
    }
    return renderToHtmlPage(
        <LongFormPage
            withCitation={true}
            post={formattedCountryProfile}
            overrides={overrides}
            formattingOptions={formattingOptions}
            baseUrl={BAKED_BASE_URL}
        />
    )
}

export const countryProfileCountryPage = async (
    profileSpec: CountryProfileSpec,
    countrySlug: string
) => {
    const country = getCountryBySlug(countrySlug)
    if (!country) throw new JsonError(`No such country ${countrySlug}`, 404)

    // Voluntarily not dealing with grapherExports on devServer for simplicity
    return renderCountryProfile(profileSpec, country)
}

export const flushCache = () => getCountryProfilePost.cache.clear?.()

const renderPostThumbnailBySlug = async (
    slug: string | undefined
): Promise<string | undefined> => {
    if (!slug) return

    let post
    try {
        post = await getPostBySlug(slug)
    } catch (err) {
        // if no post is found, then we return early instead of throwing
    }

    if (!post?.thumbnailUrl) return
    return ReactDOMServer.renderToStaticMarkup(
        <img src={formatUrls(post.thumbnailUrl)} />
    )
}

export const renderProminentLinks = async (
    $: CheerioStatic,
    containerPostId: number
) => {
    const blocks = $("block[type='prominent-link']").toArray()
    await Promise.all(
        blocks.map(async (block) => {
            const $block = $(block)
            const formattedUrlString = $block.find("link-url").text() // never empty, see prominent-link.php
            const formattedUrl = Url.fromURL(formattedUrlString)

            const resolvedUrl = await resolveInternalRedirect(formattedUrl)
            const resolvedUrlString = resolvedUrl.fullUrl

            const style = $block.attr("style")
            const content = $block.find("content").html()

            let title
            try {
                title =
                    $block.find("title").text() ||
                    (!isCanonicalInternalUrl(resolvedUrl)
                        ? null // attempt fallback for internal urls only
                        : resolvedUrl.isExplorer
                        ? await getExplorerTitleByUrl(resolvedUrl)
                        : resolvedUrl.isGrapher && resolvedUrl.slug
                        ? (await Chart.getBySlug(resolvedUrl.slug))?.config
                              ?.title // optim?
                        : resolvedUrl.slug &&
                          (await getPostBySlug(resolvedUrl.slug)).title)
            } finally {
                if (!title) {
                    logErrorAndMaybeSendToBugsnag(
                        new JsonError(
                            `No fallback title found for prominent link ${resolvedUrlString} in ${formatWordpressEditLink(
                                containerPostId
                            )}. Block removed.`
                        )
                    )
                    $block.remove()
                    return
                }
            }

            const image =
                $block.find("figure").html() ||
                (!isCanonicalInternalUrl(resolvedUrl)
                    ? null
                    : resolvedUrl.isExplorer
                    ? renderExplorerDefaultThumbnail()
                    : resolvedUrl.isGrapher && resolvedUrl.slug
                    ? renderGrapherThumbnailByResolvedChartSlug(
                          resolvedUrl.slug
                      )
                    : await renderPostThumbnailBySlug(resolvedUrl.slug))

            const rendered = ReactDOMServer.renderToStaticMarkup(
                <div className="block-wrapper">
                    <ProminentLink
                        href={resolvedUrlString}
                        style={style}
                        title={title}
                        content={content}
                        image={image}
                    />
                </div>
            )

            $block.replaceWith(rendered)
        })
    )
}

export const renderReusableBlock = async (
    html: string | undefined,
    containerPostId: number
): Promise<string | undefined> => {
    if (!html) return

    const cheerioEl = cheerio.load(formatUrls(html))
    await renderProminentLinks(cheerioEl, containerPostId)

    return cheerioEl("body").html() ?? undefined
}

export const renderExplorerPage = async (
    program: ExplorerProgram,
    urlMigrationSpec?: ExplorerPageUrlMigrationSpec
) => {
    const { requiredGrapherIds, requiredVariableIds } = program.decisionMatrix

    type ChartRow = { id: number; config: string }
    let grapherConfigRows: ChartRow[] = []
    if (requiredGrapherIds.length)
        grapherConfigRows = await queryMysql(
            `SELECT id, config FROM charts WHERE id IN (?)`,
            [requiredGrapherIds]
        )

    let partialGrapherConfigRows: {
        id: number
        grapherConfigAdmin: string | null
        grapherConfigETL: string | null
    }[] = []
    if (requiredVariableIds.length) {
        partialGrapherConfigRows = await queryMysql(
            `SELECT id, grapherConfigETL, grapherConfigAdmin FROM variables WHERE id IN (?)`,
            [requiredVariableIds]
        )
    }

    const parseGrapherConfigFromRow = (row: ChartRow): GrapherInterface => {
        const config: GrapherProgrammaticInterface = JSON.parse(row.config)
        config.id = row.id // Ensure each grapher has an id
        config.adminBaseUrl = ADMIN_BASE_URL
        config.bakedGrapherURL = BAKED_GRAPHER_URL
        return config
    }
    const grapherConfigs = grapherConfigRows.map(parseGrapherConfigFromRow)
    const partialGrapherConfigs = partialGrapherConfigRows
        .filter((row) => row.grapherConfigAdmin || row.grapherConfigETL)
        .map((row) => {
            const adminConfig = row.grapherConfigAdmin
                ? parseGrapherConfigFromRow({
                      id: row.id,
                      config: row.grapherConfigAdmin as string,
                  })
                : {}
            const etlConfig = row.grapherConfigETL
                ? parseGrapherConfigFromRow({
                      id: row.id,
                      config: row.grapherConfigETL as string,
                  })
                : {}
            return mergePartialGrapherConfigs(etlConfig, adminConfig)
        })

    const wpContent = program.wpBlockId
        ? await renderReusableBlock(
              await getBlockContent(program.wpBlockId),
              program.wpBlockId
          )
        : undefined

    return (
        `<!doctype html>` +
        ReactDOMServer.renderToStaticMarkup(
            <ExplorerPage
                grapherConfigs={grapherConfigs}
                partialGrapherConfigs={partialGrapherConfigs}
                program={program}
                wpContent={wpContent}
                baseUrl={BAKED_BASE_URL}
                urlMigrationSpec={urlMigrationSpec}
            />
        )
    )
}

const getExplorerTitleByUrl = async (url: Url): Promise<string | undefined> => {
    if (!url.isExplorer || !url.slug) return
    // todo / optim: ok to instanciate multiple simple-git?
    const explorerAdminServer = new ExplorerAdminServer(GIT_CMS_DIR)
    const explorer = await explorerAdminServer.getExplorerFromSlug(url.slug)
    if (!explorer) return

    if (url.queryStr) {
        explorer.initDecisionMatrix(url.queryParams as ExplorerFullQueryParams)
        return (
            explorer.grapherConfig.title ??
            (explorer.grapherConfig.grapherId
                ? (await Chart.getById(explorer.grapherConfig.grapherId))
                      ?.config?.title
                : undefined)
        )
    }
    return explorer.explorerTitle
}

/**
 * Renders a chart thumbnail given a slug. The slug is considered "resolved",
 * meaning it has gone through the internal URL resolver and is final from a
 * redirects perspective.
 */
const renderGrapherThumbnailByResolvedChartSlug = (
    chartSlug: string
): string | null => {
    return `<img src="${BAKED_GRAPHER_EXPORTS_BASE_URL}/${chartSlug}.svg" />`
}

const renderExplorerDefaultThumbnail = (): string => {
    return ReactDOMServer.renderToStaticMarkup(
        <img src={`${BAKED_BASE_URL}/default-thumbnail.jpg`} />
    )
}

export const renderKeyInsights = async (
    html: string,
    containerPostId: number
): Promise<string> => {
    const $ = cheerio.load(html)

    for (const block of Array.from($("block[type='key-insights']"))) {
        const $block = $(block)
        // only selecting <title> and <slug> from direct children, to not match
        // titles and slugs from individual key insights slides.
        const title = $block.find("> title").text()
        const slug = $block.find("> slug").text()
        if (!title || !slug) {
            logErrorAndMaybeSendToBugsnag(
                new JsonError(
                    `Title or anchor missing for key insights block, content removed in ${formatWordpressEditLink(
                        containerPostId
                    )}.`
                )
            )
            $block.remove()
            continue
        }

        const keyInsights = extractKeyInsights($, $block, containerPostId)
        if (!keyInsights.length) {
            logErrorAndMaybeSendToBugsnag(
                new JsonError(
                    `No valid key insights found within block, content removed in ${formatWordpressEditLink(
                        containerPostId
                    )}`
                )
            )
            $block.remove()
            continue
        }
        const titles = keyInsights.map((keyInsight) => keyInsight.title)

        const rendered = ReactDOMServer.renderToString(
            <>
                <h2 id={slug} className={KEY_INSIGHTS_H2_CLASSNAME}>
                    {title}
                </h2>
                <div className={`${KEY_INSIGHTS_CLASS_NAME}`}>
                    <div className="block-wrapper">
                        <KeyInsightsThumbs titles={titles} />
                    </div>
                    <KeyInsightsSlides insights={keyInsights} />
                </div>
            </>
        )

        $block.replaceWith(rendered)
    }
    return $.html()
}

export const extractKeyInsights = (
    $: CheerioStatic,
    $wrapper: Cheerio,
    containerPostId: number
): KeyInsight[] => {
    const keyInsights: KeyInsight[] = []

    for (const block of Array.from(
        $wrapper.find("block[type='key-insight']")
    )) {
        const $block = $(block)
        // restrictive children selector not strictly necessary here for now but
        // kept for consistency and evolutions of the block. In the future, key
        // insights could host other blocks with <title> tags
        const $title = $block.find("> title")
        const title = $title.text()
        const isTitleHidden = $title.attr("is-hidden") === "1"
        const slug = $block.find("> slug").text()
        const content = $block.find("> content").html()

        // "!content" is taken literally here. An empty paragraph will return
        // "\n\n<p></p>\n\n" and will not trigger an error. This can be seen
        // both as an unexpected behaviour or a feature, depending on the stage
        // of work (published or WIP).
        if (!title || !slug || !content) {
            logErrorAndMaybeSendToBugsnag(
                new JsonError(
                    `Missing title, slug or content for key insight ${
                        title || slug
                    }, content removed in ${formatWordpressEditLink(
                        containerPostId
                    )}.`
                )
            )
            continue
        }

        keyInsights.push({ title, isTitleHidden, content, slug })
    }

    return keyInsights
}<|MERGE_RESOLUTION|>--- conflicted
+++ resolved
@@ -355,7 +355,10 @@
     )
 }
 
-<<<<<<< HEAD
+export const renderThankYouPage = async () => {
+    return renderToHtmlPage(<ThankYouPage baseUrl={BAKED_BASE_URL} />)
+}
+
 export const renderDataInsightsIndexPage = (
     dataInsights: OwidGdocDataInsightInterface[],
     page: number = 0,
@@ -371,10 +374,6 @@
             isPreviewing={isPreviewing}
         />
     )
-=======
-export const renderThankYouPage = async () => {
-    return renderToHtmlPage(<ThankYouPage baseUrl={BAKED_BASE_URL} />)
->>>>>>> 95b3b61d
 }
 
 export const renderBlogByPageNum = async (pageNum: number) => {
