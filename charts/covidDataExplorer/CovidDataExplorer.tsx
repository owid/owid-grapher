--- conflicted
+++ resolved
@@ -30,17 +30,17 @@
     startCase,
     flatten
 } from "charts/Util"
-<<<<<<< HEAD
-import { CountryOption, CovidGrapherRow, MetricKind } from "./CovidTypes"
-import { ControlOption, ExplorerControl } from "./CovidExplorerControl"
-=======
-import { CountryOption, CovidGrapherRow, IntervalOption } from "./CovidTypes"
+import {
+    CountryOption,
+    CovidGrapherRow,
+    MetricKind,
+    IntervalOption
+} from "./CovidTypes"
 import {
     ControlOption,
     ExplorerControl,
     DropdownOption
 } from "./CovidExplorerControl"
->>>>>>> d255243e
 import { CountryPicker } from "./CovidCountryPicker"
 import {
     CovidQueryParams,
@@ -1159,14 +1159,14 @@
 
     private _buildDataTableOnlyDimensionSpec = (
         metric: MetricKind,
-        dailyFreq: boolean
+        interval: IntervalOption
     ) => {
         const colSlug = buildColumnSlug(
             metric,
             this.constrainedParams.perCapita && isCountMetric(metric)
                 ? perCapitaDivisorByMetric(metric)
                 : 1,
-            dailyFreq,
+            interval,
             0
         )
 
@@ -1179,7 +1179,7 @@
                 name:
                     metricLabels[metric] +
                     (isCountMetric(metric) ? this.perCapitaTitle(metric) : ""),
-                unit: dailyFreq ? "daily new" : "cumulative",
+                unit: interval === "daily" ? "daily new" : "cumulative",
                 tableDisplay: column?.display.tableDisplay
             }
         } as DimensionSpec
@@ -1190,13 +1190,13 @@
         return flatten(
             params.tableMetrics?.map(metric => {
                 const specs = [
-                    this._buildDataTableOnlyDimensionSpec(metric, false)
+                    this._buildDataTableOnlyDimensionSpec(metric, "total")
                 ]
 
                 if (isCountMetric(metric)) {
                     // add daily column
                     specs.push(
-                        this._buildDataTableOnlyDimensionSpec(metric, true)
+                        this._buildDataTableOnlyDimensionSpec(metric, "daily")
                     )
                 }
 
@@ -1213,15 +1213,13 @@
 
         params.tableMetrics?.forEach(metric => {
             dataTableParams.setMetric(metric)
-            dataTableParams.dailyFreq = false
-            dataTableParams.totalFreq = true
+            dataTableParams.interval = "total"
             dataTableParams.perCapita = false
             if (isCountMetric(metric)) {
                 dataTableParams.perCapita = params.perCapita
                 covidExplorerTable.initRequestedColumns(dataTableParams)
                 // generate daily columns too
-                dataTableParams.dailyFreq = true
-                dataTableParams.totalFreq = false
+                dataTableParams.interval = "daily"
             }
 
             covidExplorerTable.initRequestedColumns(dataTableParams)
