--- conflicted
+++ resolved
@@ -4,15 +4,14 @@
 import { load } from "archieml"
 import { google as googleApisInstance, GoogleApis, docs_v1 } from "googleapis"
 import {
-<<<<<<< HEAD
     OwidRawArticleBlock,
-    OwidArticleContent,
     Span,
     RawBlockHorizontalRule,
     RawBlockImage,
     RawBlockHeading,
+    OwidArticleContent,
+    TocHeadingWithTitleSupertitle,
     compact,
-    TocHeading,
     last,
 } from "@ourworldindata/utils"
 import {
@@ -23,11 +22,6 @@
 } from "./gdocUtils"
 import { match, P } from "ts-pattern"
 import { parseRawBlocksToEnrichedBlocks } from "./gdocBlockParsersRawToEnriched.js"
-=======
-    OwidArticleContent,
-    TocHeadingWithTitleSupertitle,
-} from "@ourworldindata/utils"
->>>>>>> 7592a5d7
 import urlSlug from "url-slug"
 import { isObject } from "lodash"
 export interface DocToArchieMLOptions {
@@ -51,7 +45,7 @@
     })
 
     const parsed = load(text)
-    const toc: TocHeading[] = []
+    const toc: TocHeadingWithTitleSupertitle[] = []
 
     // Reconstruct parsed.body to:
     // * handle lists correctly
@@ -88,9 +82,14 @@
             const {
                 value: { level, text },
             } = raw
+            const [title, supertitle] = getTitleSupertitleFromHeadingText(
+                text || ""
+            )
             if (text && (level == "2" || level == "3")) {
                 const slug = urlSlug(text)
                 toc.push({
+                    title,
+                    supertitle,
                     text,
                     slug,
                     isSubheading: level == "3",
@@ -160,10 +159,6 @@
 ): Promise<{ text: string }> {
     // prepare the text holder
     let text = ""
-<<<<<<< HEAD
-=======
-    const toc: TocHeadingWithTitleSupertitle[] = []
->>>>>>> 7592a5d7
 
     // check if the body key and content key exists, and give up if not
     if (!document.body) return { text }
@@ -197,7 +192,6 @@
                                 "HEADING_",
                                 ""
                             )
-<<<<<<< HEAD
 
                         const heading: RawBlockHeading = {
                             type: "heading",
@@ -207,35 +201,6 @@
                             },
                         }
                         return owidRawArticleBlockToArchieMLString(heading)
-=======
-                        const headingText = text.trim()
-                        const headingSlug = urlSlug(headingText)
-                        const isTocHeading =
-                            headingLevel === "2" || headingLevel === "3"
-                        const [title, supertitle] =
-                            getTitleSupertitleFromHeadingText(headingText)
-                        if (isTocHeading) {
-                            const tocHeading = {
-                                title,
-                                supertitle,
-                                text: headingText,
-                                slug: headingSlug,
-                                isSubheading: headingLevel === "3",
-                            }
-                            toc.push(tocHeading)
-                        }
-                        // Not supposed to be a permanent solution, as it
-                        // hardcodes the heading markup in the DB JSON and makes
-                        // changing it cumbersome. This should be addressed by
-                        // the upcoming typing refactor.
-                        return `<h${headingLevel}${
-                            isTocHeading ? ` id=${headingSlug}` : ""
-                        }>${
-                            supertitle
-                                ? `<span class="supertitle">${supertitle}</span>`
-                                : ""
-                        }${title}</h${headingLevel}>\n`
->>>>>>> 7592a5d7
                     }
                     return text
                 }
