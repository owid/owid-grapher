import {
    OwidRawArticleBlock,
    Span,
    RawBlockHeading,
    EnrichedBlockText,
    OwidEnrichedArticleBlock,
    SpanLink,
    SpanBold,
    SpanItalic,
    SpanFallback,
    SpanQuote,
    SpanSuperscript,
    SpanSubscript,
    SpanUnderline,
    RawBlockRecirc,
    EnrichedBlockSimpleText,
    SpanSimpleText,
    RawBlockAside,
    RawBlockChart,
    RawBlockChartStory,
    RawBlockFixedGraphic,
    RawBlockGreySection,
    RawBlockHorizontalRule,
    RawBlockHtml,
    RawBlockImage,
    RawBlockList,
    RawBlockPosition,
    RawBlockProminentLink,
    RawBlockPullQuote,
    RawBlockScroller,
    RawBlockSDGGrid,
    RawBlockSideBySideContainer,
    RawBlockStickyLeftContainer,
    RawBlockStickyRightContainer,
    RawBlockText,
    RawBlockUrl,
} from "@ourworldindata/utils"
import { match } from "ts-pattern"
import { partition, compact } from "lodash"
import * as cheerio from "cheerio"

function appendDotEndIfMultiline(line: string): string {
    if (line.includes("\n")) return line + "\n.end"
    return line
}

export function keyValueToArchieMlString(
    key: string,
    val: string | undefined
): string {
    if (val !== undefined) return `${key}: ${appendDotEndIfMultiline(val)}`
    return ""
}

// The Record<string, any> here is not ideal - it would be nicer to
// restrict the field type to string but then it only works if all
// fields are strings. Maybe there is some TS magic to do this?
function* propertyToArchieMLString<T extends Record<string, any>>(
    key: keyof T,
    value: T | undefined
): Generator<string, void, undefined> {
    if (value !== undefined)
        if (typeof value === "string") {
            // This is a case where the user gave a string value instead of an object
            // We assume that this was an error here. Not handling this here would make
            // the serialization code below more complex.
        } else yield `${key}: ${appendDotEndIfMultiline(value[key])}`
}

function* rawBlockAsideToArchieMLString(
    block: RawBlockAside
): Generator<string, void, undefined> {
    yield "{.aside}"
    if (typeof block.value !== "string") {
        yield* propertyToArchieMLString("position", block.value)
        yield* propertyToArchieMLString("caption", block.value)
    }
    yield "{}"
}

function* rawBlockChartToArchieMLString(
    block: RawBlockChart
): Generator<string, void, undefined> {
    yield "{.chart}"
    if (typeof block.value !== "string") {
        yield* propertyToArchieMLString("url", block.value)
        yield* propertyToArchieMLString("height", block.value)
        yield* propertyToArchieMLString("row", block.value)
        yield* propertyToArchieMLString("column", block.value)
        yield* propertyToArchieMLString("position", block.value)
        yield* propertyToArchieMLString("caption", block.value)
    }
    yield "{}"
}

function* rawBlockScrollerToArchieMLString(
    block: RawBlockScroller
): Generator<string, void, undefined> {
    yield "[.+scroller]"
    if (typeof block.value !== "string")
        for (const b of block.value)
            yield* owidRawArticleBlockToArchieMLStringGenerator(b)
    yield "[]"
}

function* rawBlockChartStoryToArchieMLString(
    block: RawBlockChartStory
): Generator<string, void, undefined> {
    yield "[.chart-story]"
    if (typeof block.value !== "string") {
        for (const item of block.value) {
            yield* propertyToArchieMLString("narrative", item)
            yield* propertyToArchieMLString("chart", item)
            // TODO: we might need to reverse some regex sanitization here (e.g. colons?)
            yield* item.technical || []
        }
    }
    yield "[]"
}

function* rawBlockFixedGraphicToArchieMLString(
    block: RawBlockFixedGraphic
): Generator<string, void, undefined> {
    yield "[.+fixed-graphic]"
    if (typeof block.value !== "string") {
        for (const b of block.value)
            yield* owidRawArticleBlockToArchieMLStringGenerator(b)
    }
    yield "[]"
}

function* rawBlockImageToArchieMLString(
    block: RawBlockImage
): Generator<string, void, undefined> {
    yield "{.image}"
    if (typeof block.value !== "string") {
        yield* propertyToArchieMLString("src", block.value)
        yield* propertyToArchieMLString("caption", block.value)
    }
    yield "{}"
}

function* rawBlockListToArchieMLString(
    block: RawBlockList
): Generator<string, void, undefined> {
    yield "[.list]"
    if (typeof block.value !== "string") yield* block.value
    yield "[]"
}

function* rawBlockPullQuoteToArchieMLString(
    block: RawBlockPullQuote
): Generator<string, void, undefined> {
    yield "[.+pull-quote]"
    if (typeof block.value !== "string")
        for (const b of block.value)
            yield* owidRawArticleBlockToArchieMLStringGenerator(b)
    yield "[]"
}

function* rawBlockHorizontalRuleToArchieMLString(
    _block: RawBlockHorizontalRule
): Generator<string, void, undefined> {
    yield "{.horizontal-rule}"
    yield "{}"
}

function* rawBlockRecircToArchieMLString(
    block: RawBlockRecirc
): Generator<string, void, undefined> {
    yield "[.recirc]"
    if (typeof block.value !== "string") {
        for (const item of block.value) {
            yield* propertyToArchieMLString("title", item)
            if (item.list) {
                yield "[.list]"
                for (const subItem of item.list) {
                    yield* propertyToArchieMLString("author", subItem)
                    yield* propertyToArchieMLString("url", subItem)
                }
                yield "[]"
            }
        }
    }
    yield "[]"
}

function* rawBlockTextToArchieMLString(
    block: RawBlockText
): Generator<string, void, undefined> {
    yield block.value
}

function* rawBlockHtmlToArchieMLString(
    block: RawBlockHtml
): Generator<string, void, undefined> {
    yield block.value
}

function* rawBlockUrlToArchieMLString(
    block: RawBlockUrl
): Generator<string, void, undefined> {
    yield keyValueToArchieMlString("url", block.value)
}

function* rawBlockPositionToArchieMLString(
    block: RawBlockPosition
): Generator<string, void, undefined> {
    yield keyValueToArchieMlString("url", block.value)
}

function* RawBlockHeadingToArchieMLString(
    block: RawBlockHeading
): Generator<string, void, undefined> {
    yield "{.heading}"
    if (typeof block.value !== "string") {
        yield* propertyToArchieMLString("text", block.value)
        yield* propertyToArchieMLString("level", block.value)
    }
    yield "{}"
}

function* rawBlockSDGGridToArchieMLString(
    block: RawBlockSDGGrid
): Generator<string, void, undefined> {
    yield "[.sdg-grid]"
    if (typeof block.value !== "string") {
        for (const item of block.value) {
            yield* propertyToArchieMLString("goal", item)
            yield* propertyToArchieMLString("link", item)
        }
    }
    yield "[]"
}

<<<<<<< HEAD
function* RawBlockStickyRightContainerToArchieMLString(
    block: RawBlockStickyRightContainer
): Generator<string, void, undefined> {
    yield "[.sticky-right]"
    if (typeof block.value !== "string") {
        // TODO
    }
    yield "[]"
}

function* RawBlockStickyLeftContainerToArchieMLString(
    block: RawBlockStickyLeftContainer
): Generator<string, void, undefined> {
    yield "[.sticky-left]"
    if (typeof block.value !== "string") {
        // TODO
    }
    yield "[]"
}

function* RawBlockSideBySideContainerToArchieMLString(
    block: RawBlockSideBySideContainer
): Generator<string, void, undefined> {
    yield "[.side-by-side]"
    if (typeof block.value !== "string") {
        // TODO
    }
    yield "[]"
}

function* RawBlockGreySectionToArchieMLString(
    block: RawBlockGreySection
): Generator<string, void, undefined> {
    yield "[.grey-section]"
    // TODO
    yield "[]"
}

function* RawBlockProminentLinkToArchieMLString(
    block: RawBlockProminentLink
): Generator<string, void, undefined> {
    yield "{.prominent-link}"
    // TODO
=======
function* rawBlockSDGTocToArchieMLString(): Generator<string, void, undefined> {
    yield "{.sdg-toc}"
>>>>>>> 3d5174d4
    yield "{}"
}

function* owidRawArticleBlockToArchieMLStringGenerator(
    block: OwidRawArticleBlock
): Generator<string, void, undefined> {
    const content = match(block)
        .with({ type: "aside" }, rawBlockAsideToArchieMLString)
        .with({ type: "chart" }, rawBlockChartToArchieMLString)
        .with({ type: "scroller" }, rawBlockScrollerToArchieMLString)
        .with({ type: "chart-story" }, rawBlockChartStoryToArchieMLString)
        .with({ type: "fixed-graphic" }, rawBlockFixedGraphicToArchieMLString)
        .with({ type: "image" }, rawBlockImageToArchieMLString)
        .with({ type: "list" }, rawBlockListToArchieMLString)
        .with({ type: "pull-quote" }, rawBlockPullQuoteToArchieMLString)
        .with(
            { type: "horizontal-rule" },
            rawBlockHorizontalRuleToArchieMLString
        )
        .with({ type: "recirc" }, rawBlockRecircToArchieMLString)
        .with({ type: "text" }, rawBlockTextToArchieMLString)
        .with({ type: "html" }, rawBlockHtmlToArchieMLString)
        .with({ type: "url" }, rawBlockUrlToArchieMLString)
        .with({ type: "position" }, rawBlockPositionToArchieMLString)
        .with({ type: "heading" }, RawBlockHeadingToArchieMLString)
        .with({ type: "sdg-grid" }, rawBlockSDGGridToArchieMLString)
<<<<<<< HEAD
        .with(
            { type: "sticky-right" },
            RawBlockStickyRightContainerToArchieMLString
        )
        .with(
            { type: "sticky-left" },
            RawBlockStickyLeftContainerToArchieMLString
        )
        .with(
            { type: "side-by-side" },
            RawBlockSideBySideContainerToArchieMLString
        )
        .with({ type: "grey-section" }, RawBlockGreySectionToArchieMLString)
        .with({ type: "prominent-link" }, RawBlockProminentLinkToArchieMLString)
=======
        .with({ type: "sdg-toc" }, rawBlockSDGTocToArchieMLString)
>>>>>>> 3d5174d4
        .exhaustive()
    yield* content
}

export function owidRawArticleBlockToArchieMLString(
    block: OwidRawArticleBlock
): string {
    return [...owidRawArticleBlockToArchieMLStringGenerator(block), ""].join(
        "\n"
    )
}
export function consolidateSpans(
    blocks: OwidEnrichedArticleBlock[]
): OwidEnrichedArticleBlock[] {
    const newBlocks: OwidEnrichedArticleBlock[] = []
    let currentBlock: EnrichedBlockText | undefined = undefined
    for (const block of blocks) {
        if (block.type === "text")
            if (currentBlock === undefined) currentBlock = block
            else
                currentBlock = {
                    type: "text",
                    value: [...currentBlock.value, ...block.value],
                    parseErrors: [],
                }
        else {
            if (currentBlock !== undefined) {
                newBlocks.push(currentBlock)
                currentBlock = undefined
                newBlocks.push(block)
            }
        }
    }
    return newBlocks
}

export function spanToHtmlString(s: Span): string {
    return match(s)
        .with({ spanType: "span-simple-text" }, (span) => span.text)
        .with(
            { spanType: "span-link" },
            (span) =>
                `<a href="${span.url}">${spansToHtmlString(span.children)}</a>`
        )
        .with({ spanType: "span-newline" }, () => "</br>")
        .with(
            { spanType: "span-italic" },
            (span) => `<i>${spansToHtmlString(span.children)}</i>`
        )
        .with(
            { spanType: "span-bold" },
            (span) => `<b>${spansToHtmlString(span.children)}</b>`
        )
        .with(
            { spanType: "span-underline" },
            (span) => `<u>${spansToHtmlString(span.children)}</u>`
        )
        .with(
            { spanType: "span-subscript" },
            (span) => `<sub>${spansToHtmlString(span.children)}</sub>`
        )
        .with(
            { spanType: "span-superscript" },
            (span) => `<sup>${spansToHtmlString(span.children)}</sup>`
        )
        .with(
            { spanType: "span-quote" },
            (span) => `<q>${spansToHtmlString(span.children)}</q>`
        )
        .with(
            { spanType: "span-fallback" },
            (span) => `<span>${spansToHtmlString(span.children)}</span>`
        )
        .exhaustive()
}

export function spansToHtmlString(spans: Span[]): string {
    if (spans.length === 0) return ""
    else {
        const result = spans.map(spanToHtmlString).join("")
        return result
    }
}

function spanFallback(node: CheerioElement): SpanFallback {
    return {
        spanType: "span-fallback",
        children: compact(node.children?.map(cheerioToSpan)) ?? [],
    }
}

export function htmlToEnrichedTextBlock(html: string): EnrichedBlockText {
    return {
        type: "text",
        value: htmlToSpans(html),
        parseErrors: [],
    }
}

export function htmlToSimpleTextBlock(html: string): EnrichedBlockSimpleText {
    const spans = htmlToSpans(html)
    const [simpleTextSpans, otherSpans] = partition(
        spans,
        (s) => s.spanType === "span-simple-text"
    )
    const simpleText: SpanSimpleText = {
        spanType: "span-simple-text",
        text: simpleTextSpans.map((s) => (s as SpanSimpleText).text).join(" "),
    }
    const parseErrors =
        otherSpans.length > 0
            ? [
                  {
                      message:
                          "Formatted text fragments found in simple text block",
                  },
              ]
            : []
    return {
        type: "simple-text",
        value: simpleText,
        parseErrors: parseErrors,
    }
}

export function htmlToSpans(html: string): Span[] {
    const $ = cheerio.load(html)
    const nodes = $("body").contents().toArray()
    return compact(nodes.map(cheerioToSpan)) ?? []
}

// Sometimes Google automatically linkifies a URL.
// We always want the plaintext, not '<a href="www.ourworldindata.org">www.ourworldindata.org</a>'
export function extractPlaintextUrl(html: string = ""): string {
    if (html.trim().startsWith("http")) return html.trim()
    const $ = cheerio.load(html)
    return $("a").text()
}

export function cheerioToSpan(node: CheerioElement): Span | undefined {
    if (node.type === "text")
        // The regex replace takes care of the ArchieML escaping of :
        return {
            spanType: "span-simple-text",
            text: node.data?.replace(/\\:/g, ":") ?? "",
        }
    else if (node.type === "tag") {
        return match(node.tagName)
            .with("a", (): SpanLink => {
                const url = node.attribs.href
                const children =
                    compact(node.children?.map(cheerioToSpan)) ?? []
                return { spanType: "span-link", children, url }
            })
            .with("b", (): SpanBold => {
                const children =
                    compact(node.children?.map(cheerioToSpan)) ?? []
                return { spanType: "span-bold", children }
            })
            .with("i", (): SpanItalic => {
                const children =
                    compact(node.children?.map(cheerioToSpan)) ?? []
                return { spanType: "span-italic", children }
            })
            .with("br", (): Span => ({ spanType: "span-newline" }))
            .with("cite", () => spanFallback(node))
            .with("code", () => spanFallback(node)) // TODO: should get a style
            .with(
                "em",
                (): SpanItalic => ({
                    spanType: "span-italic",
                    children: compact(node.children?.map(cheerioToSpan)) ?? [],
                })
            )
            .with(
                "q",
                (): SpanQuote => ({
                    spanType: "span-quote",
                    children: compact(node.children?.map(cheerioToSpan)) ?? [],
                })
            )
            .with("small", () => spanFallback(node))
            .with("span", () => spanFallback(node))
            .with("strong", (): SpanBold => {
                const children =
                    compact(node.children?.map(cheerioToSpan)) ?? []
                return { spanType: "span-bold", children }
            })
            .with("sup", (): SpanSuperscript => {
                const children =
                    compact(node.children?.map(cheerioToSpan)) ?? []
                return { spanType: "span-superscript", children }
            })
            .with("sub", (): SpanSubscript => {
                const children =
                    compact(node.children?.map(cheerioToSpan)) ?? []
                return { spanType: "span-subscript", children }
            })
            .with("u", (): SpanUnderline => {
                const children =
                    compact(node.children?.map(cheerioToSpan)) ?? []
                return { spanType: "span-underline", children }
            })
            .with("wbr", () => spanFallback(node))
            .otherwise(() => {
                return undefined
            })
    }
    return undefined
}<|MERGE_RESOLUTION|>--- conflicted
+++ resolved
@@ -233,7 +233,6 @@
     yield "[]"
 }
 
-<<<<<<< HEAD
 function* RawBlockStickyRightContainerToArchieMLString(
     block: RawBlockStickyRightContainer
 ): Generator<string, void, undefined> {
@@ -277,10 +276,11 @@
 ): Generator<string, void, undefined> {
     yield "{.prominent-link}"
     // TODO
-=======
+    yield "{}"
+}
+
 function* rawBlockSDGTocToArchieMLString(): Generator<string, void, undefined> {
     yield "{.sdg-toc}"
->>>>>>> 3d5174d4
     yield "{}"
 }
 
@@ -307,7 +307,6 @@
         .with({ type: "position" }, rawBlockPositionToArchieMLString)
         .with({ type: "heading" }, RawBlockHeadingToArchieMLString)
         .with({ type: "sdg-grid" }, rawBlockSDGGridToArchieMLString)
-<<<<<<< HEAD
         .with(
             { type: "sticky-right" },
             RawBlockStickyRightContainerToArchieMLString
@@ -322,9 +321,7 @@
         )
         .with({ type: "grey-section" }, RawBlockGreySectionToArchieMLString)
         .with({ type: "prominent-link" }, RawBlockProminentLinkToArchieMLString)
-=======
         .with({ type: "sdg-toc" }, rawBlockSDGTocToArchieMLString)
->>>>>>> 3d5174d4
         .exhaustive()
     yield* content
 }
