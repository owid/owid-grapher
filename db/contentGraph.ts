import {
    ChartRecord,
    DocumentNode,
    GraphDocumentType,
    GraphType,
    WP_PostType,
} from "../clientUtils/owidTypes.js"
import { once, isEmpty } from "../clientUtils/Util.js"
import { queryMysql } from "./db.js"
import { ENTRIES_CATEGORY_ID, getDocumentsInfo } from "./wpdb.js"

<<<<<<< HEAD
import fortune from "fortune" // Works in web browsers, too.
import MemoryAdapter from "fortune/lib/adapter/adapters/memory/index.js"
=======
// no defintions exist
// eslint-disable-next-line  @typescript-eslint/no-var-requires
const fortune = require("fortune")
// eslint-disable-next-line  @typescript-eslint/no-var-requires
const MemoryAdapter = require("fortune/lib/adapter/adapters/memory")
>>>>>>> 1b547b75
const {
    errors: { ConflictError },
} = fortune

export const WPPostTypeToGraphDocumentType = {
    [WP_PostType.Page]: GraphDocumentType.Topic,
    [WP_PostType.Post]: GraphDocumentType.Article,
}

export const getChartsRecords = async (): Promise<ChartRecord[]> => {
    const allCharts = await queryMysql(`
        SELECT id, config->>"$.slug" AS slug, config->>"$.title" AS title, config->>"$.topicIds" as parentTopics
        FROM charts
        WHERE publishedAt IS NOT NULL
        AND is_indexable IS TRUE
    `)

    const records: ChartRecord[] = []
    for (const c of allCharts) {
        records.push({
            id: c.id,
            slug: c.slug,
            title: c.title,
            type: GraphType.Chart,
            parentTopics: JSON.parse(c.parentTopics) ?? [],
        })
    }

    return records
}

export const getGrapherSlugs = (content: string | null): Set<string> => {
    const slugs = new Set<string>()
    if (!content) return slugs

    const matches = content.matchAll(/\/grapher\/([a-zA-Z0-9-]+)/g)
    for (const match of matches) {
        slugs.add(match[1])
    }
    return slugs
}

const throwAllButConflictError = (err: unknown): void => {
    if (!(err instanceof ConflictError)) {
        throw err
    }
}

export const addDocumentsToGraph = async (
    documents: DocumentNode[],
    graph: typeof fortune
): Promise<void> => {
    for (const document of documents) {
        // Create the parent topics first (add records with the only available
        // referential information - id - then update the records when going
        // through the parent topic as a document)
        //
        // e.g. Document "One" (id: 1) has "ParentTwo" (id: 2) and "ParentThree"
        // (id: 3) as parent topics. When document "One" is processed,
        // "ParentTwo" and "ParentThree" need to be added first to the graph, so
        // they can then be referenced by document "One" as parents and satisfy
        // the referential integrity constraint. At this stage, the only
        // information available for these parent nodes is their "id", hence the
        // presence of that single field ("id") during their initial creation.
        // It is possible for these nodes to already exist however: maybe
        // "ParentTwo" and "ParentThree" were referenced as parents of other
        // nodes, or maybe they were already processed and added in full by the
        // main loop. In that sense, the "ConflictErrors" raised when trying to
        // add existing nodes (or at least sharing the same "id") are a natural
        // and expected part of the building process of the graph, which is why
        // they are discarded.
        if (document.parentTopics) {
            for (const parentTopic of document.parentTopics) {
                try {
                    await graph.create(GraphType.Document, {
                        id: parentTopic,
                    })
                } catch (err) {
                    // If the document has already being added as a parent topic of
                    // another document, a ConflictError will be raised. Any other
                    // error will be thrown.
                    throwAllButConflictError(err)
                }
            }
        }

        // Add posts and entries to the content graph.

        // graph.create() removes keys that are not listed in the graph schema.
        // In particular, document.content is needed to compute backlinks but is
        // not needed in the graph at this stage. This shallow clone makes sure that
        // `content` remains available on `document` (while it is being removed from
        // `graphDocument`).
        const graphDocument = { ...document }
        try {
            // Warning: this mutates document (removes keys that are not listed
            // in the graph / graph schema)
            await graph.create(GraphType.Document, graphDocument)
        } catch (err) {
            // If the document has already been added as a parent, a
            // ConflictError will be raised.
            throwAllButConflictError(err)

            const { id, ...rest } = graphDocument
            await graph.update(GraphType.Document, {
                id,
                replace: {
                    ...rest,
                },
            })
        }
    }
}

const addChartsToGraph = async (
    allCharts: ChartRecord[],
    graph: any
): Promise<void> => {
    for (const chart of allCharts) {
        try {
            await graph.create(GraphType.Chart, chart)
        } catch (err) {
            throw err
        }
    }
}

const addEmbeddedChartsToGraph = async (
    documents: DocumentNode[],
    graph: any
): Promise<void> => {
    for (const document of documents) {
        // Add embedded charts within that post to the content graph
        const grapherSlugs = getGrapherSlugs(document.content)

        for (const slug of grapherSlugs) {
            const id = (
                await graph.find(GraphType.Chart, null, {
                    fields: { id: true },
                    match: { slug },
                })
            ).payload.records?.[0]?.id

            if (!id) continue // chart only embedded, not queried. Should only happen during dev, when building partial graph.
            try {
                await graph.update(GraphType.Chart, {
                    id,
                    push: { embeddedIn: document.id },
                })
            } catch (err) {
                // ConflictErrors occur here when a chart <-> post
                // relationship already exists
                throwAllButConflictError(err)
            }
        }
    }
}

export const removeUnpublishedDocuments = async (
    graph: typeof fortune
): Promise<void> => {
    const ids = (
        await graph.find(GraphType.Document, null, {
            fields: { id: true },
            match: { title: null },
        })
    ).payload.records?.map((record: { id: number }) => record.id)

    if (isEmpty(ids)) return
    await graph.delete(GraphType.Document, ids)
}

export const fortuneRecordTypes = {
    [GraphType.Document]: {
        title: String,
        slug: String,
        type: String,
        // content: String, // see comment on graphDocument before uncommenting
        image: String,
        parentTopics: [Array(GraphType.Document), "childrenTopics"],
        childrenTopics: [Array(GraphType.Document), "parentTopics"],
        embeddedCharts: [Array(GraphType.Chart), "embeddedIn"],
        charts: [Array(GraphType.Chart), "parentTopics"],
    },
    [GraphType.Chart]: {
        title: String,
        slug: String,
        type: String,
        embeddedIn: [Array(GraphType.Document), "embeddedCharts"],
        parentTopics: [Array(GraphType.Document), "charts"],
    },
}

export const getContentGraph = once(async () => {
    const graph = fortune(fortuneRecordTypes, {
        adapter: [
            MemoryAdapter,
            {
                // see https://github.com/fortunejs/fortune/commit/70593721efae304ff2db40d1b8f9b43295fed79b#diff-ebb028a2d1528eac83ee833036ef6e50bed6fb7b2b7137f59ac1fb567a5e6ec2R25
                recordsPerType: Infinity,
            },
        ],
    })

    // Add documents (topics, articles)
    const orderBy = "orderby:{field:MODIFIED, order:DESC}"
    const entries = await getDocumentsInfo(
        WP_PostType.Page,
        "",
        `categoryId: ${ENTRIES_CATEGORY_ID}, ${orderBy}`
    )
    const posts = await getDocumentsInfo(WP_PostType.Post, "", orderBy)
    const documents = [...entries, ...posts]
    await addDocumentsToGraph(documents, graph)

    // Add all public charts
    const allCharts = await getChartsRecords()
    await addChartsToGraph(allCharts, graph)

    // Add all embedded charts
    await addEmbeddedChartsToGraph(documents, graph)

    // Unpublished topics might be referenced as a parent. As a result, only the
    // referential information (id) is present.
    await removeUnpublishedDocuments(graph)

    return graph
})

// Uncomment the following lines to use the "Build content graph" debug task
// (see launch.json). This will let you inspect the graph without running the
// risk of mistakenly sending thousands of records to Algolia.

// const main = async (): Promise<void> => {
//     const graph = await getContentGraph()
// }

// if (require.main === module) main()<|MERGE_RESOLUTION|>--- conflicted
+++ resolved
@@ -9,16 +9,11 @@
 import { queryMysql } from "./db.js"
 import { ENTRIES_CATEGORY_ID, getDocumentsInfo } from "./wpdb.js"
 
-<<<<<<< HEAD
-import fortune from "fortune" // Works in web browsers, too.
-import MemoryAdapter from "fortune/lib/adapter/adapters/memory/index.js"
-=======
 // no defintions exist
 // eslint-disable-next-line  @typescript-eslint/no-var-requires
-const fortune = require("fortune")
+import fortune from "fortune" // Works in web browsers, too.
 // eslint-disable-next-line  @typescript-eslint/no-var-requires
-const MemoryAdapter = require("fortune/lib/adapter/adapters/memory")
->>>>>>> 1b547b75
+import MemoryAdapter from "fortune/lib/adapter/adapters/memory/index.js"
 const {
     errors: { ConflictError },
 } = fortune
