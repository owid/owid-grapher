import {
    OwidRawGdocBlock,
    RawBlockHeading,
    RawBlockRecirc,
    RawBlockAside,
    RawBlockChart,
    RawBlockChartStory,
    RawBlockGraySection,
    RawBlockHorizontalRule,
    RawBlockHtml,
    RawBlockImage,
    RawBlockList,
    RawBlockNumberedList,
    RawBlockPosition,
    RawBlockProminentLink,
    RawBlockPullQuote,
    RawBlockScroller,
    RawBlockSDGGrid,
    RawBlockSideBySideContainer,
    RawBlockStickyLeftContainer,
    RawBlockStickyRightContainer,
    RawBlockText,
    RawBlockUrl,
    RawBlockAdditionalCharts,
    RawBlockCallout,
} from "@ourworldindata/utils"
<<<<<<< HEAD
import { RawBlockExpandableParagraph } from "@ourworldindata/utils/dist/owidTypes.js"
=======
import {
    RawBlockKeyInsights,
    RawBlockTopicPageIntro,
} from "@ourworldindata/utils/dist/owidTypes.js"
>>>>>>> ef02dd88
import { match } from "ts-pattern"

export function appendDotEndIfMultiline(
    line: string | null | undefined
): string {
    if (line && line.includes("\n")) return line + "\n:end"
    return line ?? ""
}

export function* encloseLinesAsPropertyPossiblyMultiline(
    key: string,
    lines: Iterable<string>
): Generator<string, void, unknown> {
    let first = true
    let multiLine = false
    for (const line of lines) {
        if (first) {
            yield `${key}: ${line}`
            first = false
        } else {
            yield line
            multiLine = true
        }
    }
    if (multiLine) yield ":end"
}

export function keyValueToArchieMlString(
    key: string,
    val: string | undefined | null
): string {
    if (val !== undefined) return `${key}: ${appendDotEndIfMultiline(val)}`
    return ""
}

// The Record<string, any> here is not ideal - it would be nicer to
// restrict the field type to string but then it only works if all
// fields are strings. Maybe there is some TS magic to do this?
export function* propertyToArchieMLString<T extends Record<string, any>>(
    key: keyof T,
    value: T | undefined
): Generator<string, void, undefined> {
    if (value !== undefined)
        if (typeof value === "string") {
            // This is a case where the user gave a string value instead of an object
            // We assume that this was an error here. Not handling this here would make
            // the serialization code below more complex.
        } else if (key in value && value[key] !== undefined)
            yield `${String(key)}: ${appendDotEndIfMultiline(value[key])}`
}

function* rawBlockAsideToArchieMLString(
    block: RawBlockAside
): Generator<string, void, undefined> {
    yield "{.aside}"
    if (typeof block.value !== "string") {
        yield* propertyToArchieMLString("position", block.value)
        yield* propertyToArchieMLString("caption", block.value)
    }
    yield "{}"
}

function* rawBlockChartToArchieMLString(
    block: RawBlockChart
): Generator<string, void, undefined> {
    yield "{.chart}"
    if (typeof block.value !== "string") {
        yield* propertyToArchieMLString("url", block.value)
        yield* propertyToArchieMLString("height", block.value)
        yield* propertyToArchieMLString("row", block.value)
        yield* propertyToArchieMLString("column", block.value)
        yield* propertyToArchieMLString("position", block.value)
        yield* propertyToArchieMLString("caption", block.value)
    }
    yield "{}"
}

function* rawBlockScrollerToArchieMLString(
    block: RawBlockScroller
): Generator<string, void, undefined> {
    yield "[.+scroller]"
    if (typeof block.value !== "string")
        for (const b of block.value)
            yield* OwidRawGdocBlockToArchieMLStringGenerator(b)
    yield "[]"
}

function* rawBlockChartStoryToArchieMLString(
    block: RawBlockChartStory
): Generator<string, void, undefined> {
    yield "[.chart-story]"
    if (typeof block.value !== "string") {
        for (const item of block.value) {
            yield* propertyToArchieMLString("narrative", item)
            yield* propertyToArchieMLString("chart", item)
            // TODO: we might need to reverse some regex sanitization here (e.g. colons?)
            if (item.technical) {
                yield* listToArchieMLString(item.technical, "technical")
            }
        }
    }
    yield "[]"
}

function* rawBlockCalloutToArchieMLString(
    block: RawBlockCallout
): Generator<string, void, undefined> {
    yield "{.callout}"
    if (typeof block.value !== "string") {
        yield* propertyToArchieMLString("title", block.value)
        yield "[.+text]"
        for (const rawBlockText of block.value.text) {
            yield rawBlockText.value
        }
        yield "[]"
    }
    yield "{}"
}

function* rawBlockImageToArchieMLString(
    block: RawBlockImage
): Generator<string, void, undefined> {
    yield "{.image}"
    if (typeof block.value !== "string") {
        yield* propertyToArchieMLString("filename", block.value)
        yield* propertyToArchieMLString("alt", block.value)
    }
    yield "{}"
}

function* listToArchieMLString(
    items: string[] | string,
    blockName: string
): Generator<string, void, undefined> {
    yield `[.${blockName}]`
    if (typeof items !== "string") for (const item of items) yield `* ${item}`
    yield "[]"
}

function* rawBlockListToArchieMLString(
    block: RawBlockList
): Generator<string, void, undefined> {
    yield* listToArchieMLString(block.value, "list")
}

function* rawBlockNumberedListToArchieMLString(
    block: RawBlockNumberedList
): Generator<string, void, undefined> {
    yield* listToArchieMLString(block.value, "numbered-list")
}

function* rawBlockPullQuoteToArchieMLString(
    block: RawBlockPullQuote
): Generator<string, void, undefined> {
    yield "[.+pull-quote]"
    if (typeof block.value !== "string")
        for (const b of block.value)
            yield* OwidRawGdocBlockToArchieMLStringGenerator(b)
    yield "[]"
}

function* rawBlockHorizontalRuleToArchieMLString(
    _block: RawBlockHorizontalRule
): Generator<string, void, undefined> {
    yield "{.horizontal-rule}"
    yield "{}"
}

function* rawBlockRecircToArchieMLString(
    block: RawBlockRecirc
): Generator<string, void, undefined> {
    yield "{.recirc}"
    if (block.value) {
        yield* propertyToArchieMLString("title", block.value)
        const links = block.value.links
        if (links) {
            yield "[.links]"
            for (const link of links) {
                yield* propertyToArchieMLString("url", link)
            }
            yield "[]"
        }
    }
    yield "{}"
}

function escapeRawText(text: string): string {
    // In ArchieML, single words followed by a colon are interpreted as a key-value pair. Since here
    // we are trying to output raw text, we need to escape colons.
    return text.replace(/^\s*(\w+)\s*:/m, "$1\\:")
}

function* rawBlockTextToArchieMLString(
    block: RawBlockText
): Generator<string, void, undefined> {
    yield escapeRawText(block.value)
}

function* rawBlockHtmlToArchieMLString(
    block: RawBlockHtml
): Generator<string, void, undefined> {
    if (block.value !== undefined) {
        // When creating Gdocs we need a straightforward way to detect if we
        // are inside an html block so we *don't* parse Html tags in there (as
        // this would remove the tags). We make this easier by writing html
        // tags as properties that are always serialized as multiline properites
        // with an ":end" marker, even if the content is a single line.
        yield `html: ${escapeRawText(block.value)}`
        yield `:end`
    }
}

function* rawBlockUrlToArchieMLString(
    block: RawBlockUrl
): Generator<string, void, undefined> {
    yield keyValueToArchieMlString("url", block.value)
}

function* rawBlockPositionToArchieMLString(
    block: RawBlockPosition
): Generator<string, void, undefined> {
    yield keyValueToArchieMlString("position", block.value)
}

function* RawBlockHeadingToArchieMLString(
    block: RawBlockHeading
): Generator<string, void, undefined> {
    yield "{.heading}"
    if (typeof block.value !== "string") {
        yield* propertyToArchieMLString("text", block.value)
        yield* propertyToArchieMLString("level", block.value)
    }
    yield "{}"
}

function* rawBlockSDGGridToArchieMLString(
    block: RawBlockSDGGrid
): Generator<string, void, undefined> {
    yield "[.sdg-grid]"
    if (typeof block.value !== "string") {
        for (const item of block.value) {
            yield* propertyToArchieMLString("goal", item)
            yield* propertyToArchieMLString("link", item)
        }
    }
    yield "[]"
}

function* RawBlockStickyRightContainerToArchieMLString(
    block: RawBlockStickyRightContainer
): Generator<string, void, undefined> {
    yield "{ .sticky-right }"
    if (typeof block.value !== "string") {
        yield "[.+right]"
        for (const b of block.value.right)
            yield* OwidRawGdocBlockToArchieMLStringGenerator(b)
        yield "[]"
        yield "[.+left]"
        for (const b of block.value.left)
            yield* OwidRawGdocBlockToArchieMLStringGenerator(b)
        yield "[]"
    }
    yield "{}"
}

function* RawBlockStickyLeftContainerToArchieMLString(
    block: RawBlockStickyLeftContainer
): Generator<string, void, undefined> {
    yield "{ .sticky-left }"
    if (typeof block.value !== "string") {
        yield "[.+right]"
        for (const b of block.value.right)
            yield* OwidRawGdocBlockToArchieMLStringGenerator(b)
        yield "[]"
        yield "[.+left]"
        for (const b of block.value.left)
            yield* OwidRawGdocBlockToArchieMLStringGenerator(b)
        yield "[]"
    }
    yield "{}"
}

function* RawBlockSideBySideContainerToArchieMLString(
    block: RawBlockSideBySideContainer
): Generator<string, void, undefined> {
    yield "{ .side-by-side }"
    if (typeof block.value !== "string") {
        yield "[.+right]"
        for (const b of block.value.right)
            yield* OwidRawGdocBlockToArchieMLStringGenerator(b)
        yield "[]"
        yield "[.+left]"
        for (const b of block.value.left)
            yield* OwidRawGdocBlockToArchieMLStringGenerator(b)
        yield "[]"
    }
    yield "{}"
}

function* RawBlockGraySectionToArchieMLString(
    block: RawBlockGraySection
): Generator<string, void, undefined> {
    yield "[.+gray-section]"
    if (typeof block.value !== "string") {
        for (const b of block.value)
            yield* OwidRawGdocBlockToArchieMLStringGenerator(b)
    }
    yield "[]"
}

function* RawBlockProminentLinkToArchieMLString(
    block: RawBlockProminentLink
): Generator<string, void, undefined> {
    yield "{.prominent-link}"
    yield* propertyToArchieMLString("url", block.value)
    yield* propertyToArchieMLString("title", block.value)
    yield* propertyToArchieMLString("description", block.value)
    yield* propertyToArchieMLString("thumbnail", block.value)
    yield "{}"
}

function* rawBlockSDGTocToArchieMLString(): Generator<string, void, undefined> {
    yield "{.sdg-toc}"
    yield "{}"
}

function* rawBlockMissingDataToArchieMLString(): Generator<
    string,
    void,
    undefined
> {
    yield "{.missing-data}"
    yield "{}"
}

function* rawBlockAdditionalChartsToArchieMLString(
    block: RawBlockAdditionalCharts
): Generator<string, void, undefined> {
    yield "[.additional-charts]"
    if (typeof block.value !== "string") {
        for (const listItem of block.value) {
            yield `* ${listItem}`
        }
    }
    yield "[]"
}

<<<<<<< HEAD
function* RawBlockExpandableParagraphToArchieMLString(
    block: RawBlockExpandableParagraph
): Generator<string, void, undefined> {
    yield "[.+expandable-paragraph]"
    if (typeof block.value !== "string") {
        for (const b of block.value)
            yield* OwidRawGdocBlockToArchieMLStringGenerator(b)
    }
    yield "[]"
=======
function* rawBlockTopicPageIntroToArchieMLString(
    block: RawBlockTopicPageIntro
): Generator<string, void, undefined> {
    yield "{.topic-page-intro}"
    yield "[.+content]"
    for (const content of block.value.content) {
        yield* OwidRawGdocBlockToArchieMLStringGenerator(content)
    }
    yield "[]"
    const downloadButton = block.value["download-button"]
    if (downloadButton) {
        yield "{.download-button}"
        yield* propertyToArchieMLString("text", downloadButton)
        yield* propertyToArchieMLString("url", downloadButton)
        yield "{}"
    }
    const relatedTopics = block.value["related-topics"]
    if (relatedTopics && relatedTopics.length) {
        yield "[.related-topics]"
        for (const relatedTopic of relatedTopics) {
            yield* propertyToArchieMLString("text", relatedTopic)
            yield* propertyToArchieMLString("url", relatedTopic)
        }
        yield "[]"
    }
    yield "{}"
}

function* rawKeyInsightsToArchieMLString(
    block: RawBlockKeyInsights
): Generator<string, void, undefined> {
    yield "{.key-insights}"
    yield* propertyToArchieMLString("heading", block.value)
    if (block.value.insights) {
        yield "[.insights]"
        for (const insight of block.value.insights) {
            yield* propertyToArchieMLString("title", insight)
            yield* propertyToArchieMLString("filename", insight)
            yield* propertyToArchieMLString("url", insight)
            if (insight.content) {
                yield "[.+content]"
                for (const content of insight.content) {
                    yield* OwidRawGdocBlockToArchieMLStringGenerator(content)
                }
            }
            yield "[]"
        }
    }
    yield "[]"
    yield "{}"
>>>>>>> ef02dd88
}

export function* OwidRawGdocBlockToArchieMLStringGenerator(
    block: OwidRawGdocBlock
): Generator<string, void, undefined> {
    const content = match(block)
        .with(
            { type: "additional-charts" },
            rawBlockAdditionalChartsToArchieMLString
        )
        .with({ type: "aside" }, rawBlockAsideToArchieMLString)
        .with({ type: "chart" }, rawBlockChartToArchieMLString)
        .with({ type: "scroller" }, rawBlockScrollerToArchieMLString)
        .with({ type: "callout" }, rawBlockCalloutToArchieMLString)
        .with({ type: "chart-story" }, rawBlockChartStoryToArchieMLString)
        .with({ type: "image" }, rawBlockImageToArchieMLString)
        .with({ type: "list" }, rawBlockListToArchieMLString)
        .with({ type: "numbered-list" }, rawBlockNumberedListToArchieMLString)
        .with({ type: "pull-quote" }, rawBlockPullQuoteToArchieMLString)
        .with(
            { type: "horizontal-rule" },
            rawBlockHorizontalRuleToArchieMLString
        )
        .with({ type: "recirc" }, rawBlockRecircToArchieMLString)
        .with({ type: "text" }, rawBlockTextToArchieMLString)
        .with({ type: "html" }, rawBlockHtmlToArchieMLString)
        .with({ type: "url" }, rawBlockUrlToArchieMLString)
        .with({ type: "position" }, rawBlockPositionToArchieMLString)
        .with({ type: "heading" }, RawBlockHeadingToArchieMLString)
        .with({ type: "sdg-grid" }, rawBlockSDGGridToArchieMLString)
        .with(
            { type: "sticky-right" },
            RawBlockStickyRightContainerToArchieMLString
        )
        .with(
            { type: "sticky-left" },
            RawBlockStickyLeftContainerToArchieMLString
        )
        .with(
            { type: "side-by-side" },
            RawBlockSideBySideContainerToArchieMLString
        )
        .with({ type: "gray-section" }, RawBlockGraySectionToArchieMLString)
        .with({ type: "prominent-link" }, RawBlockProminentLinkToArchieMLString)
        .with({ type: "sdg-toc" }, rawBlockSDGTocToArchieMLString)
        .with({ type: "missing-data" }, rawBlockMissingDataToArchieMLString)
        .with(
<<<<<<< HEAD
            { type: "expandable-paragraph" },
            RawBlockExpandableParagraphToArchieMLString
        )
=======
            { type: "topic-page-intro" },
            rawBlockTopicPageIntroToArchieMLString
        )
        .with({ type: "key-insights" }, rawKeyInsightsToArchieMLString)
>>>>>>> ef02dd88
        .exhaustive()
    yield* content
}

export function OwidRawGdocBlockToArchieMLString(
    block: OwidRawGdocBlock
): string {
    const lines = [...OwidRawGdocBlockToArchieMLStringGenerator(block)]
    return [...lines, ""].join("\n")
}<|MERGE_RESOLUTION|>--- conflicted
+++ resolved
@@ -23,15 +23,10 @@
     RawBlockUrl,
     RawBlockAdditionalCharts,
     RawBlockCallout,
-} from "@ourworldindata/utils"
-<<<<<<< HEAD
-import { RawBlockExpandableParagraph } from "@ourworldindata/utils/dist/owidTypes.js"
-=======
-import {
     RawBlockKeyInsights,
     RawBlockTopicPageIntro,
-} from "@ourworldindata/utils/dist/owidTypes.js"
->>>>>>> ef02dd88
+    RawBlockExpandableParagraph,
+} from "@ourworldindata/utils"
 import { match } from "ts-pattern"
 
 export function appendDotEndIfMultiline(
@@ -379,7 +374,6 @@
     yield "[]"
 }
 
-<<<<<<< HEAD
 function* RawBlockExpandableParagraphToArchieMLString(
     block: RawBlockExpandableParagraph
 ): Generator<string, void, undefined> {
@@ -389,7 +383,8 @@
             yield* OwidRawGdocBlockToArchieMLStringGenerator(b)
     }
     yield "[]"
-=======
+}
+
 function* rawBlockTopicPageIntroToArchieMLString(
     block: RawBlockTopicPageIntro
 ): Generator<string, void, undefined> {
@@ -440,7 +435,6 @@
     }
     yield "[]"
     yield "{}"
->>>>>>> ef02dd88
 }
 
 export function* OwidRawGdocBlockToArchieMLStringGenerator(
@@ -488,16 +482,14 @@
         .with({ type: "sdg-toc" }, rawBlockSDGTocToArchieMLString)
         .with({ type: "missing-data" }, rawBlockMissingDataToArchieMLString)
         .with(
-<<<<<<< HEAD
             { type: "expandable-paragraph" },
             RawBlockExpandableParagraphToArchieMLString
         )
-=======
+        .with(
             { type: "topic-page-intro" },
             rawBlockTopicPageIntroToArchieMLString
         )
         .with({ type: "key-insights" }, rawKeyInsightsToArchieMLString)
->>>>>>> ef02dd88
         .exhaustive()
     yield* content
 }
