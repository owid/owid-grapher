--- conflicted
+++ resolved
@@ -4,12 +4,9 @@
     OwidArticleType,
     OwidArticleTypePublished,
     OwidArticlePublicationContext,
-<<<<<<< HEAD
     uniq,
-=======
     GdocsContentSource,
     JsonError,
->>>>>>> 84d4d839
 } from "@ourworldindata/utils"
 import {
     GDOCS_CLIENT_EMAIL,
@@ -84,15 +81,12 @@
         })
 
         // Retrieve raw data from Google
-<<<<<<< HEAD
         const { data } = await docsClient.documents.get({
             documentId: this.googleId,
-=======
-        const { data } = await client.documents.get({
-            documentId: this.id,
             suggestionsViewMode: "PREVIEW_WITHOUT_SUGGESTIONS",
->>>>>>> 84d4d839
         })
+
+        this.revisionId = data.revisionId ?? null
 
         // Convert the doc to ArchieML syntax
         const { text } = await gdocToArchie(data)
@@ -120,26 +114,22 @@
             matches.map(([_, filename]) => filename)
         )
 
-<<<<<<< HEAD
         return filenames
-=======
-        this.content = content
-        this.revisionId = data.revisionId ?? null
     }
 
     static async getGdocFromContentSource(
-        id: string,
+        googleId: string,
         contentSource?: GdocsContentSource
     ): Promise<OwidArticleType> {
-        const gdoc = await Gdoc.findOneBy({ id })
+        const gdoc = await Gdoc.findOneBy({ googleId })
 
-        if (!gdoc) throw new JsonError(`No Google Doc with id ${id} found`)
+        if (!gdoc)
+            throw new JsonError(`No Google Doc with id ${googleId} found`)
 
         if (contentSource === GdocsContentSource.Gdocs) {
             await gdoc.getEnrichedArticle()
         }
         return gdoc
->>>>>>> 84d4d839
     }
 
     static async getPublishedGdocs(): Promise<OwidArticleTypePublished[]> {
