import {
    Entity,
    Column,
    BaseEntity,
    UpdateDateColumn,
    PrimaryColumn,
} from "typeorm"
import {
    LinkedChart,
    OwidGdocContent,
    OwidGdocInterface,
    OwidGdocPublished,
    OwidGdocPublicationContext,
    GdocsContentSource,
    JsonError,
    checkNodeIsSpan,
    spansToUnformattedPlainText,
    Span,
    getUrlTarget,
    getLinkType,
    keyBy,
    excludeNull,
    OwidEnrichedGdocBlock,
    recursivelyMapArticleContent,
    ImageMetadata,
    excludeUndefined,
    OwidGdocErrorMessage,
    OwidGdocErrorMessageType,
    EnrichedRecircLink,
} from "@ourworldindata/utils"
import {
    BAKED_GRAPHER_URL,
    GDOCS_CLIENT_EMAIL,
    GDOCS_CLIENT_ID,
    GDOCS_PRIVATE_KEY,
} from "../../../settings/serverSettings.js"
import { google, Auth, docs_v1 } from "googleapis"
import { gdocToArchie } from "./gdocToArchie.js"
import { archieToEnriched } from "./archieToEnriched.js"
import { Link } from "../Link.js"
import { imageStore } from "../Image.js"
import { Chart } from "../Chart.js"
import { excludeNullish } from "@ourworldindata/utils/dist/Util.js"
import {
    BAKED_BASE_URL,
    BAKED_GRAPHER_EXPORTS_BASE_URL,
} from "../../../settings/clientSettings.js"
import { EXPLORERS_ROUTE_FOLDER } from "../../../explorer/ExplorerConstants.js"
import { formatUrls } from "../../../site/formatting.js"

@Entity("posts_gdocs")
export class Gdoc extends BaseEntity implements OwidGdocInterface {
    @PrimaryColumn() id!: string
    @Column() slug: string = ""
    @Column({ default: "{}", type: "json" }) content!: OwidGdocContent
    @Column() published: boolean = false
    @Column() publicationContext: OwidGdocPublicationContext =
        OwidGdocPublicationContext.unlisted
    @Column() createdAt: Date = new Date()
    @Column({ type: Date, nullable: true }) publishedAt: Date | null = null
    @UpdateDateColumn({ nullable: true }) updatedAt: Date | null = null
    @Column({ type: String, nullable: true }) revisionId: string | null = null
    linkedCharts: Record<string, LinkedChart> = {}
    linkedDocuments: Record<string, Gdoc> = {}
    imageMetadata: Record<string, ImageMetadata> = {}
    errors: OwidGdocErrorMessage[] = []

    constructor(id?: string) {
        super()
        // TODO: the class is re-initializing every single auto-reload
        // Implement Page Visibility API ?
        if (id) {
            this.id = id
        }
        this.content = {}
    }
    static table = "posts_gdocs"
    static cachedGoogleReadonlyAuth?: Auth.GoogleAuth
    static cachedGoogleReadWriteAuth?: Auth.GoogleAuth
    static cachedGoogleClient?: docs_v1.Docs

    static getGoogleReadWriteAuth(): Auth.GoogleAuth {
        if (!Gdoc.cachedGoogleReadWriteAuth) {
            Gdoc.cachedGoogleReadWriteAuth = new google.auth.GoogleAuth({
                credentials: {
                    type: "service_account",
                    private_key: GDOCS_PRIVATE_KEY.split("\\n").join("\n"),
                    client_email: GDOCS_CLIENT_EMAIL,
                    client_id: GDOCS_CLIENT_ID,
                },
                scopes: [
                    "https://www.googleapis.com/auth/documents",
                    "https://www.googleapis.com/auth/drive.file",
                ],
            })
        }
        return Gdoc.cachedGoogleReadWriteAuth
    }

    static getGoogleReadonlyAuth(): Auth.GoogleAuth {
        if (!Gdoc.cachedGoogleReadonlyAuth) {
            Gdoc.cachedGoogleReadonlyAuth = new google.auth.GoogleAuth({
                credentials: {
                    type: "service_account",
                    private_key: GDOCS_PRIVATE_KEY.split("\\n").join("\n"),
                    client_email: GDOCS_CLIENT_EMAIL,
                    client_id: GDOCS_CLIENT_ID,
                },
                // Scopes can be specified either as an array or as a single, space-delimited string.
                scopes: [
                    "https://www.googleapis.com/auth/documents.readonly",
                    "https://www.googleapis.com/auth/drive.readonly",
                ],
            })
        }
        return Gdoc.cachedGoogleReadonlyAuth
    }

    async fetchAndEnrichArticle(): Promise<void> {
        const docsClient = google.docs({
            version: "v1",
            auth: Gdoc.getGoogleReadonlyAuth(),
        })

        // Retrieve raw data from Google
        const { data } = await docsClient.documents.get({
            documentId: this.id,
            suggestionsViewMode: "PREVIEW_WITHOUT_SUGGESTIONS",
        })

        this.revisionId = data.revisionId ?? null

        // Convert the doc to ArchieML syntax
        const { text } = await gdocToArchie(data)

        // Convert the ArchieML to our enriched JSON structure
        this.content = archieToEnriched(text)
    }

    get filenames(): string[] {
        const filenames: Set<string> = new Set()

        if (this.content.cover) {
            filenames.add(this.content.cover)
        }

        this.content.body?.forEach((node) =>
            recursivelyMapArticleContent(node, (item) => {
                if ("type" in item) {
                    if (item.type === "image") {
                        filenames.add(item.filename)
                    }
                    if (item.type === "prominent-link" && item.thumbnail) {
                        filenames.add(item.thumbnail)
                    }
                }
                return item
            })
        )

        return [...filenames]
    }

    async loadImageMetadata(): Promise<void> {
        const covers: string[] = Object.values(this.linkedDocuments)
            .map((gdoc: Gdoc) => gdoc.content.cover)
            .filter((cover?: string): cover is string => !!cover)

        const filenamesToLoad: string[] = [...this.filenames, ...covers]

        if (filenamesToLoad.length) {
            await imageStore.fetchImageMetadata(filenamesToLoad)
            const images = await imageStore
                .syncImagesToS3()
                .then(excludeUndefined)
            this.imageMetadata = keyBy(images, "filename")
        }
    }

    async loadLinkedDocuments(): Promise<void> {
        const linkedDocuments = await Promise.all(
            this.links
                .filter((link) => link.linkType === "gdoc")
                .map((link) => link.target)
                // filter duplicates
                .filter((target, i, links) => links.indexOf(target) === i)
                .map(async (target) => {
                    const linkedDocument = await Gdoc.findOneBy({
                        id: target,
                    })
                    return linkedDocument
                })
        ).then(excludeNull)

        this.linkedDocuments = keyBy(linkedDocuments, "id")
    }

    async loadLinkedCharts(
        publishedExplorersBySlug: Record<string, any>
    ): Promise<void> {
        const slugToIdMap = await Chart.mapSlugsToIds()
        const uniqueSlugsByLinkType = this.links.reduce(
            (slugsByLinkType, { linkType, target }) => {
                if (linkType === "grapher" || linkType === "explorer") {
                    slugsByLinkType[linkType].add(target)
                }
                return slugsByLinkType
            },
            { grapher: new Set<string>(), explorer: new Set<string>() }
        )

        const linkedGrapherCharts = await Promise.all(
            [...uniqueSlugsByLinkType.grapher.values()].map(async (slug) => {
                const chartId = slugToIdMap[slug]
                const chart = await Chart.findOneBy({ id: chartId })
                if (!chart) return
                const resolvedSlug = chart.config.slug ?? ""
                const linkedChart: LinkedChart = {
                    slug: resolvedSlug,
                    title: chart?.config.title ?? "",
                    path: `${BAKED_GRAPHER_URL}/${slug}`,
                    thumbnail: `${BAKED_GRAPHER_EXPORTS_BASE_URL}/${chart?.config.slug}.svg`,
                }
                return linkedChart
            })
        ).then(excludeNullish)

        const linkedExplorerCharts = await Promise.all(
            [...uniqueSlugsByLinkType.explorer.values()].map((slug) => {
                const explorer = publishedExplorersBySlug[slug]
                if (!explorer) return
                const linkedChart: LinkedChart = {
                    slug,
                    title: explorer?.explorerTitle ?? "",
                    path: `${BAKED_BASE_URL}/${EXPLORERS_ROUTE_FOLDER}/${slug}`,
                    thumbnail: `${BAKED_BASE_URL}/default-thumbnail.jpg`,
                }
                return linkedChart
            })
        ).then(excludeNullish)

        this.linkedCharts = keyBy(
            [...linkedGrapherCharts, ...linkedExplorerCharts],
            "slug"
        )
    }

    get links(): Link[] {
        const links: Link[] = []
        if (this.content.body) {
            this.content.body.map((node) =>
                recursivelyMapArticleContent(node, (node) => {
                    const link = this.extractLinkFromNode(node)
                    if (link) links.push(link)
                    return node
                })
            )
        }
        return links
    }

    // If the node has a URL in it, create a Link object
<<<<<<< HEAD
    extractLinkFromNode(
        node: OwidEnrichedGdocBlock | Span | EnrichedRecircLink
    ): Link | void {
        function getText(
            node: OwidEnrichedGdocBlock | Span | EnrichedRecircLink
        ): string {
=======
    // Assumes that the property will be named "url"
    extractLinkFromNode(node: OwidEnrichedGdocBlock | Span): Link | void {
        function getText(node: OwidEnrichedGdocBlock | Span): string {
>>>>>>> a7e5fff3
            // Can add component-specific text accessors here
            if (checkNodeIsSpan(node)) {
                if (node.spanType === "span-link") {
                    return spansToUnformattedPlainText(node.children)
                }
            } else if (node.type === "prominent-link") return node.title || ""
            return ""
        }

        // Don't track the ref links e.g. "#note-1"
        function checkIsRefAnchor(link: string): boolean {
            return new RegExp(/^#note-\d+$/).test(link)
        }

        if ("url" in node && !checkIsRefAnchor(node.url)) {
            const link: Link = Link.create({
                linkType: getLinkType(node.url),
                source: this,
                target: getUrlTarget(formatUrls(node.url)),
                componentType: checkNodeIsSpan(node) ? "span-link" : node.type,
                text: getText(node),
            })
            return link
        }
    }

    async validate(
        publishedExplorersBySlug: Record<string, any>
    ): Promise<void> {
        const filenameErrors: OwidGdocErrorMessage[] = this.filenames.reduce(
            (
                errors: OwidGdocErrorMessage[],
                filename
            ): OwidGdocErrorMessage[] => {
                if (!this.imageMetadata[filename]) {
                    errors.push({
                        property: "imageMetadata",
                        message: `No image named ${filename} found in Drive`,
                        type: OwidGdocErrorMessageType.Error,
                    })
                } else if (!this.imageMetadata[filename].defaultAlt) {
                    errors.push({
                        property: "imageMetadata",
                        message: `${filename} is missing a default alt text`,
                        type: OwidGdocErrorMessageType.Error,
                    })
                }
                return errors
            },
            []
        )

        const chartIdsBySlug = await Chart.mapSlugsToIds()

        const linkErrors: OwidGdocErrorMessage[] = this.links.reduce(
            (errors: OwidGdocErrorMessage[], link): OwidGdocErrorMessage[] => {
                if (link.linkType === "gdoc") {
                    const id = getUrlTarget(link.target)
                    const doesGdocExist = Boolean(this.linkedDocuments[id])
                    const isGdocPublished = this.linkedDocuments[id]?.published
                    if (!doesGdocExist || !isGdocPublished) {
                        errors.push({
                            property: "linkedDocuments",
                            message: `${link.componentType} with text "${
                                link.text
                            }" is linking to an ${
                                doesGdocExist ? "unpublished" : "unknown"
                            } gdoc with ID "${link.target}"`,
                            type: OwidGdocErrorMessageType.Warning,
                        })
                    }
                }
                if (link.linkType === "grapher") {
                    if (!chartIdsBySlug[link.target]) {
                        errors.push({
                            property: "content",
                            message: `Grapher chart with slug ${link.target} does not exist or is not published`,
                            type: OwidGdocErrorMessageType.Error,
                        })
                    }
                }
                if (link.linkType === "explorer") {
                    if (!publishedExplorersBySlug[link.target]) {
                        errors.push({
                            property: "content",
                            message: `Explorer chart with slug ${link.target} does not exist or is not published`,
                            type: OwidGdocErrorMessageType.Error,
                        })
                    }
                }
                return errors
            },
            []
        )
        this.errors = [...filenameErrors, ...linkErrors]
    }

    static async getGdocFromContentSource(
        id: string,
        publishedExplorersBySlug: Record<string, any>,
        contentSource?: GdocsContentSource
    ): Promise<OwidGdocInterface> {
        const gdoc = await Gdoc.findOneBy({ id })

        if (!gdoc) throw new JsonError(`No Google Doc with id ${id} found`)

        if (contentSource === GdocsContentSource.Gdocs) {
            await gdoc.fetchAndEnrichArticle()
        }

        await gdoc.loadLinkedDocuments()
        await gdoc.loadImageMetadata()
        await gdoc.loadLinkedCharts(publishedExplorersBySlug)

        await gdoc.validate(publishedExplorersBySlug)

        return gdoc
    }

    static async getPublishedGdocs(): Promise<Gdoc[]> {
        // #gdocsvalidation this cast means that we trust the admin code and
        // workflow to provide published articles that have all the required content
        // fields (see #gdocsvalidationclient and pending #gdocsvalidationserver).
        // It also means that if a required field is added after the publication of
        // an article, there won't currently be any checks preventing the then
        // incomplete article to be republished (short of an error being raised down
        // the line). A migration should then be added to update current articles
        // with a sensible default for the new required content field. An
        // alternative would be to encapsulate that default in
        // mapGdocsToWordpressPosts(). This would make the Gdoc entity coming from
        // the database dependent on the mapping function, which is more practical
        // but also makes it less of a source of truth when considered in isolation.
        return Gdoc.findBy({ published: true })
    }

    static async getListedGdocs(): Promise<OwidGdocPublished[]> {
        return Gdoc.findBy({
            published: true,
            publicationContext: OwidGdocPublicationContext.listed,
        }) as Promise<OwidGdocPublished[]>
    }
}<|MERGE_RESOLUTION|>--- conflicted
+++ resolved
@@ -259,19 +259,13 @@
         return links
     }
 
-    // If the node has a URL in it, create a Link object
-<<<<<<< HEAD
+    // Assumes that the property will be named "url"
     extractLinkFromNode(
         node: OwidEnrichedGdocBlock | Span | EnrichedRecircLink
     ): Link | void {
         function getText(
             node: OwidEnrichedGdocBlock | Span | EnrichedRecircLink
         ): string {
-=======
-    // Assumes that the property will be named "url"
-    extractLinkFromNode(node: OwidEnrichedGdocBlock | Span): Link | void {
-        function getText(node: OwidEnrichedGdocBlock | Span): string {
->>>>>>> a7e5fff3
             // Can add component-specific text accessors here
             if (checkNodeIsSpan(node)) {
                 if (node.spanType === "span-link") {
