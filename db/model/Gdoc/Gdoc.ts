--- conflicted
+++ resolved
@@ -27,15 +27,11 @@
     excludeUndefined,
     OwidGdocErrorMessage,
     OwidGdocErrorMessageType,
-<<<<<<< HEAD
     NodeWithUrl,
     excludeNullish,
-=======
     DetailDictionary,
-    excludeNullish,
     ParseError,
     OwidGdocType,
->>>>>>> 5e561de7
 } from "@ourworldindata/utils"
 import {
     BAKED_GRAPHER_URL,
@@ -412,9 +408,6 @@
             },
             []
         )
-<<<<<<< HEAD
-        this.errors = [...filenameErrors, ...linkErrors]
-=======
 
         let dodErrors: OwidGdocErrorMessage[] = []
         // Validating the DoD document is infinitely recursive :)
@@ -461,7 +454,6 @@
             ...dodErrors,
             ...dodDocumentErrors,
         ]
->>>>>>> 5e561de7
     }
 
     static async getGdocFromContentSource(
