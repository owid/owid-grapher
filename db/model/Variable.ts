import * as lodash from "lodash"
import { Writable } from "stream"
import * as db from "../db"
import { LegacyVariableDisplayConfigInterface } from "../../clientUtils/LegacyVariableDisplayConfigInterface"
import { arrToCsvRow } from "../../clientUtils/Util"
import { DataValueQueryArgs } from "../../clientUtils/owidTypes"

export namespace Variable {
    export interface Row {
        id: number
        name: string
        unit: string
        description: string
        columnOrder: number
        display: LegacyVariableDisplayConfigInterface
    }

    export type Field = keyof Row

    export const table = "variables"

    export function rows(plainRows: any): Variable.Row[] {
        for (const row of plainRows) {
            row.display = row.display ? JSON.parse(row.display) : undefined
        }
        return plainRows
    }
}

export async function getVariableData(variableIds: number[]): Promise<any> {
    const data: any = { variables: {}, entityKey: {} }

    const variableQuery = db.queryMysql(
        `
        SELECT v.*, v.shortUnit, d.name as datasetName, d.id as datasetId, s.id as s_id, s.name as s_name, s.description as s_description FROM variables as v
            JOIN datasets as d ON v.datasetId = d.id
            JOIN sources as s on v.sourceId = s.id
            WHERE v.id IN (?)
    `,
        [variableIds]
    )

    const dataQuery = db.queryMysql(
        `
            SELECT value, year, variableId as variableId, entities.id as entityId,
            entities.name as entityName, entities.code as entityCode
            FROM data_values
            LEFT JOIN entities ON data_values.entityId = entities.id
            WHERE data_values.variableId IN (?)
            ORDER BY variableId ASC, year ASC
    `,
        [variableIds]
    )

    const variables = await variableQuery

    for (const row of variables) {
        row.display = JSON.parse(row.display)
        const sourceDescription = JSON.parse(row.s_description)
        delete row.s_description
        row.source = {
            id: row.s_id,
            name: row.s_name,
            dataPublishedBy: sourceDescription.dataPublishedBy || "",
            dataPublisherSource: sourceDescription.dataPublisherSource || "",
            link: sourceDescription.link || "",
            retrievedData: sourceDescription.retrievedData || "",
            additionalInfo: sourceDescription.additionalInfo || "",
        }
        data.variables[row.id] = lodash.extend(
            {
                years: [],
                entities: [],
                values: [],
            },
            row
        )
    }

    const results = await dataQuery

    for (const row of results) {
        const variable = data.variables[row.variableId]
        variable.years.push(row.year)
        variable.entities.push(row.entityId)

        const asNumber = parseFloat(row.value)
        if (!isNaN(asNumber)) variable.values.push(asNumber)
        else variable.values.push(row.value)

        if (data.entityKey[row.entityId] === undefined) {
            data.entityKey[row.entityId] = {
                name: row.entityName,
                code: row.entityCode,
            }
        }
    }

    return data
}

// TODO use this in Dataset.writeCSV() maybe?
export async function writeVariableCSV(
    variableIds: number[],
    stream: Writable
) {
    const variableQuery: Promise<
        { id: number; name: string }[]
    > = db.queryMysql(
        `
        SELECT id, name
        FROM variables
        WHERE id IN (?)
    `,
        [variableIds]
    )

    const dataQuery: Promise<
        {
            variableId: number
            entity: string
            year: number
            value: string
        }[]
    > = db.queryMysql(
        `
        SELECT
            data_values.variableId AS variableId,
            entities.name AS entity,
            data_values.year AS year,
            data_values.value AS value
        FROM
            data_values
            JOIN entities ON entities.id = data_values.entityId
            JOIN variables ON variables.id = data_values.variableId
        WHERE
            data_values.variableId IN (?)
        ORDER BY
            data_values.entityId ASC,
            data_values.year ASC
    `,
        [variableIds]
    )

    let variables = await variableQuery
    const variablesById = lodash.keyBy(variables, "id")

    // Throw an error if not all variables exist
    if (variables.length !== variableIds.length) {
        const fetchedVariableIds = variables.map((v) => v.id)
        const missingVariables = lodash.difference(
            variableIds,
            fetchedVariableIds
        )
        throw Error(`Variable IDs do not exist: ${missingVariables.join(", ")}`)
    }

    variables = variableIds.map((variableId) => variablesById[variableId])

    const columns = ["Entity", "Year"].concat(variables.map((v) => v.name))
    stream.write(arrToCsvRow(columns))

    const variableColumnIndex: { [id: number]: number } = {}
    for (const variable of variables) {
        variableColumnIndex[variable.id] = columns.indexOf(variable.name)
    }

    const data = await dataQuery

    let row: any[] = []
    for (const datum of data) {
        if (datum.entity !== row[0] || datum.year !== row[1]) {
            // New row
            if (row.length) {
                stream.write(arrToCsvRow(row))
            }
            row = [datum.entity, datum.year]
            for (const variable of variables) {
                row.push("")
            }
        }
        row[variableColumnIndex[datum.variableId]] = datum.value
    }
}

export const getDataValue = async ({
    variableId,
    entityId,
    year,
}: DataValueQueryArgs) => {
    if (!variableId || !entityId) return

<<<<<<< HEAD
    const row = await db.queryMysql(
        `
        SELECT value, year, variables.unit as unit, entities.name as entityName FROM data_values
=======
    const queryStart = `
        SELECT value, year, variables.unit as unit, entities.name as entity FROM data_values
>>>>>>> 18383259
        JOIN entities on entities.id = data_values.entityId
        JOIN variables on variables.id = data_values.variableId
        WHERE entities.id = ?
        AND variables.id= ?`

    const queryStartVariables = [entityId, variableId]

    let row

    if (year) {
        row = await db.queryMysql(
            `${queryStart}
            AND data_values.year = ?`,
            [...queryStartVariables, year]
        )
    } else {
        row = await db.queryMysql(
            `${queryStart}
            ORDER BY data_values.year DESC
            LIMIT 1`,
            queryStartVariables
        )
    }

    return row.length ? row[0] : {}
}<|MERGE_RESOLUTION|>--- conflicted
+++ resolved
@@ -190,14 +190,8 @@
 }: DataValueQueryArgs) => {
     if (!variableId || !entityId) return
 
-<<<<<<< HEAD
-    const row = await db.queryMysql(
-        `
+    const queryStart = `
         SELECT value, year, variables.unit as unit, entities.name as entityName FROM data_values
-=======
-    const queryStart = `
-        SELECT value, year, variables.unit as unit, entities.name as entity FROM data_values
->>>>>>> 18383259
         JOIN entities on entities.id = data_values.entityId
         JOIN variables on variables.id = data_values.variableId
         WHERE entities.id = ?
