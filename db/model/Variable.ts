--- conflicted
+++ resolved
@@ -16,16 +16,11 @@
     DataValueQueryArgs,
     DataValueResult,
     OwidVariableId,
-<<<<<<< HEAD
     OwidSource,
 } from "@ourworldindata/utils"
-=======
-} from "../../clientUtils/owidTypes.js"
-import { OwidSource } from "../../clientUtils/OwidSource.js"
 import { CATALOG_PATH } from "../../settings/serverSettings.js"
 import * as util from "util"
 const duckdb = require("duckdb")
->>>>>>> ca2e985a
 
 export interface VariableRow {
     id: number
