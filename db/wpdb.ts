import { decodeHTML } from "entities"
import { DatabaseConnection } from "./DatabaseConnection"
import {
    WORDPRESS_DB_NAME,
    WORDPRESS_DB_HOST,
    WORDPRESS_DB_PORT,
    WORDPRESS_DB_USER,
    WORDPRESS_DB_PASS,
    WORDPRESS_API_PASS,
    WORDPRESS_API_USER,
} from "../settings/serverSettings"
import {
    WORDPRESS_URL,
    BAKED_BASE_URL,
    BLOG_SLUG,
} from "../settings/clientSettings"
import * as db from "./db"
import Knex from "knex"
import fetch from "node-fetch"
import { Base64 } from "js-base64"
import { registerExitHandler } from "./cleanup"
import {
    RelatedChart,
    CategoryWithEntries,
    PageType,
    EntryNode,
    FullPost,
} from "../clientUtils/owidTypes"

let knexInstance: Knex

class WPDB {
    private conn?: DatabaseConnection

    private knex(
        tableName?: string | Knex.Raw | Knex.QueryBuilder | undefined
    ) {
        if (!knexInstance) {
            knexInstance = Knex({
                client: "mysql",
                connection: {
                    host: WORDPRESS_DB_HOST,
                    port: WORDPRESS_DB_PORT,
                    user: WORDPRESS_DB_USER,
                    password: WORDPRESS_DB_PASS,
                    database: WORDPRESS_DB_NAME,
                },
            })

            registerExitHandler(async () => this.destroyKnex())
        }

        return knexInstance(tableName)
    }

    private async destroyKnex() {
        if (knexInstance) await knexInstance.destroy()
    }

    async connect() {
        this.conn = new DatabaseConnection({
            host: WORDPRESS_DB_HOST,
            port: WORDPRESS_DB_PORT,
            user: WORDPRESS_DB_USER,
            password: WORDPRESS_DB_PASS,
            database: WORDPRESS_DB_NAME,
        })
        await this.conn.connect()

        registerExitHandler(async () => {
            if (this.conn) this.conn.end()
        })
    }

    async end() {
        if (this.conn) this.conn.end()
        this.destroyKnex()
    }

    async query(queryStr: string, params?: any[]): Promise<any[]> {
        if (!this.conn) await this.connect()

        return this.conn!.query(queryStr, params)
    }

    async get(queryStr: string, params?: any[]): Promise<any> {
        if (!this.conn) await this.connect()

        return this.conn!.get(queryStr, params)
    }
}

export const singleton = new WPDB()

const WP_API_ENDPOINT = `${WORDPRESS_URL}/wp-json/wp/v2`
const OWID_API_ENDPOINT = `${WORDPRESS_URL}/wp-json/owid/v1`
const WP_GRAPHQL_ENDPOINT = `${WORDPRESS_URL}/wp/graphql`

const apiQuery = async (
    endpoint: string,
    params?: {
        isAuthenticated?: boolean
        searchParams?: Array<[string, string | number]>
    }
): Promise<any> => {
    const url = new URL(endpoint)

    if (params && params.searchParams) {
        params.searchParams.forEach((param) => {
            url.searchParams.append(param[0], String(param[1]))
        })
    }

    if (params && params.isAuthenticated)
        return fetch(url.toString(), {
            headers: [
                [
                    "Authorization",
                    "Basic " +
                        Base64.encode(
                            `${WORDPRESS_API_USER}:${WORDPRESS_API_PASS}`
                        ),
                ],
            ],
        })

    return fetch(url.toString())
}

// Retrieve a map of post ids to authors
let cachedAuthorship: Map<number, string[]> | undefined
export const getAuthorship = async (): Promise<Map<number, string[]>> => {
    if (cachedAuthorship) return cachedAuthorship

    const authorRows = await singleton.query(`
        SELECT object_id, terms.description FROM wp_term_relationships AS rels
        LEFT JOIN wp_term_taxonomy AS terms ON terms.term_taxonomy_id=rels.term_taxonomy_id
        WHERE terms.taxonomy='author'
        ORDER BY rels.term_order ASC
    `)

    const authorship = new Map<number, string[]>()
    for (const row of authorRows) {
        let authors = authorship.get(row.object_id)
        if (!authors) {
            authors = []
            authorship.set(row.object_id, authors)
        }
        authors.push(row.description.split(" ").slice(0, 2).join(" "))
    }

    cachedAuthorship = authorship
    return authorship
}

export const getTagsByPostId = async (): Promise<Map<number, string[]>> => {
    const tagsByPostId = new Map<number, string[]>()
    const rows = await singleton.query(`
        SELECT p.id, t.name
        FROM wp_posts p
        JOIN wp_term_relationships tr
            on (p.id=tr.object_id)
        JOIN wp_term_taxonomy tt
            on (tt.term_taxonomy_id=tr.term_taxonomy_id
            and tt.taxonomy='post_tag')
        JOIN wp_terms t
            on (tt.term_id=t.term_id)
    `)

    for (const row of rows) {
        let cats = tagsByPostId.get(row.id)
        if (!cats) {
            cats = []
            tagsByPostId.set(row.id, cats)
        }
        cats.push(row.name)
    }

    return tagsByPostId
}

// Retrieve a list of categories and their associated entries
let cachedEntries: CategoryWithEntries[] = []
export const getEntriesByCategory = async (): Promise<
    CategoryWithEntries[]
> => {
    if (cachedEntries.length) return cachedEntries

    const first = 100
    // The filtering of cached entries below makes the $first argument
    // less accurate, as it does not represent the exact number of entries
    // returned per subcategories but rather their maximum number of entries.
    const orderby = "TERM_ORDER"

    const query = `
    query getEntriesByCategory($first: Int, $orderby: TermObjectsConnectionOrderbyEnum!) {
        categories(first: $first, where: {termTaxonomId: 44, orderby: $orderby}) {
          nodes {
            name
            children(first: $first, where: {orderby: $orderby}) {
              nodes {
                ...categoryWithEntries
                children(first: $first, where: {orderby: $orderby}) {
                  nodes {
                    ...categoryWithEntries
                  }
                }
              }
            }
          }
        }
      }

      fragment categoryWithEntries on Category {
        name
        slug
        pages(first: $first, where: {orderby: {field: MENU_ORDER, order: ASC}}) {
          nodes {
            slug
            title
            excerpt
            kpi
          }
        }
      }
      `

    const response = await fetch(WP_GRAPHQL_ENDPOINT, {
        method: "POST",
        headers: {
            "Content-Type": "application/json",
            Accept: "application/json",
        },
        body: JSON.stringify({
            query,
            variables: { first, orderby },
        }),
    })
    const json = await response.json()

    interface CategoryNode {
        name: string
        slug: string
        pages: any
        children: any
    }

    const getEntryNode = ({ slug, title, excerpt, kpi }: EntryNode) => ({
        slug,
        title: decodeHTML(title),
        excerpt: excerpt === null ? "" : decodeHTML(excerpt),
        kpi,
    })

    const isEntryInSubcategories = (entry: EntryNode, subcategories: any) => {
        return subcategories.some((subcategory: any) => {
            return subcategory.pages.nodes.some(
                (node: EntryNode) => entry.slug === node.slug
            )
        })
    }

    cachedEntries = json.data.categories.nodes[0].children.nodes.map(
        ({ name, slug, pages, children }: CategoryNode) => ({
            name: decodeHTML(name),
            slug,
            entries: pages.nodes
                .filter(
                    (node: EntryNode) =>
                        /* As entries are sometimes listed at all levels of the category hierarchy
                        (e.g. "Entries" > "Demographic Change" > "Life and Death" for "Child and
                        Infant Mortality"), it is necessary to filter out duplicates, by giving precedent to
                        the deepest level. In other words, if an entry is present in category 1 and category
                        1.1, it will only show in category 1.1.

                        N.B. Pre wp-graphql 0.6.0, entries would be returned at all levels of the category
                        hierarchy, no matter what categories were effectively selected. 0.6.0 fixes that
                        (cf. https://github.com/wp-graphql/wp-graphql/issues/1100). Even though this behaviour
                        has been fixed, we still have potential duplicates, from the multiple hierarchical
                        selection as noted above. The only difference is the nature of the duplicate, which can
                        now be considered more intentional as it is coming from the data / CMS.
                        Ultimately, this discrepency in the data should be addressed to make the system
                        less permissive. */
                        !isEntryInSubcategories(node, children.nodes)
                )
                .map((node: EntryNode) => getEntryNode(node)),
            subcategories: children.nodes
                .filter(
                    (subcategory: CategoryNode) =>
                        subcategory.pages.nodes.length !== 0
                )
                .map(({ name, slug, pages }: CategoryNode) => ({
                    name: decodeHTML(name),
                    slug,
                    entries: pages.nodes.map((node: EntryNode) =>
                        getEntryNode(node)
                    ),
                })),
        })
    )

    return cachedEntries
}

export const getPageType = async (post: FullPost): Promise<PageType> => {
    const entries = await getEntriesByCategory()
    const isEntry = entries.some((category) => {
        return (
            category.entries.some((entry) => entry.slug === post.slug) ||
            category.subcategories.some((subcategory: CategoryWithEntries) => {
                return subcategory.entries.some(
                    (subCategoryEntry) => subCategoryEntry.slug === post.slug
                )
            })
        )
    })

    // TODO Add subEntry detection
    return isEntry ? PageType.Entry : PageType.Standard
}

export const getPermalinks = async () => ({
    // Strip trailing slashes, and convert __ into / to allow custom subdirs like /about/media-coverage
    get: (ID: number, postName: string) =>
        postName.replace(/\/+$/g, "").replace(/--/g, "/").replace(/__/g, "/"),
})

let cachedFeaturedImages: Map<number, string> | undefined
export const getFeaturedImages = async () => {
    if (cachedFeaturedImages) return cachedFeaturedImages

    const rows = await singleton.query(
        `SELECT wp_postmeta.post_id, wp_posts.guid FROM wp_postmeta INNER JOIN wp_posts ON wp_posts.ID=wp_postmeta.meta_value WHERE wp_postmeta.meta_key='_thumbnail_id'`
    )

    const featuredImages = new Map<number, string>()
    for (const row of rows) {
        featuredImages.set(row.post_id, row.guid)
    }

    cachedFeaturedImages = featuredImages
    return featuredImages
}

// page => pages, post => posts
const getEndpointSlugFromType = (type: string) => `${type}s`

// Limit not supported with multiple post types:
// When passing multiple post types, the limit is applied to the resulting array
// of sequentially sorted posts (all blog posts, then all pages, ...), so there
// will be a predominance of a certain post type.
export const getPosts = async (
    postTypes: string[] = ["post", "page"],
    limit?: number
): Promise<any[]> => {
    const perPage = 50
    let posts: any[] = []
    let response

    for (const postType of postTypes) {
        const endpoint = `${WP_API_ENDPOINT}/${getEndpointSlugFromType(
            postType
        )}`

        // Get number of items to retrieve
        response = await apiQuery(endpoint, { searchParams: [["per_page", 1]] })
        const maxAvailable = response.headers.get("X-WP-TotalPages")
        const count = limit && limit < maxAvailable ? limit : maxAvailable

        for (let page = 1; page <= Math.ceil(count / perPage); page++) {
            response = await apiQuery(endpoint, {
                searchParams: [
                    ["per_page", perPage],
                    ["page", page],
                ],
            })
            const postsCurrentPage = await response.json()
            posts.push(...postsCurrentPage)
        }
    }

    // Published pages excluded from public views
    const excludedSlugs = [BLOG_SLUG]
    posts = posts.filter(
        (post) =>
            !excludedSlugs.includes(post.slug) &&
            !post.slug.endsWith("-country-profile")
    )

    return limit ? posts.slice(0, limit) : posts
}

export const getPostType = async (search: number | string): Promise<string> => {
    const paramName = typeof search === "number" ? "id" : "slug"
    const response = await apiQuery(`${OWID_API_ENDPOINT}/type`, {
        searchParams: [[paramName, search]],
    })
    return await response.json()
}

export const getPostBySlug = async (slug: string): Promise<any[]> => {
    const type = await getPostType(slug)
    const response = await apiQuery(
        `${WP_API_ENDPOINT}/${getEndpointSlugFromType(type)}`,
        {
            searchParams: [["slug", slug]],
        }
    )
    const postApiArray = await response.json()
    return postApiArray[0]
}

// the /revisions endpoint does not send back all the metadata required for
// the proper rendering of the post (e.g. authors), hence the double request.
export const getLatestPostRevision = async (id: number): Promise<any> => {
    const type = await getPostType(id)
    const endpointSlug = getEndpointSlugFromType(type)

    let response = await apiQuery(`${WP_API_ENDPOINT}/${endpointSlug}/${id}`, {
        isAuthenticated: true,
    })
    const postApi = await response.json()

    response = await apiQuery(
        `${WP_API_ENDPOINT}/${endpointSlug}/${id}/revisions?per_page=1`,
        {
            isAuthenticated: true,
        }
    )
    const revision = (await response.json())[0]

    return {
        // Since WP does not store metadata for revisions, some elements of a
        // previewed page will not reflect the latest edits:
        // - published date (will show the correct one - that is the one in the
        //   sidebar - for unpublished posts though. For published posts, the
        //   current published date is displayed, regardless of what is shown
        //   and could have been modified in the sidebar.)
        // - glossary highlights
        // - authors
        // ...
        ...postApi,
        content: revision.content,
        title: revision.title,
    }
}

export const getRelatedCharts = async (
    postId: number
): Promise<RelatedChart[]> =>
    db.queryMysql(`
        SELECT DISTINCT
            charts.config->>"$.slug" AS slug,
            charts.config->>"$.title" AS title,
            charts.config->>"$.variantName" AS variantName
        FROM charts
        INNER JOIN chart_tags ON charts.id=chart_tags.chartId
        INNER JOIN post_tags ON chart_tags.tagId=post_tags.tag_id
        WHERE post_tags.post_id=${postId}
        AND charts.config->>"$.isPublished" = "true"
        ORDER BY title ASC
    `)

<<<<<<< HEAD
export const getBlockContent = async (
    id: number
): Promise<string | undefined> => {
    const WP_GRAPHQL_ENDPOINT = `${WORDPRESS_URL}/wp/graphql`
=======
export async function getBlockContent(id: number): Promise<string | undefined> {
>>>>>>> 85ee9bda
    const query = `
    query getBlock($id: ID!) {
        post(id: $id, idType: DATABASE_ID) {
          content
        }
      }
    `

    const response = await fetch(WP_GRAPHQL_ENDPOINT, {
        method: "POST",
        headers: {
            "Content-Type": "application/json",
            Accept: "application/json",
        },
        body: JSON.stringify({
            query,
            variables: { id },
        }),
    })
    const json = await response.json()

    return json.data.post?.content ?? undefined
}

<<<<<<< HEAD
export const getFullPost = async (
    postApi: any,
    excludeContent?: boolean
): Promise<FullPost> => ({
    id: postApi.id,
    type: postApi.type,
    slug: postApi.slug,
    path: postApi.slug, // kept for transitioning between legacy BPES (blog post as entry section) and future hierarchical paths
    title: decodeHTML(postApi.title.rendered),
    date: new Date(postApi.date),
    modifiedDate: new Date(postApi.modified),
    authors: postApi.authors_name || [],
    content: excludeContent ? "" : postApi.content.rendered,
    excerpt: decodeHTML(postApi.excerpt.rendered),
    imageUrl: `${BAKED_BASE_URL}${
        postApi.featured_media_path ?? "/default-thumbnail.jpg"
    }`,
    relatedCharts:
        postApi.type === "page"
            ? await getRelatedCharts(postApi.id)
            : undefined,
    glossary: postApi.meta.owid_glossary_meta_field,
})
=======
export interface FullPost {
    id: number
    type: "post" | "page"
    slug: string
    path: string
    title: string
    subtitle?: string
    date: Date
    modifiedDate: Date
    authors: string[]
    content: string
    excerpt?: string
    imageUrl?: string
    postId?: number
    relatedCharts?: RelatedChart[]
    glossary: boolean
}

export async function getFullPost(
    postApi: any,
    excludeContent?: boolean
): Promise<FullPost> {
    return {
        id: postApi.id,
        type: postApi.type,
        slug: postApi.slug,
        path: postApi.slug, // kept for transitioning between legacy BPES (blog post as entry section) and future hierarchical paths
        title: decodeHTML(postApi.title.rendered),
        subtitle: postApi.meta.owid_subtitle_meta_field,
        date: new Date(postApi.date),
        modifiedDate: new Date(postApi.modified),
        authors: postApi.authors_name || [],
        content: excludeContent ? "" : postApi.content.rendered,
        excerpt: decodeHTML(postApi.excerpt.rendered),
        imageUrl:
            BAKED_BASE_URL +
            defaultTo(postApi.featured_media_path, "/default-thumbnail.jpg"),
        relatedCharts:
            postApi.type === "page"
                ? await getRelatedCharts(postApi.id)
                : undefined,
        glossary: postApi.meta.owid_glossary_meta_field,
    }
}

export const getCountryProfileLandingPost = memoize(
    async (profileSpec: CountryProfileSpec) => {
        const landingPagePostApi = await getPostBySlug(
            profileSpec.landingPageSlug
        )
        const landingPost = getFullPost(landingPagePostApi)

        return landingPost
    }
)
>>>>>>> 85ee9bda

let cachedPosts: Promise<FullPost[]> | undefined
export const getBlogIndex = async (): Promise<FullPost[]> => {
    if (cachedPosts) return cachedPosts

    // TODO: do not get post content in the first place
    const posts = await getPosts(["post"])
    return Promise.all(posts.map((post) => getFullPost(post, true)))
}

interface TablepressTable {
    tableId: string
    data: string[][]
}

let cachedTables: Map<string, TablepressTable> | undefined
export const getTables = async (): Promise<Map<string, TablepressTable>> => {
    if (cachedTables) return cachedTables

    const optRows = await singleton.query(`
        SELECT option_value AS json FROM wp_options WHERE option_name='tablepress_tables'
    `)

    const tableToPostIds = JSON.parse(optRows[0].json).table_post

    const rows = await singleton.query(`
        SELECT ID, post_content FROM wp_posts WHERE post_type='tablepress_table'
    `)

    const tableContents = new Map<string, string>()
    for (const row of rows) {
        tableContents.set(row.ID, row.post_content)
    }

    cachedTables = new Map()
    for (const tableId in tableToPostIds) {
        const data = JSON.parse(
            tableContents.get(tableToPostIds[tableId]) || "[]"
        )
        cachedTables.set(tableId, {
            tableId: tableId,
            data: data,
        })
    }

    return cachedTables
}

export const flushCache = () => {
    cachedAuthorship = undefined
    cachedEntries = []
    cachedFeaturedImages = undefined
    cachedPosts = undefined
    cachedTables = undefined
}<|MERGE_RESOLUTION|>--- conflicted
+++ resolved
@@ -461,14 +461,9 @@
         ORDER BY title ASC
     `)
 
-<<<<<<< HEAD
 export const getBlockContent = async (
     id: number
 ): Promise<string | undefined> => {
-    const WP_GRAPHQL_ENDPOINT = `${WORDPRESS_URL}/wp/graphql`
-=======
-export async function getBlockContent(id: number): Promise<string | undefined> {
->>>>>>> 85ee9bda
     const query = `
     query getBlock($id: ID!) {
         post(id: $id, idType: DATABASE_ID) {
@@ -493,7 +488,6 @@
     return json.data.post?.content ?? undefined
 }
 
-<<<<<<< HEAD
 export const getFullPost = async (
     postApi: any,
     excludeContent?: boolean
@@ -503,6 +497,7 @@
     slug: postApi.slug,
     path: postApi.slug, // kept for transitioning between legacy BPES (blog post as entry section) and future hierarchical paths
     title: decodeHTML(postApi.title.rendered),
+    subtitle: postApi.meta.owid_subtitle_meta_field,
     date: new Date(postApi.date),
     modifiedDate: new Date(postApi.modified),
     authors: postApi.authors_name || [],
@@ -517,63 +512,6 @@
             : undefined,
     glossary: postApi.meta.owid_glossary_meta_field,
 })
-=======
-export interface FullPost {
-    id: number
-    type: "post" | "page"
-    slug: string
-    path: string
-    title: string
-    subtitle?: string
-    date: Date
-    modifiedDate: Date
-    authors: string[]
-    content: string
-    excerpt?: string
-    imageUrl?: string
-    postId?: number
-    relatedCharts?: RelatedChart[]
-    glossary: boolean
-}
-
-export async function getFullPost(
-    postApi: any,
-    excludeContent?: boolean
-): Promise<FullPost> {
-    return {
-        id: postApi.id,
-        type: postApi.type,
-        slug: postApi.slug,
-        path: postApi.slug, // kept for transitioning between legacy BPES (blog post as entry section) and future hierarchical paths
-        title: decodeHTML(postApi.title.rendered),
-        subtitle: postApi.meta.owid_subtitle_meta_field,
-        date: new Date(postApi.date),
-        modifiedDate: new Date(postApi.modified),
-        authors: postApi.authors_name || [],
-        content: excludeContent ? "" : postApi.content.rendered,
-        excerpt: decodeHTML(postApi.excerpt.rendered),
-        imageUrl:
-            BAKED_BASE_URL +
-            defaultTo(postApi.featured_media_path, "/default-thumbnail.jpg"),
-        relatedCharts:
-            postApi.type === "page"
-                ? await getRelatedCharts(postApi.id)
-                : undefined,
-        glossary: postApi.meta.owid_glossary_meta_field,
-    }
-}
-
-export const getCountryProfileLandingPost = memoize(
-    async (profileSpec: CountryProfileSpec) => {
-        const landingPagePostApi = await getPostBySlug(
-            profileSpec.landingPageSlug
-        )
-        const landingPost = getFullPost(landingPagePostApi)
-
-        return landingPost
-    }
-)
->>>>>>> 85ee9bda
 
 let cachedPosts: Promise<FullPost[]> | undefined
 export const getBlogIndex = async (): Promise<FullPost[]> => {
