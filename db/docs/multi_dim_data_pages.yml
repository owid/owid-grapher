metadata:
  description: "Multi-dimensional data pages that allow exploration of datasets across multiple dimensions and variables. These pages provide interactive interfaces for exploring complex datasets with multiple indicators, enabling users to switch between different views and comparisons of the same underlying data."
fields:
<<<<<<< HEAD
  id:
    description: "Unique identifier for the data page"
  catalogPath:
    description: "Path in the ETL data catalog system linking to the source dataset"
  slug:
    description: "URL-friendly identifier used in URLs like /data/[slug]"
  config:
    description: "JSON configuration defining the data page structure and behavior"
  configMd5:
    description: "MD5 hash of the configuration for change detection and caching"
  published:
    description: "Whether the data page is published and publicly accessible"
  createdAt:
    description: "Timestamp when the data page was created"
  updatedAt:
=======
id:
    description: "Unique identifier for the data page"
catalogPath:
    description: "Path in the ETL data catalog system linking to the source dataset"
slug:
    description: "URL-friendly identifier used in URLs like /data/[slug]"
config:
    description: "JSON configuration defining the data page structure and behavior"
configMd5:
    description: "MD5 hash of the configuration for change detection and caching"
published:
    description: "Whether the data page is published and publicly accessible"
createdAt:
    description: "Timestamp when the data page was created"
updatedAt:
>>>>>>> dfb5529c
    description: "Timestamp when the data page was last updated"<|MERGE_RESOLUTION|>--- conflicted
+++ resolved
@@ -1,37 +1,19 @@
 metadata:
   description: "Multi-dimensional data pages that allow exploration of datasets across multiple dimensions and variables. These pages provide interactive interfaces for exploring complex datasets with multiple indicators, enabling users to switch between different views and comparisons of the same underlying data."
 fields:
-<<<<<<< HEAD
   id:
-    description: "Unique identifier for the data page"
+      description: "Unique identifier for the data page"
   catalogPath:
-    description: "Path in the ETL data catalog system linking to the source dataset"
+      description: "Path in the ETL data catalog system linking to the source dataset"
   slug:
-    description: "URL-friendly identifier used in URLs like /data/[slug]"
+      description: "URL-friendly identifier used in URLs like /data/[slug]"
   config:
-    description: "JSON configuration defining the data page structure and behavior"
+      description: "JSON configuration defining the data page structure and behavior"
   configMd5:
-    description: "MD5 hash of the configuration for change detection and caching"
+      description: "MD5 hash of the configuration for change detection and caching"
   published:
-    description: "Whether the data page is published and publicly accessible"
+      description: "Whether the data page is published and publicly accessible"
   createdAt:
-    description: "Timestamp when the data page was created"
+      description: "Timestamp when the data page was created"
   updatedAt:
-=======
-id:
-    description: "Unique identifier for the data page"
-catalogPath:
-    description: "Path in the ETL data catalog system linking to the source dataset"
-slug:
-    description: "URL-friendly identifier used in URLs like /data/[slug]"
-config:
-    description: "JSON configuration defining the data page structure and behavior"
-configMd5:
-    description: "MD5 hash of the configuration for change detection and caching"
-published:
-    description: "Whether the data page is published and publicly accessible"
-createdAt:
-    description: "Timestamp when the data page was created"
-updatedAt:
->>>>>>> dfb5529c
-    description: "Timestamp when the data page was last updated"+      description: "Timestamp when the data page was last updated"