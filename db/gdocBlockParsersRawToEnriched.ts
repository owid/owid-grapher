import {
<<<<<<< HEAD
=======
    OwidRawArticleBlock,
    Span,
    RawBlockImage,
    RawBlockList,
    RawBlockHeading,
    OwidEnrichedArticleBlock,
    EnrichedBlockAside,
>>>>>>> 3d5174d4
    BlockPositionChoice,
    ChartPositionChoice,
    compact,
    EnrichedBlockAside,
    EnrichedBlockChart,
    EnrichedBlockChartStory,
    EnrichedBlockFixedGraphic,
<<<<<<< HEAD
    EnrichedBlockGreySection,
    EnrichedBlockHeader,
=======
    EnrichedBlockHeading,
>>>>>>> 3d5174d4
    EnrichedBlockHorizontalRule,
    EnrichedBlockHtml,
    EnrichedBlockImage,
    EnrichedBlockList,
    EnrichedBlockProminentLink,
    EnrichedBlockPullQuote,
    EnrichedBlockRecirc,
    EnrichedBlockScroller,
    EnrichedBlockSDGGrid,
<<<<<<< HEAD
    EnrichedBlockSideBySideContainer,
    EnrichedBlockStickyLeftContainer,
    EnrichedBlockStickyRightContainer,
    EnrichedBlockText,
=======
    EnrichedBlockSDGToc,
>>>>>>> 3d5174d4
    EnrichedChartStoryItem,
    EnrichedRecircItem,
    EnrichedScrollerItem,
    EnrichedSDGGridItem,
    isArray,
    OwidEnrichedArticleBlock,
    OwidRawArticleBlock,
    ParseError,
    partition,
    RawBlockAside,
    RawBlockChart,
    RawBlockChartStory,
    RawBlockFixedGraphic,
    RawBlockGreySection,
    RawBlockHeader,
    RawBlockHtml,
    RawBlockImage,
    RawBlockList,
    RawBlockProminentLink,
    RawBlockPullQuote,
    RawBlockRecirc,
    RawBlockScroller,
    RawBlockSDGGrid,
    RawBlockSideBySideContainer,
    RawBlockStickyLeftContainer,
    RawBlockStickyRightContainer,
    RawBlockText,
    Span,
    SpanSimpleText,
} from "@ourworldindata/utils"
import {
    extractPlaintextUrl,
    htmlToEnrichedTextBlock,
    htmlToSimpleTextBlock,
    htmlToSpans,
} from "./gdocUtils"
import { match } from "ts-pattern"
import { parseInt } from "lodash"

export function parseRawBlocksToEnrichedBlocks(
    block: OwidRawArticleBlock
): OwidEnrichedArticleBlock | null {
    return match(block)
        .with({ type: "aside" }, parseAside)
        .with({ type: "chart" }, parseChart)
        .with({ type: "scroller" }, parseScroller)
        .with({ type: "chart-story" }, parseChartStory)
        .with({ type: "fixed-graphic" }, parseFixedGraphic)
        .with({ type: "image" }, parseImage)
        .with({ type: "list" }, parseList)
        .with({ type: "pull-quote" }, parsePullQuote)
        .with(
            { type: "horizontal-rule" },
            (): EnrichedBlockHorizontalRule => ({
                type: "horizontal-rule",
                parseErrors: [],
            })
        )
        .with({ type: "recirc" }, parseRecirc)
        .with({ type: "text" }, parseText)
        .with(
            { type: "html" },
            (block: RawBlockHtml): EnrichedBlockHtml => ({
                type: "html",
                value: block.value,
                parseErrors: [],
            })
        )
        .with({ type: "url" }, () => null) // url blocks should only occur inside of chart stories etc
        .with({ type: "position" }, () => null) // position blocks should only occur inside of chart stories etc
        .with({ type: "heading" }, parseHeading)
        .with({ type: "sdg-grid" }, parseSdgGrid)
<<<<<<< HEAD
        .with({ type: "sticky-left" }, parseStickyLeft)
        .with({ type: "sticky-right" }, parseStickyRight)
        .with({ type: "side-by-side" }, parseSideBySide)
        .with({ type: "grey-section" }, parseGreySection)
        .with({ type: "prominent-link" }, parseProminentLink)
=======
        .with(
            { type: "sdg-toc" },
            (): EnrichedBlockSDGToc => ({ type: "sdg-toc", parseErrors: [] })
        )
>>>>>>> 3d5174d4
        .exhaustive()
}

const parseAside = (raw: RawBlockAside): EnrichedBlockAside => {
    const createError = (
        error: ParseError,
        caption: Span[] = [],
        position: BlockPositionChoice | undefined = undefined
    ): EnrichedBlockAside => ({
        type: "aside",
        caption,
        position,
        parseErrors: [error],
    })

    if (typeof raw.value === "string")
        return createError({
            message: "Value is a string, not an object with properties",
        })

    if (!raw.value.caption)
        return createError({
            message: "Caption property is missing",
        })

    const position =
        raw.value.position === "left" || raw.value.position === "right"
            ? raw.value.position
            : undefined
    const caption = htmlToSpans(raw.value.caption)

    return {
        type: "aside",
        caption,
        position,
        parseErrors: [],
    }
}

const parseChart = (raw: RawBlockChart): EnrichedBlockChart => {
    const createError = (
        error: ParseError,
        url: string,
        caption: Span[] = []
    ): EnrichedBlockChart => ({
        type: "chart",
        url,
        caption,
        parseErrors: [error],
    })

    const val = raw.value

    if (typeof val === "string") {
        return {
            type: "chart",
            url: val,
            height: undefined,
            row: undefined,
            column: undefined,
            position: undefined,
            caption: [],
            parseErrors: [],
        }
    } else {
        if (!val.url)
            return createError(
                {
                    message: "url property is missing",
                },
                ""
            )

        const url = val.url

        const warnings: ParseError[] = []

        const height = val.height
        const row = val.row
        const column = val.column
        let position: ChartPositionChoice | undefined = undefined
        if (val.position)
            if (val.position === "featured") position = val.position
            else {
                warnings.push({
                    message: "position must be 'featured' or unset",
                })
            }
        const caption = val.caption ? htmlToSpans(val.caption) : []

        return {
            type: "chart",
            url,
            height,
            row,
            column,
            position,
            caption,
            parseErrors: [],
        }
    }
}

const parseScroller = (raw: RawBlockScroller): EnrichedBlockScroller => {
    const createError = (
        error: ParseError,
        blocks: EnrichedScrollerItem[] = []
    ): EnrichedBlockScroller => ({
        type: "scroller",
        blocks,
        parseErrors: [error],
    })

    if (typeof raw.value === "string")
        return createError({
            message: "Value is a string, not an object with properties",
        })

    const blocks: EnrichedScrollerItem[] = []
    let currentBlock: EnrichedScrollerItem = {
        url: "",
        text: { type: "text", value: [], parseErrors: [] },
    }
    const warnings: ParseError[] = []
    for (const block of raw.value) {
        match(block)
            .with({ type: "url" }, (url) => {
                if (currentBlock.url !== "") {
                    blocks.push(currentBlock)
                    currentBlock = {
                        url: "",
                        text: {
                            type: "text",
                            value: [],
                            parseErrors: [],
                        },
                    }
                }
                currentBlock.url = url.value
            })
            .with({ type: "text" }, (text) => {
                currentBlock.text = htmlToEnrichedTextBlock(text.value)
            })
            .otherwise(() =>
                warnings.push({
                    message: "scroller items must be of type 'url' or 'text'",
                    isWarning: true,
                })
            )
    }
    if (currentBlock.url !== "") {
        blocks.push(currentBlock)
    }

    return {
        type: "scroller",
        blocks,
        parseErrors: [],
    }
}

const parseChartStory = (raw: RawBlockChartStory): EnrichedBlockChartStory => {
    const createError = (
        error: ParseError,
        items: EnrichedChartStoryItem[] = []
    ): EnrichedBlockChartStory => ({
        type: "chart-story",
        items,
        parseErrors: [error],
    })

    if (typeof raw.value === "string")
        return createError({
            message: "Value is a string, not an object with properties",
        })

    const items: (EnrichedChartStoryItem | ParseError)[] = raw.value.map(
        (item): EnrichedChartStoryItem | ParseError => {
            const chart = item?.chart
            if (typeof item?.narrative !== "string" || item?.narrative === "")
                return {
                    message:
                        "Item is missing narrative property or it is not a string value",
                }
            if (typeof chart !== "string" || item?.chart === "")
                return {
                    message:
                        "Item is missing chart property or it is not a string value",
                }
            return {
                narrative: htmlToEnrichedTextBlock(item.narrative),
                chart: { type: "chart", url: chart, parseErrors: [] },
                technical: item.technical
                    ? item.technical.map(htmlToEnrichedTextBlock)
                    : [],
            }
        }
    )

    const [errors, enrichedItems] = partition(
        items,
        (item): item is ParseError => "message" in item
    )

    return {
        type: "chart-story",
        items: enrichedItems,
        parseErrors: errors,
    }
}

const parseFixedGraphic = (
    raw: RawBlockFixedGraphic
): EnrichedBlockFixedGraphic => {
    const createError = (
        error: ParseError,
        graphic: EnrichedBlockChart | EnrichedBlockImage = {
            type: "image",
            src: "",
            caption: [],
            parseErrors: [],
        },
        text: EnrichedBlockText[] = []
    ): EnrichedBlockFixedGraphic => ({
        type: "fixed-graphic",
        graphic,
        text,
        position: position,
        parseErrors: [error],
    })

    if (typeof raw.value === "string")
        return createError({
            message: "Value is a string, not an object with properties",
        })

    let position: BlockPositionChoice | undefined = undefined
    let graphic: EnrichedBlockChart | EnrichedBlockImage | undefined = undefined
    const texts: EnrichedBlockText[] = []
    const warnings: ParseError[] = []
    for (const block of raw.value) {
        match(block)
            .with({ type: "chart" }, (chart) => {
                graphic = parseChart(chart)
            })
            .with({ type: "image" }, (chart) => {
                graphic = parseImage(chart)
            })
            .with({ type: "text" }, (text) => {
                texts.push(htmlToEnrichedTextBlock(text.value))
            })
            .with({ type: "position" }, (chart) => {
                if (chart.value === "left" || chart.value === "right")
                    position = chart.value
                else {
                    warnings.push({
                        message: "position must be 'left' or 'right' or unset",
                    })
                }
            })
            .otherwise(() =>
                warnings.push({
                    message:
                        "fixed-graphic items must be of type 'chart', 'image', 'text' or 'position'",
                    isWarning: true,
                })
            )
    }
    if (texts.length === 0 || !graphic)
        return createError({
            message: "fixed-graphic must have a text and a graphic",
        })

    return {
        type: "fixed-graphic",
        graphic,
        position,
        text: texts,
        parseErrors: warnings,
    }
}

const parseImage = (image: RawBlockImage): EnrichedBlockImage => {
    const createError = (
        error: ParseError,
        src: string = "",
        caption: Span[] = []
    ): EnrichedBlockImage => ({
        type: "image",
        src,
        caption,
        parseErrors: [error],
    })

    if (typeof image.value === "string") {
        return {
            type: "image",
            src: image.value,
            caption: [],
            parseErrors: [],
        }
    } else {
        const src = image.value.src
        if (!src)
            return createError({
                message: "Src property is missing or empty",
            })

        const caption =
            image.value?.caption !== undefined
                ? htmlToSpans(image.value.caption)
                : []

        return {
            type: "image",
            caption,
            src,
            parseErrors: [],
        }
    }
}

const parseList = (raw: RawBlockList): EnrichedBlockList => {
    const createError = (
        error: ParseError,
        items: EnrichedBlockText[] = []
    ): EnrichedBlockList => ({
        type: "list",
        items,
        parseErrors: [error],
    })

    if (typeof raw.value === "string")
        return createError({
            message: "Value is a string, not a list of strings",
        })

    const items = raw.value.map(htmlToEnrichedTextBlock)

    return {
        type: "list",
        items,
        parseErrors: [],
    }
}

const parseSimpleTextsWithErrors = (
    raw: string[]
): { errors: ParseError[]; texts: SpanSimpleText[] } => {
    const parsedAsBlocks = raw.map(htmlToSimpleTextBlock)
    const errors = parsedAsBlocks.flatMap((block) => block.parseErrors)
    const texts = parsedAsBlocks.map((block) => block.value)
    return { errors, texts }
}

const parsePullQuote = (raw: RawBlockPullQuote): EnrichedBlockPullQuote => {
    const createError = (
        error: ParseError,
        text: SpanSimpleText[] = []
    ): EnrichedBlockPullQuote => ({
        type: "pull-quote",
        text,
        parseErrors: [error],
    })

    if (typeof raw.value === "string")
        return createError({
            message: "Value is a string, not a list of strings",
        })

    const textResults = compact(raw.value.map(parseRawBlocksToEnrichedBlocks))

    const [textBlocks, otherBlocks] = partition(
        textResults,
        (item): item is EnrichedBlockText => item.type === "text"
    )

    const otherBlockErrors = otherBlocks
        .map((block) => block.parseErrors)
        .flat()
    const textBlockErrors = textBlocks.map((block) => block.parseErrors).flat()

    const simpleTextSpans: SpanSimpleText[] = []
    const unexpectedTextSpanErrors: ParseError[] = []

    for (const textBlock of textBlocks)
        for (const span of textBlock.value) {
            if (span.spanType === "span-simple-text") {
                simpleTextSpans.push(span)
            } else {
                unexpectedTextSpanErrors.push({
                    message:
                        "Unexpected span type in pull-quote. Note: formatting is not supported inside pull-quotes ATM.",
                })
            }
        }

    return {
        type: "pull-quote",
        text: simpleTextSpans,
        parseErrors: [
            ...otherBlockErrors,
            ...textBlockErrors,
            ...unexpectedTextSpanErrors,
        ],
    }
}

const parseRecirc = (raw: RawBlockRecirc): EnrichedBlockRecirc => {
    const createError = (
        error: ParseError,
        title: SpanSimpleText = { spanType: "span-simple-text", text: "" },
        items: EnrichedRecircItem[] = []
    ): EnrichedBlockRecirc => ({
        type: "recirc",
        title,
        items,
        parseErrors: [error],
    })

    if (typeof raw.value === "string")
        return createError({
            message: "Value is a string, not an object with properties",
        })

    if (raw.value.length === 0)
        return createError({
            message: "Recirc must have at least one item",
        })

    const title = raw.value[0].title
    if (!title)
        return createError({
            message: "Title property is missing or empty",
        })

    if (!raw.value[0].list)
        return createError({
            message: "Recirc must have at least one entry",
        })

    const items: (EnrichedRecircItem | ParseError[])[] = raw.value[0].list.map(
        (item): EnrichedRecircItem | ParseError[] => {
            if (typeof item?.article !== "string")
                return [
                    {
                        message:
                            "Item is missing article property or it is not a string value",
                    },
                ]
            if (typeof item?.author !== "string")
                return [
                    {
                        message:
                            "Item is missing author property or it is not a string value",
                    },
                ]
            if (typeof item?.url !== "string")
                return [
                    {
                        message:
                            "Item is missing url property or it is not a string value",
                    },
                ]

            const article = htmlToSimpleTextBlock(item.article)
            const author = htmlToSimpleTextBlock(item.author)

            const errors = article.parseErrors.concat(author.parseErrors)

            if (errors.length > 0) return errors

            return {
                url: item.url,
                article: article.value,
                author: author.value,
            }
        }
    )

    const [errors, enrichedItems] = partition(
        items,
        (item: EnrichedRecircItem | ParseError[]): item is ParseError[] =>
            isArray(item)
    )

    const flattenedErrors = errors.flat()
    const parsedTitle = htmlToSimpleTextBlock(title)

    return {
        type: "recirc",
        title: parsedTitle.value,
        items: enrichedItems,
        parseErrors: [...flattenedErrors, ...parsedTitle.parseErrors],
    }
}

const parseText = (raw: RawBlockText): EnrichedBlockText => {
    const createError = (
        error: ParseError,
        value: Span[] = []
    ): EnrichedBlockText => ({
        type: "text",
        value,
        parseErrors: [error],
    })

    if (typeof raw.value !== "string")
        return createError({
            message: "Value is a not a string",
        })

    const value = htmlToSpans(raw.value)

    return {
        type: "text",
        value,
        parseErrors: [],
    }
}

const parseHeading = (raw: RawBlockHeading): EnrichedBlockHeading => {
    const createError = (
        error: ParseError,
        text: SpanSimpleText = { spanType: "span-simple-text", text: "" },
        level: number = 1
    ): EnrichedBlockHeading => ({
        type: "heading",
        text,
        level,
        parseErrors: [error],
    })

    if (typeof raw.value === "string")
        return createError({
            message: "Value is a string, not an object with properties",
        })

    const headerText = raw.value.text
    if (!headerText)
        return createError({
            message: "Text property is missing",
        })
    const headerSpans = parseSimpleTextsWithErrors([headerText])

    if (headerSpans.texts.length !== 1)
        return createError({
            message:
                "Text did not result in exactly one simple span - did you apply formatting?",
        })

    if (!raw.value.level)
        return createError({
            message: "Header level property is missing",
        })
    const level = parseInt(raw.value.level, 10)
    if (level < 1 || level > 6)
        return createError({
            message:
                "Header level property is outside the valid range between 1 and 6",
        })

    return {
        type: "heading",
        text: headerSpans.texts[0],
        level: level,
        parseErrors: [],
    }
}

const parseSdgGrid = (raw: RawBlockSDGGrid): EnrichedBlockSDGGrid => {
    const createError = (
        error: ParseError,
        items: EnrichedSDGGridItem[] = []
    ): EnrichedBlockSDGGrid => ({
        type: "sdg-grid",
        items,
        parseErrors: [error],
    })

    if (typeof raw.value === "string")
        return createError({
            message: "Value is a string, not an object with properties",
        })

    if (raw.value.length === 0)
        return createError({
            message: "SDG Grid must have at least one item",
        })

    if (!raw.value)
        return createError({
            message: "SDG Grid must have at least one entry",
        })

    const items: (EnrichedSDGGridItem | ParseError[])[] = raw.value.map(
        (item): EnrichedSDGGridItem | ParseError[] => {
            if (typeof item?.goal !== "string")
                return [
                    {
                        message:
                            "Item is missing goal property or it is not a string value",
                    },
                ]
            if (typeof item?.link !== "string")
                return [
                    {
                        message:
                            "Item is missing link property or it is not a string value",
                    },
                ]
            // TODO: make the type not just a string and then parse spans here
            const goal = item.goal!
            const link = item.link!

            //const errors = goal.parseErrors.concat(link.parseErrors)

            //if (errors.length > 0) return errors

            return {
                goal,
                link,
            }
        }
    )

    const [errors, enrichedItems] = partition(
        items,
        (item: EnrichedSDGGridItem | ParseError[]): item is ParseError[] =>
            isArray(item)
    )

    const flattenedErrors = errors.flat()

    return {
        type: "sdg-grid",
        items: enrichedItems,
        parseErrors: [...flattenedErrors],
    }
}

function parseStickyRight(
    raw: RawBlockStickyRightContainer
): EnrichedBlockStickyRightContainer {
    const createError = (
        error: ParseError,
        left: OwidEnrichedArticleBlock[] = [],
        right: OwidEnrichedArticleBlock[] = []
    ): EnrichedBlockStickyRightContainer => ({
        type: "sticky-right",
        left,
        right,
        parseErrors: [error],
    })
    const { left, right } = raw.value
    if (!left.length || !right.length) {
        return createError({
            message: "Empty column in the sticky right container",
        })
    }
    const enrichedLeft = compact(left.map(parseRawBlocksToEnhancedBlocks))
    const enrichedRight = compact(right.map(parseRawBlocksToEnhancedBlocks))
    return {
        type: "sticky-right",
        left: enrichedLeft,
        right: enrichedRight,
        parseErrors: [],
    }
}

function parseStickyLeft(
    raw: RawBlockStickyLeftContainer
): EnrichedBlockStickyLeftContainer {
    const createError = (
        error: ParseError,
        left: OwidEnrichedArticleBlock[] = [],
        right: OwidEnrichedArticleBlock[] = []
    ): EnrichedBlockStickyLeftContainer => ({
        type: "sticky-left",
        left,
        right,
        parseErrors: [error],
    })
    const { left, right } = raw.value
    if (!left.length || !right.length) {
        return createError({
            message: "Empty column in the sticky left container",
        })
    }
    const enrichedLeft = compact(left.map(parseRawBlocksToEnhancedBlocks))
    const enrichedRight = compact(right.map(parseRawBlocksToEnhancedBlocks))
    return {
        type: "sticky-left",
        left: enrichedLeft,
        right: enrichedRight,
        parseErrors: [],
    }
}

function parseSideBySide(
    raw: RawBlockSideBySideContainer
): EnrichedBlockSideBySideContainer {
    const createError = (
        error: ParseError,
        left: OwidEnrichedArticleBlock[] = [],
        right: OwidEnrichedArticleBlock[] = []
    ): EnrichedBlockSideBySideContainer => ({
        type: "side-by-side",
        left,
        right,
        parseErrors: [error],
    })
    const { left, right } = raw.value
    if (!left.length || !right.length) {
        return createError({
            message: "Empty column in the side-by-side container",
        })
    }
    const enrichedLeft = compact(left.map(parseRawBlocksToEnhancedBlocks))
    const enrichedRight = compact(right.map(parseRawBlocksToEnhancedBlocks))
    return {
        type: "side-by-side",
        left: enrichedLeft,
        right: enrichedRight,
        parseErrors: [],
    }
}

function parseGreySection(raw: RawBlockGreySection): EnrichedBlockGreySection {
    return {
        type: "grey-section",
        items: compact(raw.value.map(parseRawBlocksToEnhancedBlocks)),
        parseErrors: [],
    }
}

function parseProminentLink(
    raw: RawBlockProminentLink
): EnrichedBlockProminentLink {
    const createError = (error: ParseError): EnrichedBlockProminentLink => ({
        type: "prominent-link",
        parseErrors: [error],
        title: "",
        url: "",
        description: "",
    })

    if (!raw.value.url) {
        return createError({ message: "No url given for the prominent link" })
    }

    if (!raw.value.title) {
        return createError({ message: "No title given for the prominent link" })
    }

    const url = extractPlaintextUrl(raw.value.url)

    return {
        type: "prominent-link",
        parseErrors: [],
        title: raw.value.title,
        url,
        description: raw.value.description || "",
    }
}<|MERGE_RESOLUTION|>--- conflicted
+++ resolved
@@ -1,14 +1,4 @@
 import {
-<<<<<<< HEAD
-=======
-    OwidRawArticleBlock,
-    Span,
-    RawBlockImage,
-    RawBlockList,
-    RawBlockHeading,
-    OwidEnrichedArticleBlock,
-    EnrichedBlockAside,
->>>>>>> 3d5174d4
     BlockPositionChoice,
     ChartPositionChoice,
     compact,
@@ -16,12 +6,8 @@
     EnrichedBlockChart,
     EnrichedBlockChartStory,
     EnrichedBlockFixedGraphic,
-<<<<<<< HEAD
     EnrichedBlockGreySection,
-    EnrichedBlockHeader,
-=======
     EnrichedBlockHeading,
->>>>>>> 3d5174d4
     EnrichedBlockHorizontalRule,
     EnrichedBlockHtml,
     EnrichedBlockImage,
@@ -31,14 +17,11 @@
     EnrichedBlockRecirc,
     EnrichedBlockScroller,
     EnrichedBlockSDGGrid,
-<<<<<<< HEAD
+    EnrichedBlockSDGToc,
     EnrichedBlockSideBySideContainer,
     EnrichedBlockStickyLeftContainer,
     EnrichedBlockStickyRightContainer,
     EnrichedBlockText,
-=======
-    EnrichedBlockSDGToc,
->>>>>>> 3d5174d4
     EnrichedChartStoryItem,
     EnrichedRecircItem,
     EnrichedScrollerItem,
@@ -53,7 +36,7 @@
     RawBlockChartStory,
     RawBlockFixedGraphic,
     RawBlockGreySection,
-    RawBlockHeader,
+    RawBlockHeading,
     RawBlockHtml,
     RawBlockImage,
     RawBlockList,
@@ -111,18 +94,15 @@
         .with({ type: "position" }, () => null) // position blocks should only occur inside of chart stories etc
         .with({ type: "heading" }, parseHeading)
         .with({ type: "sdg-grid" }, parseSdgGrid)
-<<<<<<< HEAD
         .with({ type: "sticky-left" }, parseStickyLeft)
         .with({ type: "sticky-right" }, parseStickyRight)
         .with({ type: "side-by-side" }, parseSideBySide)
         .with({ type: "grey-section" }, parseGreySection)
         .with({ type: "prominent-link" }, parseProminentLink)
-=======
         .with(
             { type: "sdg-toc" },
             (): EnrichedBlockSDGToc => ({ type: "sdg-toc", parseErrors: [] })
         )
->>>>>>> 3d5174d4
         .exhaustive()
 }
 
@@ -783,8 +763,8 @@
             message: "Empty column in the sticky right container",
         })
     }
-    const enrichedLeft = compact(left.map(parseRawBlocksToEnhancedBlocks))
-    const enrichedRight = compact(right.map(parseRawBlocksToEnhancedBlocks))
+    const enrichedLeft = compact(left.map(parseRawBlocksToEnrichedBlocks))
+    const enrichedRight = compact(right.map(parseRawBlocksToEnrichedBlocks))
     return {
         type: "sticky-right",
         left: enrichedLeft,
@@ -812,8 +792,8 @@
             message: "Empty column in the sticky left container",
         })
     }
-    const enrichedLeft = compact(left.map(parseRawBlocksToEnhancedBlocks))
-    const enrichedRight = compact(right.map(parseRawBlocksToEnhancedBlocks))
+    const enrichedLeft = compact(left.map(parseRawBlocksToEnrichedBlocks))
+    const enrichedRight = compact(right.map(parseRawBlocksToEnrichedBlocks))
     return {
         type: "sticky-left",
         left: enrichedLeft,
@@ -841,8 +821,8 @@
             message: "Empty column in the side-by-side container",
         })
     }
-    const enrichedLeft = compact(left.map(parseRawBlocksToEnhancedBlocks))
-    const enrichedRight = compact(right.map(parseRawBlocksToEnhancedBlocks))
+    const enrichedLeft = compact(left.map(parseRawBlocksToEnrichedBlocks))
+    const enrichedRight = compact(right.map(parseRawBlocksToEnrichedBlocks))
     return {
         type: "side-by-side",
         left: enrichedLeft,
@@ -854,7 +834,7 @@
 function parseGreySection(raw: RawBlockGreySection): EnrichedBlockGreySection {
     return {
         type: "grey-section",
-        items: compact(raw.value.map(parseRawBlocksToEnhancedBlocks)),
+        items: compact(raw.value.map(parseRawBlocksToEnrichedBlocks)),
         parseErrors: [],
     }
 }
