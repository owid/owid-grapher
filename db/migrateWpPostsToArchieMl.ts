// WIP: Script to export the data_values for all variables attached to charts

import * as db from "./db.js"
import _, * as lodash from "lodash"
import * as cheerio from "cheerio"

import {
    EnrichedBlockImage,
    OwidEnrichedArticleBlock,
    EnrichedBlockPullQuote,
    EnrichedBlockText,
    Span,
    SpanSimpleText,
    EnrichedBlockHeading,
    EnrichedBlockChart,
    EnrichedBlockHtml,
    EnrichedBlockList,
    OwidArticleContent,
    OwidArticlePublicationContext,
    OwidArticleType,
} from "@ourworldindata/utils"
<<<<<<< HEAD
import * as Post from "./model/Post.js"
import { match, P } from "ts-pattern"
import { cheerioToSpan, spansToHtmlString } from "./gdocUtils.js"
import { join, result } from "lodash"
import fs from "fs"
=======
import { match } from "ts-pattern"
import { cheerioToSpan } from "./model/Gdoc/htmlToEnriched.js"

>>>>>>> 103d8ee6
// Note: all of this code is heavvy WIP - please ignore it for now

// function mapCheerioChildren(
//     node: CheerioElement,
//     handler: (node: CheerioElement) => void
// ): void {
//     node.children?.forEach((child) => {
//         handler(child)
//         mapCheerioChildren(child, handler)
//     })
// }

// TODO: add context for per post stats and error message context

type ErrorNames =
    | "blockquote content is not just text"
    | "too many figcaption elements"
    | "too many figcaption elements after archieml transform"
    | "too many figcaption elements after archieml transform"
    | "figcaption element is not structured text"
    | "unkown element tag"
    | "expected only plain text"
    | "exepcted a single plain text element, got more than one"
    | "exepcted a single plain text element, got zero"
    | "iframe without src"
    | "no img element in figure"
    | "iframe with src that is not a grapher"
    | "too many elements in figure"
    | "img without src"
    | "unexpected elements in p"
    | "unexpected elements in list item"
    | "ul without children"
    | "columns item needs to have 2 children"
interface ArchieMlTransformationError {
    name: ErrorNames

    details: string
}

interface ArchieMlTransformationResult<T> {
    errors: ArchieMlTransformationError[]
    content: T[]
}

function emptyArchieMLTransformationResult<
    T
>(): ArchieMlTransformationResult<T> {
    return { errors: [], content: [] }
}

function joinArchieMLTransformationResults<T>(
    results: ArchieMlTransformationResult<T>[]
): ArchieMlTransformationResult<T> {
    const errors = lodash.flatten(results.map((r) => r.errors))
    const content = lodash.flatten(results.map((r) => r.content))
    return { errors, content }
}

function findRecursive(
    nodes: CheerioElement[],
    tagName: string
): CheerioElement | undefined {
    for (const node of nodes) {
        if (node.tagName === tagName) return node
        else {
            const result = findRecursive(node.children ?? [], tagName)
            if (result !== undefined) return result
        }
    }
    return undefined
}

function getSimpleSpans(spans: Span[]): [SpanSimpleText[], Span[]] {
    return _.partition(
        spans,
        (span: Span): span is SpanSimpleText =>
            span.spanType === "span-simple-text"
    )
}

function getSimpleTextSpansFromChildren(
    node: CheerioElement,
    $: CheerioStatic
): ArchieMlTransformationResult<SpanSimpleText> {
    const childElements = joinArchieMLTransformationResults(
        node.children.map((child) => cheerioToArchieML(child, $))
    )
    // TODO: put this in place again
    // const cleanedChildElements = consolidateSpans(
    //     childElements.content
    // )
    if (
        childElements.content.length !== 1 ||
        childElements.content[0].type !== "text"
    )
        return {
            errors: [
                {
                    name: "blockquote content is not just text",
                    details: ``,
                },
            ],
            content: [],
        }
    const [simpleSpans, otherSpans] = getSimpleSpans(
        childElements.content[0].value
    )
    const errors =
        otherSpans.length === 0
            ? childElements.errors
            : [
                  ...childElements.errors,
                  {
                      name: "expected only plain text" as const,
                      details: `suppressed tags: ${otherSpans.join(", ")}`,
                  },
              ]
    return {
        errors: errors,
        content: simpleSpans,
    }
}

type CheerioSequenceParserResult = {
    result: ArchieMlTransformationResult<OwidEnrichedArticleBlock>
    success: boolean
    remainingNodes: CheerioElement[]
}

type CheerioSequenceParser = (
    nodes: CheerioElement[],
    $: CheerioStatic
) => CheerioSequenceParserResult

// function tryParseCommentTagPair(
//     nodes: CheerioElement[],
//     commentTag: string,
//     $: CheerioStatic,
//     contentParseFn: (
//         nodes: OwidEnrichedArticleBlock[]
//     ) => ArchieMlTransformationResult<OwidEnrichedArticleBlock>
// ): CheerioSequenceParser {
//     const currentNode = nodes[0]
//     if (currentNode.type === "comment") {
//         // if (remainingNodes[0].data?.trim().startsWith(stopAtComment))
//         //     return {
//         //         result: joinArchieMLTransformationResults(items),
//         //         remainingNodes: remainingNodes.slice(1),
//         //     }
//         if (currentNode.data?.trim().startsWith(commentTag)) {
//             const content = cheerioListToArchieML(
//                 nodes.slice(1),
//                 `/${commentTag}`,
//                 $
//             )
//             return {
//                 result: contentParseFn(content.result.content),
//                 remainingNodes: content.remainingNodes,
//             }
//         } else
//             return {
//                 result: { content: [], errors: [] },
//                 remainingNodes: nodes,
//             }
//     } else
//         return {
//             result: { content: [], errors: [] },
//             remainingNodes: nodes,
//         }
// }

// function cheerioListToArchieML(
//     nodes: CheerioElement[],
//     stopAtComment: string,
//     $: CheerioStatic
// ): CheerioSequenceParser {
//     let remainingNodes = [...nodes]
//     const items: ArchieMlTransformationResult<OwidEnrichedArticleBlock>[] = []
//     while (remainingNodes.length > 0) {
//         const currentNode = remainingNodes[0]

//         if (currentNode.type === "comment") {
//             if (remainingNodes[0].data?.trim().startsWith(stopAtComment))
//                 return {
//                     result: joinArchieMLTransformationResults(items),
//                     remainingNodes: remainingNodes.slice(1),
//                 }
//             tryParseCommentTagPair(
//                 remainingNodes,
//                 "wp:comment",
//                 $,
//                 (content) => {
//                     const errors: ArchieMlTransformationError[] =
//                         content.result.content.length !== 2
//                             ? [
//                                   {
//                                       name: "columns item needs to have 2 children" as const,
//                                       details: `Got ${content.result.content.length} children inside a columns structure`,
//                                   },
//                               ]
//                             : []

//                     const result = {
//                         content: [
//                             {
//                                 type: "sticky-right",
//                                 left: content.result.content[0],
//                                 right: content.result.content[1],
//                             },
//                         ],
//                         errors,
//                     }
//                     return result
//                 }
//             )
//         } else {
//             const currentNodeConverted = cheerioToArchieML(currentNode, $)
//             items.push(currentNodeConverted)
//             remainingNodes = remainingNodes.slice(1)
//         }
//     }
//     return {
//         result: joinArchieMLTransformationResults(items),
//         remainingNodes: [],
//     }
// }

function succeed(): CheerioSequenceParser {
    return (nodes: CheerioElement[], $: CheerioStatic) => ({
        result: { errors: [], content: [] },
        remainingNodes: [],
        success: true,
    })
}

function fail(): CheerioSequenceParser {
    return (nodes: CheerioElement[], $: CheerioStatic) => ({
        result: { errors: [], content: [] },
        remainingNodes: [],
        success: false,
    })
}

function seq(parsers: CheerioSequenceParser[]): CheerioSequenceParser {
    return (nodes: CheerioElement[], $: CheerioStatic) => {
        const results: ArchieMlTransformationResult<OwidEnrichedArticleBlock>[] =
            []
        let remainingNodes = nodes
        for (const parser of parsers) {
            const result = parser(remainingNodes, $)
            if (!result.success)
                return {
                    result: joinArchieMLTransformationResults(results),
                    remainingNodes: nodes, // don't consume anything if we fail
                    success: false,
                }
            remainingNodes = result.remainingNodes
            results.push(result.result)
        }
        return {
            result: joinArchieMLTransformationResults(results),
            remainingNodes: remainingNodes,
            success: true,
        }
    }
}

function anyOf(parsers: CheerioSequenceParser[]): CheerioSequenceParser {
    return (nodes: CheerioElement[], $: CheerioStatic) => {
        for (const parser of parsers) {
            const result = parser(nodes, $)
            if (result.success) {
                return result
            }
        }
        return {
            result: joinArchieMLTransformationResults([]),
            remainingNodes: nodes,
            success: false,
        }
    }
}

function many0(parser: CheerioSequenceParser): CheerioSequenceParser {
    return (nodes: CheerioElement[], $: CheerioStatic) => {
        let result: CheerioSequenceParserResult = parser(nodes, $)
        const results: ArchieMlTransformationResult<OwidEnrichedArticleBlock>[] =
            []
        while (result.success) {
            results.push(result.result)
            result = parser(result.remainingNodes, $)
        }
        return {
            result: joinArchieMLTransformationResults(results),
            remainingNodes: result.remainingNodes,
            success: true,
        }
    }
}

function many1(parser: CheerioSequenceParser): CheerioSequenceParser {
    return (nodes: CheerioElement[], $: CheerioStatic) => {
        let result: CheerioSequenceParserResult = parser(nodes, $)
        let atLeastOneConsumed = false
        const results: ArchieMlTransformationResult<OwidEnrichedArticleBlock>[] =
            []
        while (result.success) {
            results.push(result.result)
            result = parser(result.remainingNodes, $)
            atLeastOneConsumed = true
        }
        return {
            result: joinArchieMLTransformationResults(results),
            remainingNodes: result.remainingNodes,
            success: atLeastOneConsumed,
        }
    }
}

function manyTill(
    manyParser: CheerioSequenceParser,
    stopParser: CheerioSequenceParser
): CheerioSequenceParser {
    return (nodes: CheerioElement[], $: CheerioStatic) => {
        let remainingNodes = nodes
        let stopResult: CheerioSequenceParserResult = stopParser(nodes, $)
        const results: ArchieMlTransformationResult<OwidEnrichedArticleBlock>[] =
            []
        while (!stopResult.success && remainingNodes) {
            const manyResult = manyParser(remainingNodes, $)
            if (!manyResult.success)
                return {
                    result: emptyArchieMLTransformationResult(),
                    remainingNodes: nodes,
                    success: false,
                }

            results.push(manyResult.result)
            remainingNodes = manyResult.remainingNodes
            stopResult = stopParser(remainingNodes, $)
            // we don't want to consume the content matched by stopParser, just make sure it
            // would apply successfully
        }
        return {
            result: joinArchieMLTransformationResults(results),
            remainingNodes: remainingNodes,
            success: stopResult.success,
        }
    }
}

function delimited(
    startParser: CheerioSequenceParser,
    elementListParser: CheerioSequenceParser,
    endParser: CheerioSequenceParser
): CheerioSequenceParser {
    return (nodes: CheerioElement[], $: CheerioStatic) => {
        let result = startParser(nodes, $)
        if (result.success) {
            result = manyTill(elementListParser, endParser)(
                result.remainingNodes,
                $
            )
            return result
        }
        return {
            result: emptyArchieMLTransformationResult(),
            remainingNodes: result.remainingNodes,
            success: result.success,
        }
    }
}

function condition(
    predicate: (node: CheerioElement) => boolean
): CheerioSequenceParser {
    return (nodes: CheerioElement[], $: CheerioStatic) => {
        if (nodes.length > 0 && predicate(nodes[0]))
            return {
                result: {
                    content: [],
                    errors: [],
                },
                remainingNodes: nodes.slice(1),
                success: true,
            }
        else
            return {
                result: {
                    content: [],
                    errors: [],
                },
                remainingNodes: nodes,
                success: false,
            }
    }
}

function map(
    parser: CheerioSequenceParser,
    fn: (result: CheerioSequenceParserResult) => CheerioSequenceParserResult
): CheerioSequenceParser {
    return (nodes: CheerioElement[], $: CheerioStatic) => {
        return fn(parser(nodes, $))
    }
}

function wpComponent(
    name: string,
    contentParser: CheerioSequenceParser,
    componentManipulator: (
        result: CheerioSequenceParserResult
    ) => CheerioSequenceParserResult = (r) => r
): CheerioSequenceParser {
    const componentContents = delimited(
        condition(
            (node) =>
                node.type === "comment" &&
                (node.data?.trim()?.startsWith(name) ?? false)
        ),
        contentParser,
        condition(
            (node) =>
                node.type === "comment" &&
                (node.data?.trim().startsWith(`/${name}`) ?? false)
        )
    )
    return map(componentContents, componentManipulator)
}

function lazy(parser: () => CheerioSequenceParser) {
    let p: CheerioSequenceParser | undefined = undefined
    return (nodes: CheerioElement[], $: CheerioStatic) => {
        if (!p) p = parser()
        return p(nodes, $)
    }
}

function nonCommentParser(): CheerioSequenceParser {
    return (nodes: CheerioElement[], $: CheerioStatic) => {
        if (nodes.length === 0)
            return {
                result: emptyArchieMLTransformationResult(),
                success: false,
                remainingNodes: nodes,
            }
        else {
            const parsedItem = cheerioToArchieML(nodes[0], $)
            return {
                result: parsedItem,
                remainingNodes: nodes.slice(1),
                success: true,
            }
        }
    }
}

function buildColumns(
    content: CheerioSequenceParserResult
): CheerioSequenceParserResult {
    return {
        ...content,
        result: {
            errors: content.result.errors,
            content: [
                {
                    // TODO: this should receive the two subparts independently but
                    // that probably needs generic parsers and seqSeparate
                    type: "sticky-right",
                    left: [content.result.content[0]],
                    right: [content.result.content[1]],
                    parseErrors: [],
                },
            ],
        },
    }
}

function htmlElementParser(): CheerioSequenceParser {
    return anyOf([
        wpComponent(
            "columns",
            seq([
                wpComponent("column", lazy(htmlElementParser)),
                wpComponent("column", lazy(htmlElementParser)),
            ]),
            buildColumns
        ),
        condition((node) => node.type === "comment"),
        nonCommentParser(),
    ])
}

function htmlParser(): CheerioSequenceParser {
    return many0(htmlElementParser())
}

function unwrapNode(
    node: CheerioElement,
    $: CheerioStatic
): ArchieMlTransformationResult<OwidEnrichedArticleBlock> {
    const result = htmlParser()(node.children, $)
    return result.result
}

function cheerioToArchieML(
    node: CheerioElement,
    $: CheerioStatic
): ArchieMlTransformationResult<OwidEnrichedArticleBlock> {
    if (node.type === "comment") return { errors: [], content: [] }

    const unwrapNodeWithContext = (node: CheerioElement) => unwrapNode(node, $)

    const span = cheerioToSpan(node)
    if (span)
        return {
            errors: [],
            // TODO: below should be a list of spans and a rich text block
            content: [{ type: "text", value: [span], parseErrors: [] }],
        }
    else if (node.type === "tag") {
        const result: ArchieMlTransformationResult<OwidEnrichedArticleBlock> =
            match(node)
                .with({ tagName: "address" }, unwrapNodeWithContext)
                .with(
                    { tagName: "blockquote" },
                    (): ArchieMlTransformationResult<EnrichedBlockPullQuote> => {
                        const spansResult = getSimpleTextSpansFromChildren(
                            node,
                            $
                        )

                        return {
                            errors: spansResult.errors,
                            content: [
                                {
                                    type: "pull-quote",
                                    // TODO: this is incomplete - needs to match to all text-ish elements like StructuredText
                                    text: spansResult.content,
                                    parseErrors: [],
                                },
                            ],
                        }
                    }
                )
                .with({ tagName: "body" }, unwrapNodeWithContext)
                .with({ tagName: "center" }, unwrapNodeWithContext) // might want to translate this to a block with a centered style?
                .with({ tagName: "details" }, unwrapNodeWithContext)
                .with({ tagName: "div" }, unwrapNodeWithContext)
                .with({ tagName: "figcaption" }, unwrapNodeWithContext)
                .with(
                    { tagName: "figure" },
                    (): ArchieMlTransformationResult<EnrichedBlockImage> => {
                        const errors: ArchieMlTransformationError[] = []
                        const [figcaptionChildren, otherChildren] = _.partition(
                            node.children,
                            (n) => n.tagName === "figcaption"
                        )
                        let figcaptionElement: EnrichedBlockText | undefined =
                            undefined
                        if (figcaptionChildren.length > 1) {
                            errors.push({
                                name: "too many figcaption elements",
                                details: `Found ${figcaptionChildren.length} elements`,
                            })
                        } else {
                            const figCaption =
                                figcaptionChildren.length > 0
                                    ? cheerioToArchieML(
                                          figcaptionChildren[0],
                                          $
                                      )
                                    : undefined
                            if (figCaption)
                                if (figCaption.content.length > 1)
                                    errors.push({
                                        name: "too many figcaption elements after archieml transform",
                                        details: `Found ${figCaption.content.length} elements after transforming to archieml`,
                                    })
                                else {
                                    const element = figCaption.content[0]
                                    if (element?.type === "text")
                                        figcaptionElement = element
                                    else
                                        errors.push({
                                            name: "figcaption element is not structured text",
                                            details: `Found ${element?.type} element after transforming to archieml`,
                                        })
                                }
                        }
                        const image = findRecursive(otherChildren, "img")
                        if (!image) {
                            // TODO: this is a legitimate case, there may be other content in a figure
                            // but for now we treat it as an error and see how often this error happens
                            errors.push({
                                name: "no img element in figure",
                                details: `Found ${otherChildren.length} elements`,
                            })
                        }

                        if (otherChildren.length > 1)
                            errors.push({
                                name: "too many elements in figure",
                                details: `Found ${otherChildren.length} elements`,
                            })

                        return {
                            errors,
                            content: [
                                {
                                    type: "image",
                                    src: image?.attribs.src ?? "",
                                    caption: figcaptionElement?.value ?? [],
                                    parseErrors: [],
                                },
                            ],
                        }
                    }
                )
                .with(
                    { tagName: P.union("h1", "h2", "h3", "h4", "h5", "h6") },
                    (): ArchieMlTransformationResult<EnrichedBlockHeading> => {
                        const level = parseInt(node.tagName.slice(1))
                        const spansResult = getSimpleTextSpansFromChildren(
                            node,
                            $
                        )
                        const errors = spansResult.errors
                        if (spansResult.content.length > 1)
                            errors.push({
                                name: "exepcted a single plain text element, got more than one" as const,
                                details: `Found ${spansResult.content.length} elements after transforming to archieml`,
                            })
                        if (spansResult.content.length == 0)
                            errors.push({
                                name: "exepcted a single plain text element, got zero" as const,
                                details: `Found ${spansResult.content.length} elements after transforming to archieml`,
                            })
                        return {
                            errors: spansResult.errors,
                            content: [
                                {
                                    type: "heading",
                                    level: level,
                                    text: spansResult.content[0],
                                    parseErrors: [],
                                },
                            ],
                        }
                    }
                )
                .with(
                    { tagName: "iframe" },
                    (): ArchieMlTransformationResult<EnrichedBlockChart> => {
                        const src = node.attribs.src
                        const errors: ArchieMlTransformationError[] = []
                        if (!src)
                            errors.push({
                                name: "iframe without src" as const,
                                details: `Found iframe without src attribute`,
                            })
                        if (
                            !src?.startsWith(
                                "https://ourworldindata.org/grapher/"
                            )
                        )
                            errors.push({
                                name: "iframe with src that is not a grapher",
                                details: `Found iframe with src that is not a grapher`,
                            })
                        return {
                            errors: errors,
                            content: [
                                {
                                    type: "chart",
                                    url: src,
                                    parseErrors: [],
                                },
                            ],
                        }
                    }
                )
                .with(
                    { tagName: "img" },
                    (): ArchieMlTransformationResult<EnrichedBlockImage> => {
                        const src = node.attribs.src
                        const errors: ArchieMlTransformationError[] = []
                        if (!src)
                            errors.push({
                                name: "img without src" as const,
                                details: `Found img without src attribute`,
                            })
                        return {
                            errors: errors,
                            content: [
                                {
                                    type: "image",
                                    src: src,
                                    caption: [],
                                    parseErrors: [],
                                },
                            ],
                        }
                    }
                )
                .with(
                    { tagName: "p" },
                    (): ArchieMlTransformationResult<EnrichedBlockText> => {
                        const children = joinArchieMLTransformationResults(
                            node.children.map((child) =>
                                cheerioToArchieML(child, $)
                            )
                        )
                        const [textChildren, otherChildren] = _.partition(
                            children.content,
                            (child): child is EnrichedBlockText =>
                                child.type === "text"
                        )
                        const errors = children.errors
                        if (otherChildren.length > 0)
                            errors.push({
                                name: "unexpected elements in p",
                                details: `Found ${otherChildren.length} elements`,
                            })
                        return {
                            errors: errors,
                            content: [
                                {
                                    type: "text",
                                    value: textChildren.flatMap(
                                        (child) => child.value
                                    ),
                                    parseErrors: [],
                                },
                            ],
                        }
                    }
                )
                .with(
                    { tagName: "ul" },
                    (): ArchieMlTransformationResult<EnrichedBlockList> => {
                        const children = node.children?.flatMap((child) => {
                            const grandChildren = child.children?.map(
                                (grandchild) => cheerioToArchieML(grandchild, $)
                            )
                            if (grandChildren)
                                return [
                                    joinArchieMLTransformationResults(
                                        grandChildren
                                    ),
                                ]
                            else return []
                        })

                        if (!children)
                            return {
                                errors: [
                                    {
                                        name: "ul without children" as const,
                                        details: `Found ul without children`,
                                    },
                                ],
                                content: [],
                            }

                        const handleListChildren = (
                            listContent: ArchieMlTransformationResult<OwidEnrichedArticleBlock>
                        ): ArchieMlTransformationResult<EnrichedBlockText> => {
                            const [textChildren, otherChildren] = _.partition(
                                listContent.content,
                                (child): child is EnrichedBlockText =>
                                    child.type === "text"
                            )
                            const errors = listContent.errors
                            if (otherChildren.length > 0)
                                errors.push({
                                    name: "unexpected elements in list item",
                                    details: `Found ${otherChildren.length} elements`,
                                })
                            return {
                                errors: errors,
                                content: [
                                    {
                                        type: "text",
                                        value: textChildren.flatMap(
                                            (child) => child.value
                                        ),
                                        parseErrors: [],
                                    },
                                ],
                            }
                        }

                        const listChildren = joinArchieMLTransformationResults(
                            children.map(handleListChildren)
                        )
                        return {
                            errors: listChildren.errors,
                            content: [
                                {
                                    type: "list",
                                    items: listChildren.content,
                                    parseErrors: [],
                                },
                            ],
                        }
                    }
                )
                .with(
                    { tagName: P.union("svg", "table", "video") },
                    (): ArchieMlTransformationResult<EnrichedBlockHtml> => {
                        return {
                            errors: [],
                            content: [
                                {
                                    type: "html",
                                    value: $.html(node) ?? "",
                                    parseErrors: [],
                                },
                            ],
                        }
                    }
                )
                // TODO: this is missing a lot of html tags still
                .otherwise(() => ({ errors: [], content: [] }))
        return result
    } else
        return {
            errors: [
                {
                    name: "unkown element tag",
                    details: `type was ${node.type}`,
                },
            ],
            content: [],
        }
}

const migrate = async (): Promise<void> => {
    const writeToFile = true
    await db.getConnection()

    const posts = await Post.select(
        "id",
        "slug",
        "title",
        "content",
        "published_at",
        "updated_at"
    ).from(db.knexTable(Post.postsTable).where("id", "=", "54652"))

    // const tagCounts = new Map<string, number>()

    for (const post of posts) {
        const $: CheerioStatic = cheerio.load(post.content)
        const bodyContents = $("body").contents().toArray()
        const parseResult = htmlParser()(bodyContents, $)
        const archieMlBodyElements = parseResult.result.content.filter(
            (element) =>
                element.type !== "text" ||
                (element.value.length > 0 &&
                    element.value.some(
                        (span) =>
                            span.spanType !== "span-simple-text" ||
                            span.text.trim() !== ""
                    ))
        )

        const errors = parseResult.result.errors
        // archieMlForPosts.push([
        //     post.id,
        //     JSON.stringify(archieMlBlocks, null, 2),
        //     JSON.stringify(errors, null, 2),
        // ])

        const archieMlFieldContent: OwidArticleType = {
            id: `wp-${post.id}`,
            slug: post.slug,
            content: {
                body: archieMlBodyElements,
                title: post.title,
                byline: "todo", // TOOD: fetch authors from WP and store them in posts table
                dateline: post.published_at?.toISOString() ?? "",
            },
            published: false, // post.published_at !== null,
            createdAt: post.updated_at, // TODO: this is wrong but it doesn't seem we have a created date in the posts table
            publishedAt: null, // post.published_at,
            updatedAt: null, // post.updated_at,
            publicationContext: OwidArticlePublicationContext.listed,
        }
        const archieMlStatsContent = {
            errors,
            numErrors: errors.length,
            numBlocks: archieMlBodyElements.length,
        }

        // const insertQuery = `
        // UPDATE posts SET archieml = ?, archieml_update_statistics = ? WHERE id = ?
        // `
        // await db.queryMysql(insertQuery, [
        //     JSON.stringify(archieMlFieldContent, null, 2),
        //     JSON.stringify(archieMlStatsContent, null, 2),
        //     post.id,
        // ])
        // console.log("inserted", post.id)

        if (writeToFile) {
            try {
                fs.writeFileSync(
                    `./wpmigration/${post.slug}.html`,
                    post.content
                )
                // file written successfully
            } catch (err) {
                console.error(err)
            }
            const parsedJson = JSON.stringify(archieMlBodyElements, null, 2)
            try {
                fs.writeFileSync(`./wpmigration/${post.slug}.json`, parsedJson)
                // file written successfully
            } catch (err) {
                console.error(err)
            }
        }
    }

    // const sortedTagCount = _.sortBy(
    //     Array.from(tagCounts.entries()),
    //     ([tag, count]) => tag
    // )
    // for (const [tag, count] of sortedTagCount) {
    //     console.log(`${tag}: ${count}`)
    // }

    await db.closeTypeOrmAndKnexConnections()
}

migrate()<|MERGE_RESOLUTION|>--- conflicted
+++ resolved
@@ -19,17 +19,11 @@
     OwidArticlePublicationContext,
     OwidArticleType,
 } from "@ourworldindata/utils"
-<<<<<<< HEAD
 import * as Post from "./model/Post.js"
 import { match, P } from "ts-pattern"
-import { cheerioToSpan, spansToHtmlString } from "./gdocUtils.js"
-import { join, result } from "lodash"
+import { cheerioToSpan } from "./model/Gdoc/htmlToEnriched.js"
+import { partition } from "lodash"
 import fs from "fs"
-=======
-import { match } from "ts-pattern"
-import { cheerioToSpan } from "./model/Gdoc/htmlToEnriched.js"
-
->>>>>>> 103d8ee6
 // Note: all of this code is heavvy WIP - please ignore it for now
 
 // function mapCheerioChildren(
@@ -63,6 +57,7 @@
     | "unexpected elements in list item"
     | "ul without children"
     | "columns item needs to have 2 children"
+    | "expected only text inside heading"
 interface ArchieMlTransformationError {
     name: ErrorNames
 
@@ -150,6 +145,37 @@
     return {
         errors: errors,
         content: simpleSpans,
+    }
+}
+
+function getSpansFromChildren(
+    node: CheerioElement,
+    $: CheerioStatic
+): ArchieMlTransformationResult<Span> {
+    const childElements = joinArchieMLTransformationResults(
+        node.children.map((child) => cheerioToArchieML(child, $))
+    )
+
+    const [textChildren, otherChildren] = partition(
+        childElements.content,
+        (child): child is EnrichedBlockText => child.type === "text"
+    )
+
+    const spans = textChildren.flatMap((text) => text.value)
+
+    const errors =
+        spans.length === 0
+            ? childElements.errors
+            : [
+                  ...childElements.errors,
+                  {
+                      name: "expected only text inside heading" as const,
+                      details: `suppressed tags: ${otherChildren.join(", ")}`,
+                  },
+              ]
+    return {
+        errors: errors,
+        content: spans,
     }
 }
 
@@ -653,16 +679,8 @@
                     { tagName: P.union("h1", "h2", "h3", "h4", "h5", "h6") },
                     (): ArchieMlTransformationResult<EnrichedBlockHeading> => {
                         const level = parseInt(node.tagName.slice(1))
-                        const spansResult = getSimpleTextSpansFromChildren(
-                            node,
-                            $
-                        )
+                        const spansResult = getSpansFromChildren(node, $)
                         const errors = spansResult.errors
-                        if (spansResult.content.length > 1)
-                            errors.push({
-                                name: "exepcted a single plain text element, got more than one" as const,
-                                details: `Found ${spansResult.content.length} elements after transforming to archieml`,
-                            })
                         if (spansResult.content.length == 0)
                             errors.push({
                                 name: "exepcted a single plain text element, got zero" as const,
@@ -674,7 +692,7 @@
                                 {
                                     type: "heading",
                                     level: level,
-                                    text: spansResult.content[0],
+                                    text: spansResult.content,
                                     parseErrors: [],
                                 },
                             ],
