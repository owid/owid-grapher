--- conflicted
+++ resolved
@@ -4,11 +4,7 @@
         "Read more about it at https://getcomposer.org/doc/01-basic-usage.md#installing-dependencies",
         "This file is @generated automatically"
     ],
-<<<<<<< HEAD
-    "content-hash": "6d6ff496bb200d4a2c8c4bc05a777855",
-=======
-    "content-hash": "7c5f89d55790f7eed77ed20dcfc95aff",
->>>>>>> 91bae478
+    "content-hash": "6051f763122c52a20151587a65c5674c",
     "packages": [
         {
             "name": "composer/installers",
@@ -281,12 +277,8 @@
             },
             "dist": {
                 "type": "zip",
-<<<<<<< HEAD
                 "url": "https://api.github.com/repos/WordPress/WordPress/zipball/5.3.2",
                 "reference": "5.3.2"
-=======
-                "url": "https://api.github.com/repos/WordPress/WordPress/zipball/5.3"
->>>>>>> 91bae478
             },
             "require": {
                 "php": ">=5.3.2",
@@ -1017,21 +1009,12 @@
             "source": {
                 "type": "git",
                 "url": "https://github.com/Roave/SecurityAdvisories.git",
-<<<<<<< HEAD
                 "reference": "872fce6c151b06f6446f228f2290a48862ede2a4"
             },
             "dist": {
                 "type": "zip",
                 "url": "https://api.github.com/repos/Roave/SecurityAdvisories/zipball/872fce6c151b06f6446f228f2290a48862ede2a4",
                 "reference": "872fce6c151b06f6446f228f2290a48862ede2a4",
-=======
-                "reference": "44a677c8e06241a66409ae6e4820dc166fc09ab2"
-            },
-            "dist": {
-                "type": "zip",
-                "url": "https://api.github.com/repos/Roave/SecurityAdvisories/zipball/44a677c8e06241a66409ae6e4820dc166fc09ab2",
-                "reference": "44a677c8e06241a66409ae6e4820dc166fc09ab2",
->>>>>>> 91bae478
                 "shasum": ""
             },
             "conflict": {
@@ -1066,14 +1049,9 @@
                 "doctrine/mongodb-odm-bundle": ">=2,<3.0.1",
                 "doctrine/orm": ">=2,<2.4.8|>=2.5,<2.5.1",
                 "dompdf/dompdf": ">=0.6,<0.6.2",
-<<<<<<< HEAD
                 "drupal/core": ">=7,<7.69|>=8,<8.7.11|>=8.8,<8.8.1",
                 "drupal/drupal": ">=7,<8.7.11|>=8.8,<8.8.1",
                 "endroid/qr-code-bundle": "<3.4.2",
-=======
-                "drupal/core": ">=7,<8.7.11|>=8.8,<8.8.1",
-                "drupal/drupal": ">=7,<8.7.11|>=8.8,<8.8.1",
->>>>>>> 91bae478
                 "erusev/parsedown": "<1.7.2",
                 "ezsystems/ezplatform-admin-ui": ">=1.3,<1.3.5|>=1.4,<1.4.4",
                 "ezsystems/ezpublish-kernel": ">=5.3,<5.3.12.1|>=5.4,<5.4.13.1|>=6,<6.7.9.1|>=6.8,<6.13.5.1|>=7,<7.2.4.1|>=7.3,<7.3.2.1",
@@ -1243,11 +1221,7 @@
                 }
             ],
             "description": "Prevents installation of composer packages with known security vulnerabilities: no API, simply require it",
-<<<<<<< HEAD
             "time": "2020-01-02T17:29:14+00:00"
-=======
-            "time": "2019-12-26T14:16:40+00:00"
->>>>>>> 91bae478
         },
         {
             "name": "squizlabs/php_codesniffer",
