import React from "react"
import { observer } from "mobx-react"
import { observable, computed, action, runInAction } from "mobx"
import { Link } from "react-router-dom"
import { Base64 } from "js-base64"
import Select from "react-select"
import {
    Bounds,
    getStylesForTargetHeight,
    SortOrder,
    SuggestedChartRevisionStatus,
    Tippy,
    uniqBy,
} from "@ourworldindata/utils"
import { Grapher } from "@ourworldindata/grapher"
import {
    TextAreaField,
    NumberField,
    RadioGroup,
    Toggle,
    Timeago,
} from "./Forms.js"
import { PostReference } from "./ChartEditor.js"
import { AdminLayout } from "./AdminLayout.js"
import { SuggestedChartRevisionStatusIcon } from "./SuggestedChartRevisionList.js"
import { AdminAppContext, AdminAppContextType } from "./AdminAppContext.js"
import { FontAwesomeIcon } from "@fortawesome/react-fontawesome/index.js"
import {
    faMobile,
    faDesktop,
    faExternalLinkAlt,
    faAngleLeft,
    faAngleRight,
    faAngleDoubleLeft,
    faAngleDoubleRight,
    faSortAlphaDown,
    faSortAlphaUpAlt,
    faRandom,
    faMagicWandSparkles,
} from "@fortawesome/free-solid-svg-icons"
import {
    VisionDeficiency,
    VisionDeficiencySvgFilters,
    VisionDeficiencyDropdown,
    VisionDeficiencyEntity,
} from "./VisionDeficiencies.js"
import { SuggestedChartRevisionSerialized } from "./SuggestedChartRevision.js"
import { match } from "ts-pattern"

interface UserSelectOption {
    userName: string
    userId: number | undefined
}

@observer
export class SuggestedChartRevisionApproverPage extends React.Component<{
    suggestedChartRevisionId?: number
}> {
    @observable.ref suggestedChartRevisions?: SuggestedChartRevisionSerialized[]
    @observable currentlyActiveUserId?: number
    @observable.ref originalGrapherElement?: JSX.Element
    @observable.ref suggestedGrapherElement?: JSX.Element
    @observable.ref existingGrapherElement?: JSX.Element
    @observable.ref chartReferences: PostReference[] = []

    // HACK: In order for the <select> dropdown to not drop any existing users after finishing all
    // their reviews, we want the list of available users to be append-only, which we achieve by
    // introducing this extra state and merging them in the `availableUsers` getter.
    _cacheAvailableUsers: UserSelectOption[] = []

    @observable rowNum: number = 1
    @observable decisionReasonInput?: string = ""

    @observable showReadme: boolean = false
    @observable showSettings: boolean = false

    @observable showPendingOnly: boolean = true
    @observable showExistingChart: boolean = false
    @observable previewMode: string = "desktop"
    @observable desktopPreviewSize: string = "normal"
    @observable sortBy: string = "updatedAt"
    @observable sortOrder: SortOrder = SortOrder.desc
    @observable previewSvgOrJson: string = "svg"
    @observable simulateVisionDeficiency?: VisionDeficiency

    // GPT
    @observable gptNum: number = 0
    @observable gptNumDisp: number = 1
    @observable usingGPT: boolean = false

    ALL_TABS = {
        approval: "Chart Approval Tool",
        readme: "Instructions",
        settings: "Settings",
    } as const
    @observable activeTab: keyof typeof this.ALL_TABS = "approval"

    @observable private _isGraphersSet = false

    static contextType = AdminAppContext
    context!: AdminAppContextType

    @computed get admin() {
        return this.context.admin
    }

    @computed get offset() {
        return this.rowNumValid - 1
    }

    @computed get prevBtnIsDisabled() {
        return !this._isGraphersSet || this.rowNumValid <= 1
    }

    @computed get nextBtnIsDisabled() {
        return (
            !this._isGraphersSet ||
            this.rowNumValid >= this.numAvailableRowsForSelectedUser
        )
    }

    @computed get randomBtnIsDisabled() {
        return !this._isGraphersSet || this.numAvailableRowsForSelectedUser <= 1
    }

    @computed get grapherBounds() {
        let bounds
        if (this.previewMode === "mobile") {
            bounds = new Bounds(0, 0, 360, 500)
        } else {
            if (this.desktopPreviewSize === "small") {
                bounds = new Bounds(0, 0, 600, 450)
            } else if (this.desktopPreviewSize === "normal") {
                bounds = new Bounds(0, 0, 800, 600)
            } else {
                bounds = new Bounds(0, 0, 1200, 900)
            }
        }
        return bounds
    }

    @computed get rowNumValid() {
        return Math.max(
            Math.min(this.rowNum, this.numAvailableRowsForSelectedUser),
            1
        )
    }

    @computed get updateButtonsIsDisabled() {
        return !this._isGraphersSet
    }

    @computed get approveButtonIsDisabled() {
        return (
            this.updateButtonsIsDisabled ||
            (this.currentSuggestedChartRevision &&
                !this.currentSuggestedChartRevision.canApprove)
        )
    }

    @computed get rejectButtonIsDisabled() {
        return (
            this.updateButtonsIsDisabled ||
            (this.currentSuggestedChartRevision &&
                !this.currentSuggestedChartRevision.canReject)
        )
    }

    @computed get flagButtonIsDisabled() {
        return (
            this.updateButtonsIsDisabled ||
            (this.currentSuggestedChartRevision &&
                !this.currentSuggestedChartRevision.canFlag)
        )
    }

    @computed get listMode() {
        const { suggestedChartRevisionId } = this.props
        return !suggestedChartRevisionId
    }

    @action.bound async refresh() {
        console.log("refresh")
        this.clearDecisionReasonInput()
        await this.fetchGraphers()
        await this.fetchRefs()
    }

    @computed get currentSuggestedChartRevision() {
        return this.availableRevisionsForCurrentUser?.[this.offset]
    }

    @action.bound async fetchGraphers() {
        console.log("fetchGraphers 1")
        const { admin } = this.context
        const json = await admin.getJSON("/api/suggested-chart-revisions", {
            status:
                this.listMode && this.showPendingOnly
                    ? SuggestedChartRevisionStatus.pending
                    : null,
            sortBy: this.sortBy,
            sortOrder: this.sortOrder,
        })
        console.log("fetchGraphers 2")
        runInAction(() => {
            this.suggestedChartRevisions =
                json.suggestedChartRevisions as SuggestedChartRevisionSerialized[]
        })
        console.log("fetchGraphers 3")
        this.decisionReasonInput = this.currentSuggestedChartRevision
            ? this.currentSuggestedChartRevision.decisionReason ?? ""
            : ""
        this.rerenderGraphers()
        console.log("fetchGraphers 4")
    }

    @action.bound async rerenderGraphers() {
        console.log("rerenderGraphers 1")
        this._isGraphersSet = false
        setTimeout(() => {
            if (this.currentSuggestedChartRevision) {
                this._isGraphersSet = true
            }
        }, 0)
    }

    @action.bound async fetchRefs() {
        console.log("fetchRefs 1")
        const chartId = this.currentSuggestedChartRevision?.chartId
        const { admin } = this.context
        const json =
            chartId === undefined
                ? {}
                : await admin.getJSON(`/api/charts/${chartId}.references.json`)
        this.chartReferences = json.references || []
        this.chartReferences = []
        console.log("fetchRefs 2")
    }

    @action.bound onApproveSuggestedChartRevision() {
        console.log("WE GETTING CLOSER 0A")
        this.updateSuggestedChartRevision(
            SuggestedChartRevisionStatus.approved,
            this.decisionReasonInput
        )
    }

    @action.bound onRejectSuggestedChartRevision() {
        console.log("WE GETTING CLOSER 0R")
        this.updateSuggestedChartRevision(
            SuggestedChartRevisionStatus.rejected,
            this.decisionReasonInput
        )
    }

    @action.bound onFlagSuggestedChartRevision() {
        console.log("WE GETTING CLOSER 0F")
        this.updateSuggestedChartRevision(
            SuggestedChartRevisionStatus.flagged,
            this.decisionReasonInput
        )
    }

    @action.bound async updateSuggestedChartRevision(
        status: SuggestedChartRevisionStatus,
        decisionReason: string | undefined
    ) {
        this._isGraphersSet = false
        if (!this.currentSuggestedChartRevision) return
        const { admin } = this.context
        const suggestedConfig: object =
            this.currentSuggestedChartRevision?.suggestedConfig
        const data = { suggestedConfig, status, decisionReason }
        await admin.requestJSON(
            `/api/suggested-chart-revisions/${this.currentSuggestedChartRevision.id}/update`,
            data,
            "POST"
        )
        // KLUDGE to prevent error that otherwise occurs when this.refresh() is
        // called when the user is viewing the very last suggested revision.
        // if (status !== SuggestedChartRevisionStatus.pending) {
        //     this.numTotalRows -= 1
        // }
        this.disableChatGPT()
        this.refresh()
    }

    @action.bound updateChartConfigWithGPT() {
        if (this.currentSuggestedChartRevision) {
            // Get suggestions
            const suggestions =
                this.currentSuggestedChartRevision?.experimental?.["gpt"]?.[
                    "suggestions"
                ]
            if (suggestions !== undefined) {
                // Set title
                const title = suggestions?.[this.gptNum]?.["title"]
                this.currentSuggestedChartRevision.suggestedConfig.title = title
                // Set subtitle
                const subtitle = suggestions?.[this.gptNum]?.["subtitle"]
                this.currentSuggestedChartRevision.suggestedConfig.subtitle =
                    subtitle
                this.gptNumDisp = this.gptNum + 1
                this.gptNum = this.gptNumDisp % suggestions?.length ?? 1
                this.usingGPT = true
            }
        }
        this.rerenderGraphers()
    }

    @action.bound getGPTModelNameUsed(): string | undefined {
        const experimental = this.currentSuggestedChartRevision?.experimental
        const suggestions = experimental?.gpt?.suggestions

        if (
            suggestions?.every(
                (suggestion) =>
                    suggestion.title !== undefined &&
                    suggestion.subtitle !== undefined
            ) &&
            experimental?.gpt?.model
        ) {
            console.log("GPT suggestions are available!")
            return experimental.gpt.model
        }
        console.log("NO GPT FIELD")
        return undefined
    }

    @action.bound resetChartConfigWithGPT() {
        this.disableChatGPT()
        this.refresh()
    }

    @action.bound disableChatGPT() {
        this.gptNum = 0
        this.gptNumDisp = 1
        this.usingGPT = false
    }

    @action.bound onFirst() {
        if (!this.prevBtnIsDisabled) {
            this.disableChatGPT()
            this.rowNum = 1
            this.refresh()
        }
    }

    @action.bound onPrev() {
        if (!this.prevBtnIsDisabled) {
            this.disableChatGPT()
            this.rowNum = this.rowNumValid - 1
            this.refresh()
        }
    }

    @action.bound onNext() {
        if (!this.nextBtnIsDisabled) {
            this.disableChatGPT()
            this.rowNum = this.rowNumValid + 1
            this.refresh()
        }
    }

    @action.bound onLast() {
        if (!this.nextBtnIsDisabled) {
            this.disableChatGPT()
            this.rowNum = this.numAvailableRowsForSelectedUser
            this.refresh()
        }
    }

    @action.bound onRandom() {
        if (!this.randomBtnIsDisabled) {
            this.disableChatGPT()
            this.rowNum = Math.floor(
                Math.random() * this.numAvailableRowsForSelectedUser + 1
            )
            this.refresh()
        }
    }

    @action.bound onDecisionReasonInput(input: string) {
        this.decisionReasonInput = input
    }

    @action.bound clearDecisionReasonInput() {
        this.decisionReasonInput = ""
    }

    @action.bound onRowNumInput(input: number | undefined) {
        if (input === undefined || input === null) {
            return
        }
        this.rowNum = input
        setTimeout(() => {
            this.refresh()
        }, 100)
    }

    @action.bound onChangeDesktopPreviewSize(value: string) {
        console.log("onChangeDesktopPreviewSize")
        this.desktopPreviewSize = value
        this.rerenderGraphers()
    }

    @action.bound onChangePreviewSvgOrJson(value: string) {
        console.log("onChangePreviewSvgOrJson")
        this.previewSvgOrJson = value
        this.rerenderGraphers()
    }

    @action.bound onSortByChange(selected: any) {
        this.sortBy = selected.value
        this.refresh()
    }

    @action.bound onSortOrderChange(value: SortOrder) {
        this.sortOrder = value
        this.refresh()
    }

    @action.bound onToggleShowPendingOnly(value: boolean) {
        this.showPendingOnly = value
        this.refresh()
    }

    @action.bound onToggleShowExistingChart(value: boolean) {
        this.showExistingChart = value
        // this.refresh()
    }

    @action.bound onToggleShowReadme() {
        this.showReadme = !this.showReadme
    }

    @action.bound onToggleShowSettings() {
        this.showSettings = !this.showSettings
    }

    componentDidMount() {
        this.refresh().then(() => {
            this.admin.loadingIndicatorSetting = "off"
        })
    }

    render() {
        return (
            <AdminLayout
                title="Approval tool for suggested chart revisions"
                noSidebar
            >
                <main className="SuggestedChartRevisionApproverPage">
                    {/* Render tabs with content */}
                    {this.renderContent()}
                </main>
            </AdminLayout>
        )
    }

    renderContent() {
        // Render all tabs and their content
        const { ALL_TABS, activeTab } = this
        return (
            <div>
                <div>
                    <ul className="nav nav-tabs">
                        {Object.entries(ALL_TABS).map(([tab, displayName]) => (
                            <li key={tab} className="nav-item">
                                <a
                                    className={
                                        "nav-link" +
                                        (tab === activeTab ? " active" : "")
                                    }
                                    onClick={action(
                                        () =>
                                            (this.activeTab =
                                                tab as keyof typeof ALL_TABS)
                                    )}
                                >
                                    {displayName}
                                </a>
                            </li>
                        ))}
                    </ul>
                </div>
                <div className="sidebar-content">
                    {match(activeTab)
                        .with("approval", () => this.renderApprovalTool())
                        .with("readme", () => this.renderReadme())
                        .with("settings", () => this.renderSettings())
                        .otherwise(() => null)}
                </div>
            </div>
        )
    }

    @computed get availableUsers(): UserSelectOption[] {
        const availableUserAccordingToRevisions =
            this.suggestedChartRevisions?.map((revision) => ({
                userId: revision.createdById,
                userName: revision.createdByFullName,
            })) ?? []

        const merged = uniqBy(
            [
                ...this._cacheAvailableUsers,
                ...availableUserAccordingToRevisions,
            ],
            (user) => user.userId
        )
        this._cacheAvailableUsers = merged
        return merged
    }

    @computed get availableRevisionsForCurrentUser() {
        console.log(this.currentlyActiveUserId)
        if (this.currentlyActiveUserId === undefined)
            return this.suggestedChartRevisions
        return this.suggestedChartRevisions?.filter(
            (revision) => revision.createdById === this.currentlyActiveUserId
        )
    }

    @computed get numAvailableRowsForSelectedUser() {
        return this.availableRevisionsForCurrentUser?.length ?? 0
    }

    renderApprovalTool() {
        // Render the approval tool
        return (
            <div>
                {this.renderUserMenu()}
                {this.numAvailableRowsForSelectedUser > 0 || !this.listMode ? (
                    <React.Fragment>
                        {this.renderGraphers()}
                        {this.renderControls()}
                        {this.renderMeta()}
                    </React.Fragment>
                ) : (
                    <div
                        style={{
                            marginTop: "2rem",
                            padding: "1rem",
                            width: "50%",
                            border: "1px solid #ccc",
                            backgroundColor: "#FFF5D4",
                            boxShadow: "0 0 1px rgba(0,0,0,0.2)",
                        }}
                    >
                        <p>
                            ⚠️ <b>0 pending chart revisions found.</b> All
                            suggested chart revisions have already been
                            approved, flagged, or rejected.
                        </p>
                        <p>
                            If you wish to see all suggested chart revisions,
                            either uncheck the{" "}
                            <i>Show "pending" revisions only</i> box in the
                            Settings tab or{" "}
                            <Link to="/suggested-chart-revisions">
                                click here
                            </Link>{" "}
                            to view a complete list of suggested chart
                            revisions.
                        </p>
                    </div>
                )}
            </div>
        )
    }

    @action.bound onCurrentlyActiveUserChange(
        event: React.ChangeEvent<HTMLSelectElement>
    ) {
        runInAction(() => {
            this.currentlyActiveUserId =
                event.currentTarget.value === "-1"
                    ? undefined
                    : parseInt(event.currentTarget.value)

            this.rowNum = 1
        })

        this.refresh()
    }

    renderUserMenu() {
        const userOptions = [
            { userName: "All users", userId: -1 },
            ...this.availableUsers,
        ]
        return (
            <React.Fragment>
                <label htmlFor="size">Show revisions from user:</label>
                <select
                    onChange={this.onCurrentlyActiveUserChange}
                    value={this.currentlyActiveUserId ?? -1}
                    style={{
                        // marginTop: "0.5rem",
                        // marginBottom: "0.5rem",
                        margin: "1rem 0 0 1rem",
                        padding: "0.5rem",
                        border: "1px solid #ccc",
                        borderRadius: "4px",
                        fontSize: "1rem",
                        // backgroundColor: "white",
                        color: "#555",
                    }}
                >
                    {userOptions.map((user) => (
                        <option key={user.userId} value={user.userId}>
                            {user.userName}
                        </option>
                    ))}
                </select>
            </React.Fragment>
        )
    }

    renderGraphers() {
        // Render both charts next to each other
        console.log("renderGraphers")
        const gpt_model_name = this.getGPTModelNameUsed()
        return (
<<<<<<< HEAD
            <div className="collapsible">
                <button
                    className="btn btn-outline-dark"
                    type="button"
                    aria-expanded={this.showSettings}
                    onClick={this.onToggleShowSettings}
                    title="Show/hide settings"
                    style={{ marginLeft: "10px" }}
                >
                    {this.showSettings ? "Hide" : "Change settings"}
                </button>
                <div
                    className={`settings ${
                        this.showSettings ? "show" : "collapse"
                    }`}
                >
                    {this.listMode && (
                        <div>
                            <Toggle
                                value={this.showPendingOnly}
                                onValue={this.onToggleShowPendingOnly}
                                label='Show "pending" revisions only'
                            />
                        </div>
                    )}
                    <div>
                        <Toggle
                            value={this.showExistingChart}
                            onValue={this.onToggleShowExistingChart}
                            label="Show existing chart (as it appears on the OWID site)"
                        />
                    </div>
                    <div className="flex-row">
                        <div style={{ marginRight: "20px" }}>
                            Preview mode:
                            <br />
                            <div
                                className="btn-group"
                                data-toggle="buttons"
                                style={{ whiteSpace: "nowrap" }}
                            >
                                <label
                                    className={
                                        "btn btn-light" +
                                        (this.previewMode === "mobile"
                                            ? " active"
                                            : "")
                                    }
                                    title="Mobile preview"
                                >
                                    <input
                                        type="radio"
                                        onChange={action(() => {
                                            this.previewMode = "mobile"
                                            this.rerenderGraphers()
                                        })}
                                        name="previewSize"
                                        id="mobile"
                                        checked={this.previewMode === "mobile"}
                                    />{" "}
                                    <FontAwesomeIcon icon={faMobile} />
                                </label>
                                <label
                                    className={
                                        "btn btn-light" +
                                        (this.previewMode === "desktop"
                                            ? " active"
                                            : "")
                                    }
                                    title="Desktop preview"
                                >
                                    <input
                                        onChange={action(() => {
                                            this.previewMode = "desktop"
                                            this.rerenderGraphers()
                                        })}
                                        type="radio"
                                        name="previewSize"
                                        id="desktop"
                                        checked={this.previewMode === "desktop"}
                                    />{" "}
                                    <FontAwesomeIcon icon={faDesktop} />
                                </label>
                            </div>
                        </div>
                        <div>
                            Preview size (desktop only):
                            <RadioGroup
                                options={[
                                    { label: "Small", value: "small" },
                                    { label: "Normal", value: "normal" },
                                    { label: "Large", value: "large" },
                                ]}
                                value={this.desktopPreviewSize}
                                onChange={this.onChangeDesktopPreviewSize}
                            />
                        </div>
                    </div>
                    {this.listMode && (
                        <div className="flex-row">
                            <div style={{ width: 250, marginRight: "10px" }}>
                                Sort by:{" "}
                                <Select
                                    options={[
                                        {
                                            value: "id",
                                            label: "Suggestion ID",
                                        },
                                        {
                                            value: "updatedAt",
                                            label: "Date suggestion last updated",
                                        },
                                        {
                                            value: "createdAt",
                                            label: "Date suggestion created",
                                        },
                                        {
                                            value: "status",
                                            label: "Suggestion status",
                                        },
                                        {
                                            value: "suggestedReason",
                                            label: "Reason suggested",
                                        },
                                        {
                                            value: "chartUpdatedAt",
                                            label: "Date chart last updated",
                                        },
                                        {
                                            value: "chartCreatedAt",
                                            label: "Date chart created",
                                        },
                                        {
                                            value: "chartId",
                                            label: "Chart ID",
                                        },
                                        {
                                            value: "variableId",
                                            label: "Indicator ID",
                                        },
                                    ]}
                                    onChange={this.onSortByChange}
                                    defaultValue={{
                                        value: "updatedAt",
                                        label: "Date suggestion last updated",
                                    }}
                                    menuPlacement="top"
                                    styles={getStylesForTargetHeight(30)}
                                />
                            </div>
                            <div>
                                <br />
=======
            <React.Fragment>
                <div className="charts-view">
                    {/* Original chart */}
                    <div
                        className="chart-view"
                        style={{
                            height: this.grapherBounds.height + 10,
                            width: this.grapherBounds.width,
                        }}
                    >
                        {this.currentSuggestedChartRevision && (
                            <React.Fragment>
>>>>>>> 0fc0645f
                                <div
                                    className="header"
                                    style={{
                                        paddingBottom: "1rem",
                                        display: "flex",
                                        justifyContent: "flex-start",
                                    }}
                                >
                                    <Tippy content="This is what the chart looked like when the suggested revision was created.">
                                        <h3 className="grapherChart">
                                            Original
                                        </h3>
                                    </Tippy>
                                    <span
                                        className="text-muted"
                                        style={{ padding: "0.25rem" }}
                                    >
                                        {`(#${this.currentSuggestedChartRevision.chartId}, v${this.currentSuggestedChartRevision.originalConfig.version})`}
                                    </span>
                                    <Link
                                        className="btn btn-outline-secondary"
                                        to={`/charts/${this.currentSuggestedChartRevision.chartId}/edit`}
                                        target="_blank"
                                        rel="noreferrer"
                                        title="Edit original chart in a new tab"
                                    >
                                        Edit{" "}
                                        <FontAwesomeIcon
                                            icon={faExternalLinkAlt}
                                        />
                                    </Link>
                                </div>
                            </React.Fragment>
                        )}
                        {this._isGraphersSet &&
                            this.currentSuggestedChartRevision &&
                            this.renderGrapher(
                                this.currentSuggestedChartRevision
                                    .originalConfig
                            )}
                    </div>
                    {this.showExistingChart && (
                        <div
                            className="chart-view"
                            style={{
                                height: this.grapherBounds.height + 10,
                                width: this.grapherBounds.width,
                            }}
                        >
                            {this.currentSuggestedChartRevision && (
                                <React.Fragment>
                                    <div
                                        className="header"
                                        style={{
                                            paddingBottom: "1rem",
                                            display: "flex",
                                            justifyContent: "flex-start",
                                        }}
                                    >
                                        <Tippy content="This is what the chart looks like right now on the OWID website.">
                                            <h3 className="grapherChart">
                                                Existing
                                            </h3>
                                        </Tippy>
                                        <span className="text-muted">
                                            {`(#${this.currentSuggestedChartRevision.chartId}, V${this.currentSuggestedChartRevision.existingConfig.version})`}
                                        </span>
                                        <Link
                                            className="btn btn-outline-secondary"
                                            to={`/charts/${this.currentSuggestedChartRevision.chartId}/edit`}
                                            target="_blank"
                                            rel="noreferrer"
                                            title="Edit existing chart in a new tab"
                                        >
                                            Edit{" "}
                                            <FontAwesomeIcon
                                                icon={faExternalLinkAlt}
                                            />
                                        </Link>
                                    </div>
                                    {/* <p
                                        className="text-muted"
                                        style={{ fontWeight: 300 }}
                                    >
                                        This is what the chart looks like right now on the OWID website.
                                    </p> */}
                                </React.Fragment>
                            )}
                            {this._isGraphersSet &&
                                this.currentSuggestedChartRevision &&
                                this.renderGrapher(
                                    this.currentSuggestedChartRevision
                                        .existingConfig
                                )}
                        </div>
                    )}
                    {/* Suggested chart */}
                    <div
                        className="chart-view"
                        style={{
                            height: this.grapherBounds.height + 10,
                            width: this.grapherBounds.width,
                        }}
                    >
                        {this.currentSuggestedChartRevision && (
                            <React.Fragment>
                                <div
                                    className="header"
                                    style={{
                                        paddingBottom: "1rem",
                                        display: "flex",
                                        justifyContent: "space-between",
                                    }}
                                >
                                    {/* Title and link to edit */}
                                    <div
                                        style={{
                                            display: "flex",
                                            justifyContent: "flex-start",
                                        }}
                                    >
                                        <Tippy content="This is what the chart will look like if the suggested revision is approved.">
                                            <h3 className="grapherChart">
                                                Suggested
                                            </h3>
                                        </Tippy>
                                        <span className="text-muted">
                                            {/* {`(#${this.currentSuggestedChartRevision.chartId}, V${this.currentSuggestedChartRevision.suggestedConfig.version})`} */}
                                        </span>
                                        <Link
                                            className="btn btn-outline-secondary"
                                            to={`/charts/${
                                                this
                                                    .currentSuggestedChartRevision
                                                    .chartId
                                            }/edit/${Base64.encode(
                                                JSON.stringify(
                                                    this
                                                        .currentSuggestedChartRevision
                                                        .suggestedConfig
                                                )
                                            )}`}
                                            target="_blank"
                                            rel="noreferrer"
                                            title="Edit chart in a new tab"
                                        >
                                            Edit as chart{" "}
                                            {
                                                this
                                                    .currentSuggestedChartRevision
                                                    .chartId
                                            }{" "}
                                            <FontAwesomeIcon
                                                icon={faExternalLinkAlt}
                                            />
                                        </Link>
                                    </div>
                                    {/* GPT section */}
                                    <div
                                        style={{
                                            paddingRight: "1rem",
                                            display: "flex",
                                            justifyContent: "flex-start",
                                        }}
                                    >
                                        {/* <Tippy content="This is what the chart looked like when the suggested revision was created."> */}
                                        <button
                                            className="btn btn-info"
                                            onClick={
                                                this.updateChartConfigWithGPT
                                            }
                                            title="This is an experimental feature! It will replace the title and subtitle of the suggested chart with a new suggestion. You can go back to the original settings clicking on 'Reset'."
                                            disabled={
                                                gpt_model_name === undefined
                                            }
                                        >
                                            <FontAwesomeIcon
                                                icon={faMagicWandSparkles}
                                            />{" "}
                                            {
                                                gpt_model_name === undefined
                                                    ? "chatGPT unavailable"
                                                    : gpt_model_name //{this.usingGPT? ` #${this.gptNumDisp}` : ""}
                                            }
                                            {this.usingGPT
                                                ? ` #${this.gptNumDisp}`
                                                : ""}
                                        </button>
                                        {/* </Tippy> */}
                                        <button
                                            className="btn btn-link btn-sm"
                                            onClick={
                                                this.resetChartConfigWithGPT
                                            }
                                            title="Reset to original suggested configuration"
                                        >
                                            Reset
                                        </button>
                                    </div>
                                </div>
                            </React.Fragment>
                        )}
                        {this._isGraphersSet &&
                            this.currentSuggestedChartRevision &&
                            this.renderGrapher(
                                this.currentSuggestedChartRevision
                                    .suggestedConfig
                            )}
                    </div>
                </div>
            </React.Fragment>
        )
    }

<<<<<<< HEAD
    renderMeta() {
        return (
            <React.Fragment>
                <div>
                    <h2>Metadata</h2>
                    <ul className="meta">
                        <li>
                            <b>Suggested revision ID:</b>{" "}
                            {this.suggestedChartRevision
                                ? this.suggestedChartRevision.id
                                : ""}
                        </li>
                        <li>
                            <b>Chart ID:</b>{" "}
                            {this.suggestedChartRevision
                                ? this.suggestedChartRevision.chartId
                                : ""}
                        </li>
                        <li>
                            <b>Suggested revision created:</b>{" "}
                            {this.suggestedChartRevision && (
                                <Timeago
                                    time={this.suggestedChartRevision.createdAt}
                                    by={
                                        this.suggestedChartRevision
                                            .createdByFullName
                                    }
                                />
                            )}
                        </li>

                        <li>
                            <b>Suggested revision last updated:</b>{" "}
                            {this.suggestedChartRevision?.updatedAt && (
                                <Timeago
                                    time={this.suggestedChartRevision.updatedAt}
                                    by={
                                        this.suggestedChartRevision
                                            .updatedByFullName ??
                                        this.suggestedChartRevision
                                            .createdByFullName
                                    }
                                />
                            )}
                        </li>
                        <li>
                            <b>Reason for suggested revision:</b>{" "}
                            {this.suggestedChartRevision &&
                            this.suggestedChartRevision.suggestedReason
                                ? this.suggestedChartRevision.suggestedReason
                                : "None provided."}
                        </li>
                    </ul>
                </div>
                <div className="references">
                    <h2>References to original chart</h2>
                    {this.renderReferences()}
                </div>
                <div className="changes_summary">
                    <h2>Indicator changes</h2>{" "}
                    {this.suggestedChartRevision &&
                    this.suggestedChartRevision.changesInDataSummary ? (
                        <div
                            dangerouslySetInnerHTML={{
                                __html: this.suggestedChartRevision
                                    .changesInDataSummary,
                            }}
                        ></div>
                    ) : (
                        "No summary provided."
                    )}
                </div>
            </React.Fragment>
        )
    }

=======
>>>>>>> 0fc0645f
    renderGrapher(grapherConfig: any) {
        console.log("renderGrapher")
        return (
            <div>
                {this.previewSvgOrJson === "json" ? (
                    <div
                        className="json-view"
                        style={{
                            height: this.grapherBounds.height * 0.9,
                            maxWidth: this.grapherBounds.width,
                        }}
                    >
                        <pre>
                            <code>
                                {JSON.stringify(grapherConfig, null, 2)}
                            </code>
                        </pre>
                    </div>
                ) : (
                    <figure
                        data-grapher-src
                        style={{
                            filter:
                                this.simulateVisionDeficiency &&
                                `url(#${this.simulateVisionDeficiency.id})`,
                        }}
                    >
                        <Grapher
                            {...{
                                ...grapherConfig,
                                bounds: this.grapherBounds,
                                dataApiUrlForAdmin:
                                    this.context.admin.settings
                                        .DATA_API_FOR_ADMIN_UI, // passed this way because clientSettings are baked and need a recompile to be updated
                            }}
                        />
                    </figure>
                )}
            </div>
        )
    }

    renderControls() {
        // Render controls on how to navigate the approval
        return (
            <div className="controls">
                {this.renderControlsNotes()}
                {this.renderControlsButtons()}
                {this.renderControlsNumberOfRevisions()}
            </div>
        )
    }

    renderControlsNotes() {
        // Render textarea in the controls block
        return (
            <TextAreaField
                label="Notes"
                placeholder="e.g. why are you rejecting this suggested revision?"
                value={this.decisionReasonInput}
                onValue={this.onDecisionReasonInput}
                disabled={!this._isGraphersSet}
                rows={1}
            />
        )
    }

    renderControlsButtons() {
        // Render buttons in controls section
        return (
            <div className="buttons">
                {this.listMode && (
                    <React.Fragment>
                        <button
                            className="btn btn-secondary"
                            onClick={this.onFirst}
                            title="Go to first suggestion"
                            disabled={this.prevBtnIsDisabled}
                            aria-disabled={this.prevBtnIsDisabled}
                            style={{
                                pointerEvents: this.prevBtnIsDisabled
                                    ? "none"
                                    : undefined,
                            }}
                        >
                            <FontAwesomeIcon icon={faAngleDoubleLeft} />
                        </button>
                        <button
                            className="btn btn-secondary"
                            onClick={this.onPrev}
                            title="Go to previous suggestion"
                            disabled={this.prevBtnIsDisabled}
                            aria-disabled={this.prevBtnIsDisabled}
                            style={{
                                pointerEvents: this.prevBtnIsDisabled
                                    ? "none"
                                    : undefined,
                            }}
                        >
                            <FontAwesomeIcon icon={faAngleLeft} />
                        </button>
                    </React.Fragment>
                )}
                <button
                    className="btn btn-danger btn-lg"
                    onClick={this.onRejectSuggestedChartRevision}
                    title="Reject the suggestion, keeping the original chart as it is"
                    disabled={this.rejectButtonIsDisabled}
                    aria-disabled={this.rejectButtonIsDisabled}
                    style={{
                        pointerEvents: this.rejectButtonIsDisabled
                            ? "none"
                            : undefined,
                    }}
                >
                    {/* <SuggestedChartRevisionStatusIcon
                        status={SuggestedChartRevisionStatus.rejected}
                        setColor={false}
                    />{" "} */}
                    Reject
                </button>
                <button
                    className="btn btn-light btn-lg"
                    onClick={this.onFlagSuggestedChartRevision}
                    title="Flag the suggestion for further inspection, keeping the original chart as it is"
                    disabled={this.flagButtonIsDisabled}
                    aria-disabled={this.flagButtonIsDisabled}
                    style={{
                        pointerEvents: this.flagButtonIsDisabled
                            ? "none"
                            : undefined,
                    }}
                >
                    {/* <SuggestedChartRevisionStatusIcon
                        status={SuggestedChartRevisionStatus.flagged}
                        setColor={false}
                    />{" "} */}
                    Flag
                </button>
                <button
                    className="btn btn-success btn-lg"
                    onClick={this.onApproveSuggestedChartRevision}
                    title="Approve the suggestion, replacing the original chart with the suggested chart (also republishes the chart)"
                    disabled={this.approveButtonIsDisabled}
                    aria-disabled={this.approveButtonIsDisabled}
                    style={{
                        pointerEvents: this.approveButtonIsDisabled
                            ? "none"
                            : undefined,
                    }}
                >
                    {/* <SuggestedChartRevisionStatusIcon
                        status={SuggestedChartRevisionStatus.approved}
                        setColor={false}
                    />{" "} */}
                    Approve
                </button>
                {this.listMode && (
                    <React.Fragment>
                        <button
                            className="btn btn-secondary"
                            onClick={this.onNext}
                            title="Go to next suggestion"
                            disabled={this.nextBtnIsDisabled}
                            aria-disabled={this.nextBtnIsDisabled}
                            style={{
                                pointerEvents: this.nextBtnIsDisabled
                                    ? "none"
                                    : undefined,
                            }}
                        >
                            <FontAwesomeIcon icon={faAngleRight} />
                        </button>
                        <button
                            className="btn btn-secondary"
                            onClick={this.onLast}
                            title="Go to last suggestion"
                            disabled={this.nextBtnIsDisabled}
                            aria-disabled={this.nextBtnIsDisabled}
                            style={{
                                pointerEvents: this.nextBtnIsDisabled
                                    ? "none"
                                    : undefined,
                            }}
                        >
                            <FontAwesomeIcon icon={faAngleDoubleRight} />
                        </button>
                        <button
                            className="btn btn-secondary"
                            onClick={this.onRandom}
                            title="Go to random suggestion"
                            disabled={this.randomBtnIsDisabled}
                            aria-disabled={this.randomBtnIsDisabled}
                            style={{
                                pointerEvents: this.randomBtnIsDisabled
                                    ? "none"
                                    : undefined,
                            }}
                        >
                            <FontAwesomeIcon icon={faRandom} />
                        </button>
                    </React.Fragment>
                )}
            </div>
        )
    }

    renderControlsNumberOfRevisions() {
        // Render number of revisions block
        return (
            this.listMode && (
                <div className="row-input">
                    <span>Suggested revision</span>
                    <NumberField
                        value={this.rowNumValid}
                        onValue={this.onRowNumInput}
                    />
                    <span>
                        of {this.numAvailableRowsForSelectedUser}
                        {this.showPendingOnly ? " remaining" : ""} (
                        <Link to="/suggested-chart-revisions">View all</Link>)
                    </span>
                </div>
            )
        )
    }

    renderMeta() {
        // Renders metadata block
        return (
            <React.Fragment>
                <div>
                    <h2>Metadata</h2>
                    <ul className="meta">
                        <li>
                            <b>Suggested revision ID:</b>{" "}
                            {this.currentSuggestedChartRevision
                                ? this.currentSuggestedChartRevision.id
                                : ""}
                        </li>
                        <li>
                            <b>Chart ID:</b>{" "}
                            {this.currentSuggestedChartRevision
                                ? this.currentSuggestedChartRevision.chartId
                                : ""}
                        </li>
                        <li>
                            <b>Suggested revision created:</b>{" "}
                            {this.currentSuggestedChartRevision && (
                                <Timeago
                                    time={
                                        this.currentSuggestedChartRevision
                                            .createdAt
                                    }
                                    by={
                                        this.currentSuggestedChartRevision
                                            .createdByFullName
                                    }
                                />
                            )}
                        </li>

                        <li>
                            <b>Suggested revision last updated:</b>{" "}
                            {this.currentSuggestedChartRevision?.updatedAt && (
                                <Timeago
                                    time={
                                        this.currentSuggestedChartRevision
                                            .updatedAt
                                    }
                                    by={
                                        this.currentSuggestedChartRevision
                                            .updatedByFullName ??
                                        this.currentSuggestedChartRevision
                                            .createdByFullName
                                    }
                                />
                            )}
                        </li>
                        <li>
                            <b>Reason for suggested revision:</b>{" "}
                            {this.currentSuggestedChartRevision &&
                            this.currentSuggestedChartRevision.suggestedReason
                                ? this.currentSuggestedChartRevision
                                      .suggestedReason
                                : "None provided."}
                        </li>
                    </ul>
                </div>
                <div className="references">
                    <h2>References to original chart</h2>
                    {this.renderReferences()}
                </div>
                <div className="changes_summary">
                    <h2>Variable changes</h2>{" "}
                    {this.currentSuggestedChartRevision &&
                    this.currentSuggestedChartRevision.changesInDataSummary ? (
                        <div
                            dangerouslySetInnerHTML={{
                                __html: this.currentSuggestedChartRevision
                                    .changesInDataSummary,
                            }}
                        ></div>
                    ) : (
                        "No summary provided."
                    )}
                </div>
            </React.Fragment>
        )
    }

    renderReferences() {
        // Render chart references block
        return (
            <React.Fragment>
                {this.chartReferences.length ? (
                    <React.Fragment>
                        <p>Public pages that embed or reference this chart:</p>
                        <ul className="list-group">
                            {this.chartReferences.map((post: PostReference) => (
                                <li key={post.id} className="list-group-item">
                                    <a
                                        href={post.url}
                                        target="_blank"
                                        rel="noopener"
                                    >
                                        <strong>{post.title}</strong>
                                    </a>
                                </li>
                            ))}
                        </ul>
                    </React.Fragment>
                ) : (
                    <p>No public posts reference the original chart.</p>
                )}
            </React.Fragment>
        )
    }

    renderReadme() {
        // Render the readme (instructions on how to use the approval tool)
        return (
            <div style={{ padding: "1rem" }}>
                <h4>Terminology</h4>
                <ul>
                    <li>
                        <b>Suggested (chart revision).</b> A suggested chart
                        revision is simply an amended OWID chart, but where the
                        amendments have not yet been applied to the chart in
                        question. A suggested chart revision is housed in the{" "}
                        <code>suggested_chart_revisions</code> table in{" "}
                        <code>MySQL</code>. If the suggested chart revision gets
                        approved, then the amendments are applied to the chart
                        (which overwrites and republishes the chart).
                    </li>
                    <li>
                        <b>Original (Original chart).</b> The chart as it
                        originally was when the suggested chart revision was
                        created.
                    </li>
                    <li>
                        <b>Existing (Existing chart).</b> The chart as it
                        currently exists on the OWID website.
                    </li>
                </ul>
                <h4>How to use</h4>
                <p>
                    You are shown one suggested chart revision at a time,
                    alongside the corresponding original chart as it was when
                    the suggested chart revision was created.
                </p>
                <p>
                    For each suggested revision, choose one of the following
                    actions:
                </p>
                <ol>
                    <li>
                        <b>Approve the revision</b> by clicking{" "}
                        <button
                            className="btn btn-outline-primary"
                            style={{ pointerEvents: "none" }}
                            disabled={true}
                        >
                            <SuggestedChartRevisionStatusIcon
                                status={SuggestedChartRevisionStatus.approved}
                                setColor={false}
                            />{" "}
                            Approve
                        </button>
                        . This approves the suggestion, replacing the original
                        chart with the suggested chart (also republishes the
                        chart). Note: if a chart has been edited since the
                        suggested revision was created, you will not be allowed
                        to approve the suggested revision.
                    </li>
                    <li>
                        <b>Reject the suggested revision</b> by clicking{" "}
                        <button
                            className="btn btn-outline-danger btn"
                            style={{ pointerEvents: "none" }}
                            disabled={true}
                        >
                            <SuggestedChartRevisionStatusIcon
                                status={SuggestedChartRevisionStatus.rejected}
                                setColor={false}
                            />{" "}
                            Reject
                        </button>
                        . This rejects the suggestion, keeping the original
                        chart as it is.
                    </li>
                    <li>
                        <b>Flag the suggested revision</b> for further
                        inspection by clicking{" "}
                        <button
                            className="btn btn-outline-warning btn"
                            style={{ pointerEvents: "none" }}
                            disabled={true}
                        >
                            <SuggestedChartRevisionStatusIcon
                                status={SuggestedChartRevisionStatus.flagged}
                                setColor={false}
                            />{" "}
                            Flag
                        </button>
                        .
                    </li>
                    <li>
                        <b>Edit the original chart</b> by clicking{" "}
                        <Link
                            className="btn btn-outline-secondary"
                            to=""
                            style={{ pointerEvents: "none" }}
                        >
                            Edit <FontAwesomeIcon icon={faExternalLinkAlt} />
                        </Link>
                        . This opens the original chart in the chart editor. If
                        you save your changes to the original chart within the
                        chart editor, you will no longer have the option to
                        approve the suggested revision.
                    </li>
                    <li>
                        <b>
                            Edit the suggested chart revision as the original
                            chart
                        </b>{" "}
                        by clicking{" "}
                        <Link
                            className="btn btn-outline-secondary"
                            to=""
                            style={{ pointerEvents: "none" }}
                        >
                            Edit as chart [chartId]{" "}
                            <FontAwesomeIcon icon={faExternalLinkAlt} />
                        </Link>
                        . This opens the suggested chart revision in the chart
                        editor. If you make and save changes to the chart within
                        the chart editor,{" "}
                        <i>
                            your config and data changes will be applied to the
                            original chart, equivalent to approving it.
                        </i>{" "}
                        Currently, the suggestion is not updated and the
                        approval is left as pending, but you will no longer be
                        able to approve it (since the chart has changed).
                        Because it has actually been applied, you can now reject
                        it.
                    </li>
                </ol>
                <h4>Other useful information</h4>
                <ul>
                    <li>
                        When you click the{" "}
                        <button
                            className="btn btn-outline-primary"
                            style={{ pointerEvents: "none" }}
                            disabled={true}
                        >
                            <SuggestedChartRevisionStatusIcon
                                status={SuggestedChartRevisionStatus.approved}
                                setColor={false}
                            />{" "}
                            Approve
                        </button>{" "}
                        ,{" "}
                        <button
                            className="btn btn-outline-danger btn"
                            style={{ pointerEvents: "none" }}
                            disabled={true}
                        >
                            <SuggestedChartRevisionStatusIcon
                                status={SuggestedChartRevisionStatus.rejected}
                                setColor={false}
                            />{" "}
                            Reject
                        </button>{" "}
                        or{" "}
                        <button
                            className="btn btn-outline-warning btn"
                            style={{ pointerEvents: "none" }}
                            disabled={true}
                        >
                            <SuggestedChartRevisionStatusIcon
                                status={SuggestedChartRevisionStatus.flagged}
                                setColor={false}
                            />{" "}
                            Flag
                        </button>{" "}
                        button, anything you write in the "Notes" text field
                        will be saved. You can view these saved notes in the
                        "Decision reason" column{" "}
                        <Link to="/suggested-chart-revisions">here</Link>. If
                        you reject or flag a suggested chart revision, it is{" "}
                        <i>strongly recommended</i> that you describe your
                        reasoning in the "Notes" field.
                    </li>
                    <li>
                        If a suggested revision has been approved and the chart
                        has not changed since the revision was approved, then
                        you can undo the revision by clicking the{" "}
                        <button
                            className="btn btn-outline-danger btn"
                            style={{ pointerEvents: "none" }}
                            disabled={true}
                        >
                            <SuggestedChartRevisionStatusIcon
                                status={SuggestedChartRevisionStatus.rejected}
                                setColor={false}
                            />{" "}
                            Reject
                        </button>{" "}
                        button.
                    </li>
                    <li>
                        If a suggested revision has been rejected and the chart
                        has not changed since the revision was rejected, then
                        you can still approve the revision by clicking the{" "}
                        <button
                            className="btn btn-outline-primary btn"
                            style={{ pointerEvents: "none" }}
                            disabled={true}
                        >
                            <SuggestedChartRevisionStatusIcon
                                status={SuggestedChartRevisionStatus.approved}
                                setColor={false}
                            />{" "}
                            Approve
                        </button>{" "}
                        button.
                    </li>
                    <li>
                        If one or more of the{" "}
                        <button
                            className="btn btn-outline-primary"
                            style={{ pointerEvents: "none" }}
                            disabled={true}
                        >
                            <SuggestedChartRevisionStatusIcon
                                status={SuggestedChartRevisionStatus.approved}
                                setColor={false}
                            />{" "}
                            Approve
                        </button>{" "}
                        ,{" "}
                        <button
                            className="btn btn-outline-danger btn"
                            style={{ pointerEvents: "none" }}
                            disabled={true}
                        >
                            <SuggestedChartRevisionStatusIcon
                                status={SuggestedChartRevisionStatus.rejected}
                                setColor={false}
                            />{" "}
                            Reject
                        </button>{" "}
                        or{" "}
                        <button
                            className="btn btn-outline-warning btn"
                            style={{ pointerEvents: "none" }}
                            disabled={true}
                        >
                            <SuggestedChartRevisionStatusIcon
                                status={SuggestedChartRevisionStatus.flagged}
                                setColor={false}
                            />{" "}
                            Flag
                        </button>{" "}
                        buttons are disabled, this is because these actions are
                        not allowed for the suggested revision in question. For
                        example, if a chart has changed since the suggested
                        revision was created, you will not be allowed to approve
                        the revision.
                    </li>
                </ul>
            </div>
        )
    }

    renderSettings() {
        console.log("renderSettings")
        // Render settings
        return (
            <div style={{ padding: "1rem" }}>
                {/* {this.listMode && (
                    <div>
                        <Toggle
                            value={this.showPendingOnly}
                            onValue={this.onToggleShowPendingOnly}
                            label='Show "pending" revisions only'
                        />
                    </div>
                )} */}
                <div>
                    <Toggle
                        value={this.showExistingChart}
                        onValue={this.onToggleShowExistingChart}
                        label="Show existing chart (as it appears on the OWID site)"
                    />
                </div>
                <div className="flex-row">
                    <div style={{ marginRight: "20px" }}>
                        Preview mode:
                        <br />
                        <div
                            className="btn-group"
                            data-toggle="buttons"
                            style={{ whiteSpace: "nowrap" }}
                        >
                            <label
                                className={
                                    "btn btn-light" +
                                    (this.previewMode === "mobile"
                                        ? " active"
                                        : "")
                                }
                                title="Mobile preview"
                            >
                                <input
                                    type="radio"
                                    onChange={action(() => {
                                        this.previewMode = "mobile"
                                        this.rerenderGraphers()
                                    })}
                                    name="previewSize"
                                    id="mobile"
                                    checked={this.previewMode === "mobile"}
                                />{" "}
                                <FontAwesomeIcon icon={faMobile} />
                            </label>
                            <label
                                className={
                                    "btn btn-light" +
                                    (this.previewMode === "desktop"
                                        ? " active"
                                        : "")
                                }
                                title="Desktop preview"
                            >
                                <input
                                    onChange={action(() => {
                                        this.previewMode = "desktop"
                                        this.rerenderGraphers()
                                    })}
                                    type="radio"
                                    name="previewSize"
                                    id="desktop"
                                    checked={this.previewMode === "desktop"}
                                />{" "}
                                <FontAwesomeIcon icon={faDesktop} />
                            </label>
                        </div>
                    </div>
                    <div>
                        Preview size (desktop only):
                        <RadioGroup
                            options={[
                                { label: "Small", value: "small" },
                                { label: "Normal", value: "normal" },
                                { label: "Large", value: "large" },
                            ]}
                            value={this.desktopPreviewSize}
                            onChange={this.onChangeDesktopPreviewSize}
                        />
                    </div>
                </div>
                {this.listMode && (
                    <div className="flex-row">
                        <div style={{ width: 250, marginRight: "10px" }}>
                            Sort by:{" "}
                            <Select
                                options={[
                                    {
                                        value: "id",
                                        label: "Suggestion ID",
                                    },
                                    {
                                        value: "updatedAt",
                                        label: "Date suggestion last updated",
                                    },
                                    {
                                        value: "createdAt",
                                        label: "Date suggestion created",
                                    },
                                    {
                                        value: "status",
                                        label: "Suggestion status",
                                    },
                                    {
                                        value: "suggestedReason",
                                        label: "Reason suggested",
                                    },
                                    {
                                        value: "chartUpdatedAt",
                                        label: "Date chart last updated",
                                    },
                                    {
                                        value: "chartCreatedAt",
                                        label: "Date chart created",
                                    },
                                    {
                                        value: "chartId",
                                        label: "Chart ID",
                                    },
                                    {
                                        value: "variableId",
                                        label: "Variable ID",
                                    },
                                ]}
                                onChange={this.onSortByChange}
                                defaultValue={{
                                    value: "updatedAt",
                                    label: "Date suggestion last updated",
                                }}
                                menuPlacement="top"
                                styles={getStylesForTargetHeight(30)}
                            />
                        </div>
                        <div>
                            <br />
                            <div
                                className="btn-group"
                                data-toggle="buttons"
                                style={{ whiteSpace: "nowrap" }}
                            >
                                <label
                                    className={
                                        "btn btn-light" +
                                        (this.sortOrder === SortOrder.asc
                                            ? " active"
                                            : "")
                                    }
                                    title="Sort ascending"
                                >
                                    <input
                                        type="radio"
                                        onChange={() =>
                                            this.onSortOrderChange(
                                                SortOrder.asc
                                            )
                                        }
                                        name="sortOrder"
                                        id="asc"
                                        checked={
                                            this.sortOrder === SortOrder.asc
                                        }
                                    />{" "}
                                    <FontAwesomeIcon icon={faSortAlphaDown} />
                                </label>
                                <label
                                    className={
                                        "btn btn-light" +
                                        (this.sortOrder === SortOrder.desc
                                            ? " active"
                                            : "")
                                    }
                                    title="Sort descending"
                                >
                                    <input
                                        onChange={() =>
                                            this.onSortOrderChange(
                                                SortOrder.desc
                                            )
                                        }
                                        type="radio"
                                        name="sortOrder"
                                        id="desc"
                                        checked={
                                            this.sortOrder === SortOrder.desc
                                        }
                                    />{" "}
                                    <FontAwesomeIcon icon={faSortAlphaUpAlt} />
                                </label>
                            </div>
                        </div>
                    </div>
                )}
                <div>
                    View SVG or JSON?
                    <RadioGroup
                        options={[
                            { label: "SVG", value: "svg" },
                            { label: "JSON", value: "json" },
                        ]}
                        value={this.previewSvgOrJson}
                        onChange={this.onChangePreviewSvgOrJson}
                    />
                </div>
                <div style={{ width: 250 }}>
                    Emulate vision deficiency:{" "}
                    <VisionDeficiencyDropdown
                        onChange={action(
                            (option: VisionDeficiencyEntity) =>
                                (this.simulateVisionDeficiency =
                                    option.deficiency)
                        )}
                    />
                    <VisionDeficiencySvgFilters />
                </div>
            </div>
        )
    }
}<|MERGE_RESOLUTION|>--- conflicted
+++ resolved
@@ -623,160 +623,6 @@
         console.log("renderGraphers")
         const gpt_model_name = this.getGPTModelNameUsed()
         return (
-<<<<<<< HEAD
-            <div className="collapsible">
-                <button
-                    className="btn btn-outline-dark"
-                    type="button"
-                    aria-expanded={this.showSettings}
-                    onClick={this.onToggleShowSettings}
-                    title="Show/hide settings"
-                    style={{ marginLeft: "10px" }}
-                >
-                    {this.showSettings ? "Hide" : "Change settings"}
-                </button>
-                <div
-                    className={`settings ${
-                        this.showSettings ? "show" : "collapse"
-                    }`}
-                >
-                    {this.listMode && (
-                        <div>
-                            <Toggle
-                                value={this.showPendingOnly}
-                                onValue={this.onToggleShowPendingOnly}
-                                label='Show "pending" revisions only'
-                            />
-                        </div>
-                    )}
-                    <div>
-                        <Toggle
-                            value={this.showExistingChart}
-                            onValue={this.onToggleShowExistingChart}
-                            label="Show existing chart (as it appears on the OWID site)"
-                        />
-                    </div>
-                    <div className="flex-row">
-                        <div style={{ marginRight: "20px" }}>
-                            Preview mode:
-                            <br />
-                            <div
-                                className="btn-group"
-                                data-toggle="buttons"
-                                style={{ whiteSpace: "nowrap" }}
-                            >
-                                <label
-                                    className={
-                                        "btn btn-light" +
-                                        (this.previewMode === "mobile"
-                                            ? " active"
-                                            : "")
-                                    }
-                                    title="Mobile preview"
-                                >
-                                    <input
-                                        type="radio"
-                                        onChange={action(() => {
-                                            this.previewMode = "mobile"
-                                            this.rerenderGraphers()
-                                        })}
-                                        name="previewSize"
-                                        id="mobile"
-                                        checked={this.previewMode === "mobile"}
-                                    />{" "}
-                                    <FontAwesomeIcon icon={faMobile} />
-                                </label>
-                                <label
-                                    className={
-                                        "btn btn-light" +
-                                        (this.previewMode === "desktop"
-                                            ? " active"
-                                            : "")
-                                    }
-                                    title="Desktop preview"
-                                >
-                                    <input
-                                        onChange={action(() => {
-                                            this.previewMode = "desktop"
-                                            this.rerenderGraphers()
-                                        })}
-                                        type="radio"
-                                        name="previewSize"
-                                        id="desktop"
-                                        checked={this.previewMode === "desktop"}
-                                    />{" "}
-                                    <FontAwesomeIcon icon={faDesktop} />
-                                </label>
-                            </div>
-                        </div>
-                        <div>
-                            Preview size (desktop only):
-                            <RadioGroup
-                                options={[
-                                    { label: "Small", value: "small" },
-                                    { label: "Normal", value: "normal" },
-                                    { label: "Large", value: "large" },
-                                ]}
-                                value={this.desktopPreviewSize}
-                                onChange={this.onChangeDesktopPreviewSize}
-                            />
-                        </div>
-                    </div>
-                    {this.listMode && (
-                        <div className="flex-row">
-                            <div style={{ width: 250, marginRight: "10px" }}>
-                                Sort by:{" "}
-                                <Select
-                                    options={[
-                                        {
-                                            value: "id",
-                                            label: "Suggestion ID",
-                                        },
-                                        {
-                                            value: "updatedAt",
-                                            label: "Date suggestion last updated",
-                                        },
-                                        {
-                                            value: "createdAt",
-                                            label: "Date suggestion created",
-                                        },
-                                        {
-                                            value: "status",
-                                            label: "Suggestion status",
-                                        },
-                                        {
-                                            value: "suggestedReason",
-                                            label: "Reason suggested",
-                                        },
-                                        {
-                                            value: "chartUpdatedAt",
-                                            label: "Date chart last updated",
-                                        },
-                                        {
-                                            value: "chartCreatedAt",
-                                            label: "Date chart created",
-                                        },
-                                        {
-                                            value: "chartId",
-                                            label: "Chart ID",
-                                        },
-                                        {
-                                            value: "variableId",
-                                            label: "Indicator ID",
-                                        },
-                                    ]}
-                                    onChange={this.onSortByChange}
-                                    defaultValue={{
-                                        value: "updatedAt",
-                                        label: "Date suggestion last updated",
-                                    }}
-                                    menuPlacement="top"
-                                    styles={getStylesForTargetHeight(30)}
-                                />
-                            </div>
-                            <div>
-                                <br />
-=======
             <React.Fragment>
                 <div className="charts-view">
                     {/* Original chart */}
@@ -789,7 +635,6 @@
                     >
                         {this.currentSuggestedChartRevision && (
                             <React.Fragment>
->>>>>>> 0fc0645f
                                 <div
                                     className="header"
                                     style={{
@@ -1004,85 +849,6 @@
         )
     }
 
-<<<<<<< HEAD
-    renderMeta() {
-        return (
-            <React.Fragment>
-                <div>
-                    <h2>Metadata</h2>
-                    <ul className="meta">
-                        <li>
-                            <b>Suggested revision ID:</b>{" "}
-                            {this.suggestedChartRevision
-                                ? this.suggestedChartRevision.id
-                                : ""}
-                        </li>
-                        <li>
-                            <b>Chart ID:</b>{" "}
-                            {this.suggestedChartRevision
-                                ? this.suggestedChartRevision.chartId
-                                : ""}
-                        </li>
-                        <li>
-                            <b>Suggested revision created:</b>{" "}
-                            {this.suggestedChartRevision && (
-                                <Timeago
-                                    time={this.suggestedChartRevision.createdAt}
-                                    by={
-                                        this.suggestedChartRevision
-                                            .createdByFullName
-                                    }
-                                />
-                            )}
-                        </li>
-
-                        <li>
-                            <b>Suggested revision last updated:</b>{" "}
-                            {this.suggestedChartRevision?.updatedAt && (
-                                <Timeago
-                                    time={this.suggestedChartRevision.updatedAt}
-                                    by={
-                                        this.suggestedChartRevision
-                                            .updatedByFullName ??
-                                        this.suggestedChartRevision
-                                            .createdByFullName
-                                    }
-                                />
-                            )}
-                        </li>
-                        <li>
-                            <b>Reason for suggested revision:</b>{" "}
-                            {this.suggestedChartRevision &&
-                            this.suggestedChartRevision.suggestedReason
-                                ? this.suggestedChartRevision.suggestedReason
-                                : "None provided."}
-                        </li>
-                    </ul>
-                </div>
-                <div className="references">
-                    <h2>References to original chart</h2>
-                    {this.renderReferences()}
-                </div>
-                <div className="changes_summary">
-                    <h2>Indicator changes</h2>{" "}
-                    {this.suggestedChartRevision &&
-                    this.suggestedChartRevision.changesInDataSummary ? (
-                        <div
-                            dangerouslySetInnerHTML={{
-                                __html: this.suggestedChartRevision
-                                    .changesInDataSummary,
-                            }}
-                        ></div>
-                    ) : (
-                        "No summary provided."
-                    )}
-                </div>
-            </React.Fragment>
-        )
-    }
-
-=======
->>>>>>> 0fc0645f
     renderGrapher(grapherConfig: any) {
         console.log("renderGrapher")
         return (
