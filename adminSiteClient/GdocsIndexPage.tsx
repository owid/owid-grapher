--- conflicted
+++ resolved
@@ -4,11 +4,7 @@
 import { faCirclePlus } from "@fortawesome/free-solid-svg-icons"
 import { FontAwesomeIcon } from "@fortawesome/react-fontawesome/index.js"
 import { AdminAppContext } from "./AdminAppContext.js"
-<<<<<<< HEAD
-import { OwidArticleTag, OwidArticleType } from "@ourworldindata/utils"
-=======
-import { OwidGdocInterface } from "@ourworldindata/utils"
->>>>>>> 3c4f81b6
+import { OwidGdocTag, OwidGdocInterface } from "@ourworldindata/utils"
 import { Route, RouteComponentProps } from "react-router-dom"
 import { Link } from "./Link.js"
 import { GdocsAdd } from "./GdocsAdd.js"
@@ -47,7 +43,7 @@
     }, [admin, store])
 
     const updateTags = useCallback(
-        async (gdoc: OwidArticleType, tags: OwidArticleTag[]) => {
+        async (gdoc: OwidGdocInterface, tags: OwidGdocTag[]) => {
             const json = await admin.requestJSON(
                 `/api/gdocs/${gdoc.id}/setTags`,
                 { tagIds: tags.map((t) => t.id) },
