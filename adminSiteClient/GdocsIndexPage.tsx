import React from "react"
import cx from "classnames"
import { AdminLayout } from "./AdminLayout.js"
import { Modal, SearchField } from "./Forms.js"
import { EditableTags } from "./EditableTags.js"
import {
    faCirclePlus,
    faHouse,
    faLightbulb,
    faNewspaper,
    faPuzzlePiece,
    faQuestion,
    faThList,
    faBuildingNgo,
} from "@fortawesome/free-solid-svg-icons"
import { FontAwesomeIcon } from "@fortawesome/react-fontawesome/index.js"
import {
    Tag,
    OwidGdocType,
    SearchWord,
    buildSearchWordsFromSearchString,
    filterFunctionForSearchWords,
    spansToUnformattedPlainText,
    OwidGdoc,
    checkIsGdocPost,
} from "@ourworldindata/utils"
import { Route, RouteComponentProps } from "react-router-dom"
import { Link } from "./Link.js"
import { GdocsAdd } from "./GdocsAdd.js"
import { observer } from "mobx-react"
import { GdocsStoreContext } from "./GdocsStore.js"
import { computed, observable } from "mobx"
import { BAKED_BASE_URL } from "../settings/clientSettings.js"
import { GdocsEditLink } from "./GdocsEditLink.js"

const iconGdocTypeMap = {
    [OwidGdocType.Fragment]: <FontAwesomeIcon icon={faPuzzlePiece} />,
    [OwidGdocType.Article]: <FontAwesomeIcon icon={faNewspaper} />,
    [OwidGdocType.TopicPage]: <FontAwesomeIcon icon={faLightbulb} />,
    [OwidGdocType.LinearTopicPage]: <FontAwesomeIcon icon={faLightbulb} />,
    [OwidGdocType.DataInsight]: <FontAwesomeIcon icon={faThList} />,
<<<<<<< HEAD
    [OwidGdocType.Homepage]: <FontAwesomeIcon icon={faHouse} />,
=======
    [OwidGdocType.AboutPage]: <FontAwesomeIcon icon={faBuildingNgo} />,
>>>>>>> 28bf7cfb
}

@observer
class GdocsIndexPageSearch extends React.Component<{
    filters: Record<OwidGdocType, boolean>
    search: { value: string }
}> {
    toggleGdocTypeFilter = (type: OwidGdocType) => {
        this.props.filters[type] = !this.props.filters[type]
    }

    render() {
        const owidGdocTypes: OwidGdocType[] = [
            OwidGdocType.Fragment,
            OwidGdocType.Article,
            OwidGdocType.TopicPage,
            OwidGdocType.LinearTopicPage,
            OwidGdocType.DataInsight,
            OwidGdocType.AboutPage,
        ]
        return (
            <div className="d-flex flex-grow-1 flex-wrap">
                <SearchField
                    placeholder="Search by author, category, or title"
                    className="gdoc-index__search-bar"
                    value={this.props.search.value}
                    onValue={(value: string) =>
                        (this.props.search.value = value)
                    }
                    autofocus
                />
                <div className="gdoc-index-filters">
                    <p>
                        <strong>Filter results by type</strong>
                    </p>
                    {owidGdocTypes.map((type) => {
                        const isChecked = this.props.filters[type]
                        return (
                            <label
                                key={type}
                                className="gdoc-index-filter-checkbox"
                            >
                                <input
                                    type="checkbox"
                                    id={`shouldShow${type}`}
                                    checked={isChecked}
                                    onChange={() =>
                                        this.toggleGdocTypeFilter(type)
                                    }
                                />
                                {type}
                            </label>
                        )
                    })}
                </div>
            </div>
        )
    }
}

interface GdocsMatchParams {
    id: string
}

export type GdocsMatchProps = RouteComponentProps<GdocsMatchParams>

@observer
export class GdocsIndexPage extends React.Component<GdocsMatchProps> {
    static contextType = GdocsStoreContext
    context!: React.ContextType<typeof GdocsStoreContext>

    @observable filters: Record<OwidGdocType, boolean> = {
        [OwidGdocType.Fragment]: false,
        [OwidGdocType.Article]: false,
        [OwidGdocType.TopicPage]: false,
        [OwidGdocType.LinearTopicPage]: false,
        [OwidGdocType.DataInsight]: false,
<<<<<<< HEAD
        [OwidGdocType.Homepage]: false,
=======
        [OwidGdocType.AboutPage]: false,
>>>>>>> 28bf7cfb
    }

    @observable search = { value: "" }

    @computed get searchWords(): SearchWord[] {
        const { search } = this
        return buildSearchWordsFromSearchString(search.value)
    }

    async componentDidMount(): Promise<void> {
        await this.context?.fetchTags()
        await this.context?.fetchGdocs()
    }

    @computed
    get tags(): Tag[] {
        return this.context?.availableTags || []
    }

    @computed get allGdocsToShow(): OwidGdoc[] {
        const { searchWords, context } = this
        if (!context) return []

        // Don't filter unless at least one filter is active
        const shouldUseFilters = !!Object.values(this.filters).find(
            (isFilterActive) => isFilterActive
        )

        const filteredByType = shouldUseFilters
            ? context.gdocs.filter(
                  (gdoc) =>
                      // don't filter docs with no type set
                      !gdoc.content.type || !!this.filters[gdoc.content.type]
              )
            : context.gdocs

        if (searchWords.length > 0) {
            const filterFn = filterFunctionForSearchWords(
                searchWords,
                (gdoc: OwidGdoc) => {
                    const properties = [
                        gdoc.content.title,
                        gdoc.slug,
                        gdoc.content.authors?.join(" "),
                        gdoc.tags?.map(({ name }) => name).join(" "),
                        gdoc.id,
                    ]

                    if (checkIsGdocPost(gdoc)) {
                        properties.push(
                            ...[
                                gdoc.content.subtitle,
                                gdoc.content.summary
                                    ? spansToUnformattedPlainText(
                                          gdoc.content.summary.flatMap(
                                              (block) => block.value
                                          )
                                      )
                                    : undefined,
                            ]
                        )
                    }
                    return properties
                }
            )
            return filteredByType.filter(filterFn)
        } else {
            return filteredByType
        }
    }

    render() {
        return (
            <AdminLayout title="Google Docs">
                <main>
                    <div className="d-flex justify-content-between mb-3">
                        <GdocsIndexPageSearch
                            filters={this.filters}
                            search={this.search}
                        />
                        <div>
                            <a
                                className="btn btn-secondary gdoc-index__help-link"
                                target="_blank"
                                href="https://docs.google.com/document/d/1OLoTWloy4VecOjKTjB1wLV6tEphHJIMXfexrf1ZYJzU/edit"
                                rel="noopener"
                            >
                                <FontAwesomeIcon icon={faQuestion} /> Open
                                documentation
                            </a>
                            <button
                                className="btn btn-primary"
                                onClick={() =>
                                    this.props.history.push(
                                        `${this.props.match.path}/add`
                                    )
                                }
                            >
                                <FontAwesomeIcon icon={faCirclePlus} /> Add
                                document
                            </button>
                        </div>
                    </div>

                    {this.allGdocsToShow.map((gdoc) => (
                        <div
                            key={gdoc.id}
                            className={cx(`gdoc-index-item`, {
                                [`gdoc-index-item__${gdoc.content.type}`]:
                                    gdoc.content.type,
                            })}
                        >
                            <div className="gdoc-index-item__content">
                                {gdoc.content.type ? (
                                    <span
                                        className="gdoc-index-item__type-icon"
                                        title={gdoc.content.type}
                                    >
                                        {iconGdocTypeMap[gdoc.content.type]}
                                    </span>
                                ) : null}
                                <Link
                                    to={`${this.props.match.path}/${gdoc.id}/preview`}
                                >
                                    <h5
                                        className="gdoc-index-item__title"
                                        title="Preview article"
                                    >
                                        {gdoc.content.title || "Untitled"}
                                    </h5>
                                </Link>
                                <GdocsEditLink gdocId={gdoc.id} />
                                <p className="gdoc-index-item__byline">
                                    {gdoc.content.authors?.join(", ")}
                                </p>
                                <span className="gdoc-index-item__tags">
                                    {gdoc.content.type &&
                                    ![
                                        OwidGdocType.Fragment,
                                        OwidGdocType.AboutPage,
                                    ].includes(gdoc.content.type) &&
                                    gdoc.tags ? (
                                        <EditableTags
                                            tags={gdoc.tags}
                                            onSave={(tags) =>
                                                this.context?.updateTags(
                                                    gdoc,
                                                    tags as any
                                                )
                                            }
                                            suggestions={this.tags}
                                        />
                                    ) : null}
                                </span>
                            </div>
                            <div className="gdoc-index-item__publish-status">
                                {gdoc.published ? (
                                    <a
                                        title={
                                            gdoc.publishedAt
                                                ? new Date(
                                                      gdoc.publishedAt
                                                  ).toDateString()
                                                : undefined
                                        }
                                        href={
                                            gdoc.content.type !==
                                            OwidGdocType.Fragment
                                                ? `${BAKED_BASE_URL}/${gdoc.slug}`
                                                : undefined
                                        }
                                        className="gdoc-index-item__publish-link"
                                    >
                                        Published
                                    </a>
                                ) : null}
                            </div>
                        </div>
                    ))}

                    <Route
                        path={`${this.props.match.path}/add`}
                        render={() => {
                            const onClose = () =>
                                this.props.history.push(this.props.match.path)

                            return (
                                <Modal onClose={onClose}>
                                    <GdocsAdd
                                        onAdd={(id: string) => {
                                            this.props.history.push(
                                                `${this.props.match.path}/${id}/preview`
                                            )
                                        }}
                                    />
                                </Modal>
                            )
                        }}
                    />
                </main>
            </AdminLayout>
        )
    }
}<|MERGE_RESOLUTION|>--- conflicted
+++ resolved
@@ -39,11 +39,8 @@
     [OwidGdocType.TopicPage]: <FontAwesomeIcon icon={faLightbulb} />,
     [OwidGdocType.LinearTopicPage]: <FontAwesomeIcon icon={faLightbulb} />,
     [OwidGdocType.DataInsight]: <FontAwesomeIcon icon={faThList} />,
-<<<<<<< HEAD
     [OwidGdocType.Homepage]: <FontAwesomeIcon icon={faHouse} />,
-=======
     [OwidGdocType.AboutPage]: <FontAwesomeIcon icon={faBuildingNgo} />,
->>>>>>> 28bf7cfb
 }
 
 @observer
@@ -121,11 +118,8 @@
         [OwidGdocType.TopicPage]: false,
         [OwidGdocType.LinearTopicPage]: false,
         [OwidGdocType.DataInsight]: false,
-<<<<<<< HEAD
         [OwidGdocType.Homepage]: false,
-=======
         [OwidGdocType.AboutPage]: false,
->>>>>>> 28bf7cfb
     }
 
     @observable search = { value: "" }
