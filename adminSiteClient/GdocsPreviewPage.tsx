--- conflicted
+++ resolved
@@ -231,11 +231,6 @@
                     <GdocsDiff originalGdoc={originalGdoc} gdoc={gdoc} />
                 </Drawer>
 
-<<<<<<< HEAD
-                <DebugProvider>
-                    <OwidArticle {...gdoc} isPreviewing />
-                </DebugProvider>
-=======
                 {/* 
                     This uses the full SSR rendering pipeline. It is more accurate but comes
                     with an additional requests to the Google API and has a less polished
@@ -243,11 +238,10 @@
                     resets on every change)
                 */}
                 <iframe
-                    src={`/gdocs/${gdoc.id}/preview#owid-article-root`}
+                    src={`/gdocs/${gdoc.googleId}/preview#owid-article-root`}
                     style={{ width: "100%", height: "inherit", border: "none" }}
                     key={gdoc.revisionId}
                 />
->>>>>>> 84d4d839
 
                 {gdoc.published && (
                     <div
