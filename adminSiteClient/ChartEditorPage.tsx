import React from "react"
import { observer } from "mobx-react"
import {
    observable,
    computed,
    runInAction,
    autorun,
    action,
    reaction,
    IReactionDisposer,
} from "mobx"
import { Prompt, Redirect } from "react-router-dom"
import {
    Bounds,
    capitalize,
    RawPageview,
    DetailDictionary,
    extractDetailsFromSyntax,
    get,
    set,
} from "@ourworldindata/utils"
import { Grapher, Topic, GrapherInterface } from "@ourworldindata/grapher"
import { Admin } from "./Admin.js"
import {
    ChartEditor,
    EditorDatabase,
    Log,
    PostReference,
    ChartRedirect,
    ChartEditorManager,
} from "./ChartEditor.js"
import { EditorBasicTab } from "./EditorBasicTab.js"
import { EditorDataTab } from "./EditorDataTab.js"
import { EditorTextTab } from "./EditorTextTab.js"
import { EditorCustomizeTab } from "./EditorCustomizeTab.js"
import { EditorScatterTab } from "./EditorScatterTab.js"
import { EditorMapTab } from "./EditorMapTab.js"
import { EditorHistoryTab } from "./EditorHistoryTab.js"
import { EditorReferencesTab } from "./EditorReferencesTab.js"
import { SaveButtons } from "./SaveButtons.js"
import { LoadingBlocker } from "./Forms.js"
import { AdminLayout } from "./AdminLayout.js"
import { AdminAppContext, AdminAppContextType } from "./AdminAppContext.js"
import { FontAwesomeIcon } from "@fortawesome/react-fontawesome/index.js"
import { faMobile, faDesktop } from "@fortawesome/free-solid-svg-icons"
import {
    VisionDeficiency,
    VisionDeficiencySvgFilters,
    VisionDeficiencyDropdown,
    VisionDeficiencyEntity,
} from "./VisionDeficiencies.js"
import { EditorMarimekkoTab } from "./EditorMarimekkoTab.js"
import { BAKED_BASE_URL } from "../settings/clientSettings.js"

@observer
class TabBinder extends React.Component<{ editor: ChartEditor }> {
    dispose!: IReactionDisposer
    componentDidMount(): void {
        //window.addEventListener("hashchange", this.onHashChange)
        this.onHashChange()

        this.dispose = autorun(() => {
            //setTimeout(() => window.location.hash = `#${tab}-tab`, 100)
        })
    }

    componentWillUnmount(): void {
        //window.removeEventListener("hashchange", this.onHashChange)
        this.dispose()
    }

    render(): null {
        return null
    }

    @action.bound onHashChange(): void {
        const match = window.location.hash.match(/#(.+?)-tab/)
        if (match) {
            const tab = match[1]
            if (
                this.props.editor.grapher &&
                this.props.editor.availableTabs.includes(tab)
            )
                this.props.editor.tab = tab
        }
    }
}

@observer
export class ChartEditorPage
    extends React.Component<{
        grapherId?: number
        newGrapherIndex?: number
        grapherConfig?: any
    }>
    implements ChartEditorManager
{
    @observable.ref grapher = new Grapher()
    @observable.ref database = new EditorDatabase({})
    @observable logs: Log[] = []
    @observable references: PostReference[] = []
    @observable redirects: ChartRedirect[] = []
    @observable pageviews?: RawPageview = undefined
    @observable allTopics: Topic[] = []
    @observable details: DetailDictionary = {}

    @observable.ref grapherElement?: JSX.Element

    static contextType = AdminAppContext
    context!: AdminAppContextType

    @observable simulateVisionDeficiency?: VisionDeficiency

    async fetchGrapher(): Promise<void> {
        const { grapherId, grapherConfig } = this.props
        const { admin } = this.context
        const json =
            grapherId === undefined
                ? grapherConfig
                : await admin.getJSON(`/api/charts/${grapherId}.config.json`)
        this.loadGrapherJson(json)
    }

    @observable private _isDbSet = false
    @observable private _isGrapherSet = false
    @computed get isReady(): boolean {
        return this._isDbSet && this._isGrapherSet
    }

    @action.bound private loadGrapherJson(json: any): void {
        this.grapherElement = (
            <Grapher
                {...{
                    ...json,
                    bounds:
                        this.editor?.previewMode === "mobile"
                            ? new Bounds(0, 0, 360, 500)
                            : new Bounds(0, 0, 800, 600),
                    getGrapherInstance: (grapher) => {
                        this.grapher = grapher
                    },
                    dataApiUrlForAdmin:
                        this.context.admin.settings.DATA_API_FOR_ADMIN_UI, // passed this way because clientSettings are baked and need a recompile to be updated
                }}
            />
        )
        this._isGrapherSet = true
    }

    @action.bound private setDb(json: any): void {
        this.database = new EditorDatabase(json)
        this._isDbSet = true
    }

    async fetchData(): Promise<void> {
        const { admin } = this.context
        const json = await admin.getJSON(`/api/editorData/namespaces.json`)
        this.setDb(json)
    }

    async fetchLogs(): Promise<void> {
        const { grapherId } = this.props
        const { admin } = this.context
        const json =
            grapherId === undefined
<<<<<<< HEAD
                ? { logs: [] }
=======
                ? {}
>>>>>>> dc17eb52
                : await admin.getJSON(`/api/charts/${grapherId}.logs.json`)
        runInAction(() => (this.logs = json.logs))
    }

    async fetchRefs(): Promise<void> {
        const { grapherId } = this.props
        const { admin } = this.context
        const json =
            grapherId === undefined
<<<<<<< HEAD
                ? { logs: [] }
=======
                ? {}
>>>>>>> dc17eb52
                : await admin.getJSON(
                      `/api/charts/${grapherId}.references.json`
                  )
        runInAction(() => (this.references = json.references || []))
    }

    async fetchRedirects(): Promise<void> {
        const { grapherId } = this.props
        const { admin } = this.context
        const json =
            grapherId === undefined
<<<<<<< HEAD
                ? { logs: [] }
=======
                ? {}
>>>>>>> dc17eb52
                : await admin.getJSON(`/api/charts/${grapherId}.redirects.json`)
        runInAction(() => (this.redirects = json.redirects))
    }

    async fetchPageviews(): Promise<void> {
        const { grapherId } = this.props
        const { admin } = this.context
        const json =
            grapherId === undefined
<<<<<<< HEAD
                ? { logs: [] }
=======
                ? {}
>>>>>>> dc17eb52
                : await admin.getJSON(`/api/charts/${grapherId}.pageviews.json`)
        runInAction(() => (this.pageviews = json.pageviews))
    }

    async fetchTopics(): Promise<void> {
        const { admin } = this.context
        const json = await admin.getJSON(`/api/topics.json`)
        runInAction(() => (this.allTopics = json.topics))
    }

    async fetchDetails(): Promise<void> {
        const details: DetailDictionary = await this.context.admin.getJSON(
            `${BAKED_BASE_URL}/dods.json`
        )

        runInAction(() => {
            this.details = details
        })
    }

    // unvalidated terms extracted from the subtitle and note fields
    // these may point to non-existent details e.g. ["not_a_real_term", "pvotery"]
    @computed get currentDetailReferences() {
        return {
            subtitle: extractDetailsFromSyntax(this.grapher.subtitle),
            note: extractDetailsFromSyntax(this.grapher.note),
        }
    }

    // the actual Detail objects, indexed by category.term
    @computed get currentlyReferencedDetails(): GrapherInterface["details"] {
        const grapherConfigDetails: GrapherInterface["details"] = {}
        const allReferences = Object.values(this.currentDetailReferences).flat()

        allReferences.forEach((term) => {
            const detail = get(this.details, term)
            if (detail) {
                set(grapherConfigDetails, term, detail)
            }
        })

        return grapherConfigDetails
    }

    @computed get invalidDetailReferences() {
        const { subtitle, note } = this.currentDetailReferences
        return {
            subtitle: subtitle.filter((key) => !this.details[key]),
            note: note.filter((key) => !this.details[key]),
        }
    }

    @computed get admin(): Admin {
        return this.context.admin
    }

    @computed get editor(): ChartEditor | undefined {
        if (!this.isReady) return undefined

        return new ChartEditor({ manager: this })
    }

    @action.bound refresh(): void {
        this.fetchGrapher()
        this.fetchDetails()
        this.fetchData()
        this.fetchLogs()
        this.fetchRefs()
        this.fetchRedirects()
        this.fetchPageviews()
        this.fetchTopics()
    }

    disposers: IReactionDisposer[] = []

    componentDidMount(): void {
        this.refresh()

        this.disposers.push(
            reaction(
                () => this.editor && this.editor.previewMode,
                () => {
                    if (this.editor) {
                        localStorage.setItem(
                            "editorPreviewMode",
                            this.editor.previewMode
                        )
                    }
                }
            )
        )
    }

    // This funny construction allows the "new chart" link to work by forcing an update
    // even if the props don't change
    UNSAFE_componentWillReceiveProps(): void {
        setTimeout(() => this.refresh(), 0)
    }

    componentWillUnmount(): void {
        this.disposers.forEach((dispose) => dispose())
    }

    render(): JSX.Element {
        return (
            <AdminLayout noSidebar>
                <main className="ChartEditorPage">
                    {(this.editor === undefined ||
                        this.editor.currentRequest) && <LoadingBlocker />}
                    {this.editor !== undefined && this.renderReady(this.editor)}
                </main>
            </AdminLayout>
        )
    }

    renderReady(editor: ChartEditor): JSX.Element {
        const { grapher, availableTabs, previewMode } = editor

        return (
            <React.Fragment>
                {!editor.newChartId && (
                    <Prompt
                        when={editor.isModified}
                        message="Are you sure you want to leave? Unsaved changes will be lost."
                    />
                )}
                {editor.newChartId && (
                    <Redirect to={`/charts/${editor.newChartId}/edit`} />
                )}
                <TabBinder editor={editor} />
                <div className="chart-editor-settings">
                    <div className="p-2">
                        <ul className="nav nav-tabs">
                            {availableTabs.map((tab) => (
                                <li key={tab} className="nav-item">
                                    <a
                                        className={
                                            "nav-link" +
                                            (tab === editor.tab
                                                ? " active"
                                                : "")
                                        }
                                        onClick={() => (editor.tab = tab)}
                                    >
                                        {capitalize(tab)}
                                        {tab === "refs" &&
                                        this.references.length
                                            ? ` (${this.references.length})`
                                            : ""}
                                    </a>
                                </li>
                            ))}
                        </ul>
                    </div>
                    <div className="innerForm container">
                        {editor.tab === "basic" && (
                            <EditorBasicTab editor={editor} />
                        )}
                        {editor.tab === "text" && (
                            <EditorTextTab editor={editor} />
                        )}
                        {editor.tab === "data" && (
                            <EditorDataTab editor={editor} />
                        )}
                        {editor.tab === "customize" && (
                            <EditorCustomizeTab editor={editor} />
                        )}
                        {editor.tab === "scatter" && (
                            <EditorScatterTab grapher={grapher} />
                        )}
                        {editor.tab === "marimekko" && (
                            <EditorMarimekkoTab grapher={grapher} />
                        )}
                        {editor.tab === "map" && (
                            <EditorMapTab editor={editor} />
                        )}
                        {editor.tab === "revisions" && (
                            <EditorHistoryTab editor={editor} />
                        )}
                        {editor.tab === "refs" && (
                            <EditorReferencesTab editor={editor} />
                        )}
                    </div>
                    <SaveButtons editor={editor} />
                </div>
                <div className="chart-editor-view">
                    <figure
                        data-grapher-src
                        style={{
                            filter:
                                this.simulateVisionDeficiency &&
                                `url(#${this.simulateVisionDeficiency.id})`,
                        }}
                    >
                        {this.grapherElement}
                    </figure>
                    <div>
                        <div
                            className="btn-group"
                            data-toggle="buttons"
                            style={{ whiteSpace: "nowrap" }}
                        >
                            <label
                                className={
                                    "btn btn-light" +
                                    (previewMode === "mobile" ? " active" : "")
                                }
                                title="Mobile preview"
                            >
                                <input
                                    type="radio"
                                    onChange={action(() => {
                                        editor.previewMode = "mobile"
                                        this.refresh()
                                    })}
                                    name="previewSize"
                                    id="mobile"
                                    checked={previewMode === "mobile"}
                                />{" "}
                                <FontAwesomeIcon icon={faMobile} />
                            </label>
                            <label
                                className={
                                    "btn btn-light" +
                                    (previewMode === "desktop" ? " active" : "")
                                }
                                title="Desktop preview"
                            >
                                <input
                                    onChange={action(() => {
                                        editor.previewMode = "desktop"
                                        this.refresh()
                                    })}
                                    type="radio"
                                    name="previewSize"
                                    id="desktop"
                                    checked={previewMode === "desktop"}
                                />{" "}
                                <FontAwesomeIcon icon={faDesktop} />
                            </label>
                        </div>
                        <div
                            className="form-group d-inline-block"
                            style={{ width: 250, marginLeft: 15 }}
                        >
                            Emulate vision deficiency:{" "}
                            <VisionDeficiencyDropdown
                                onChange={action(
                                    (option: VisionDeficiencyEntity) =>
                                        (this.simulateVisionDeficiency =
                                            option.deficiency)
                                )}
                            />
                        </div>
                    </div>

                    {/* Include svg filters necessary for vision deficiency emulation */}
                    <VisionDeficiencySvgFilters />
                </div>
            </React.Fragment>
        )
    }
}<|MERGE_RESOLUTION|>--- conflicted
+++ resolved
@@ -163,11 +163,7 @@
         const { admin } = this.context
         const json =
             grapherId === undefined
-<<<<<<< HEAD
-                ? { logs: [] }
-=======
                 ? {}
->>>>>>> dc17eb52
                 : await admin.getJSON(`/api/charts/${grapherId}.logs.json`)
         runInAction(() => (this.logs = json.logs))
     }
@@ -177,11 +173,7 @@
         const { admin } = this.context
         const json =
             grapherId === undefined
-<<<<<<< HEAD
-                ? { logs: [] }
-=======
                 ? {}
->>>>>>> dc17eb52
                 : await admin.getJSON(
                       `/api/charts/${grapherId}.references.json`
                   )
@@ -193,11 +185,7 @@
         const { admin } = this.context
         const json =
             grapherId === undefined
-<<<<<<< HEAD
-                ? { logs: [] }
-=======
                 ? {}
->>>>>>> dc17eb52
                 : await admin.getJSON(`/api/charts/${grapherId}.redirects.json`)
         runInAction(() => (this.redirects = json.redirects))
     }
@@ -207,11 +195,7 @@
         const { admin } = this.context
         const json =
             grapherId === undefined
-<<<<<<< HEAD
-                ? { logs: [] }
-=======
                 ? {}
->>>>>>> dc17eb52
                 : await admin.getJSON(`/api/charts/${grapherId}.pageviews.json`)
         runInAction(() => (this.pageviews = json.pageviews))
     }
