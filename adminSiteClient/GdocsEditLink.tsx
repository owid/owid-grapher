--- conflicted
+++ resolved
@@ -11,13 +11,8 @@
     style?: React.CSSProperties
 }) => (
     <a
-<<<<<<< HEAD
-        href={`https://docs.google.com/document/d/${gdoc.googleId}/edit`}
-        target={gdoc.googleId}
-=======
         href={`https://docs.google.com/document/d/${gdocId}/edit`}
         target={gdocId}
->>>>>>> a0a177b9
         style={style}
         rel="noopener noreferrer"
     >
