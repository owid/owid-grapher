--- conflicted
+++ resolved
@@ -1,5 +1,3 @@
-<<<<<<< HEAD
-=======
 import React from "react"
 import {
     observable,
@@ -10,9 +8,7 @@
     computed,
 } from "mobx"
 import { observer } from "mobx-react"
->>>>>>> ca2e985a
 import {
-    ChartDimension,
     ChartTypeName,
     DimensionSlot,
     EntitySelectionMode,
@@ -20,50 +16,24 @@
     WorldEntityName,
 } from "@ourworldindata/grapher"
 import {
-    ColumnSlug,
     DimensionProperty,
     moveArrayItemToIndex,
     OwidVariableId,
     sample,
     sampleSize,
     startCase,
-<<<<<<< HEAD
+    OwidChartDimensionInterface,
 } from "@ourworldindata/utils"
-import { action, IReactionDisposer, observable, reaction, when } from "mobx"
-import { observer } from "mobx-react"
-import React from "react"
+import { FieldsRow, Section, SelectField, Toggle } from "./Forms.js"
+import { VariableSelector } from "./VariableSelector.js"
 import { ChartEditor } from "./ChartEditor.js"
 import { DimensionCard } from "./DimensionCard.js"
-import {
-    EditableList,
-    FieldsRow,
-    Section,
-    SelectField,
-    Toggle,
-} from "./Forms.js"
-import { VariableSelector } from "./VariableSelector.js"
-=======
-} from "../clientUtils/Util.js"
-import {
-    EntitySelectionMode,
-    ChartTypeName,
-    WorldEntityName,
-    StackMode,
-} from "../grapher/core/GrapherConstants.js"
-import { Toggle, SelectField, FieldsRow, Section } from "./Forms.js"
-import { ChartEditor } from "./ChartEditor.js"
-import { VariableSelector } from "./VariableSelector.js"
-import { DimensionCard } from "./DimensionCard.js"
-import { DimensionSlot } from "../grapher/chart/DimensionSlot.js"
-import { DimensionProperty, OwidVariableId } from "../clientUtils/owidTypes.js"
 import {
     DragDropContext,
     Droppable,
     Draggable,
     DropResult,
 } from "react-beautiful-dnd"
-import { OwidChartDimensionInterface } from "../clientUtils/OwidVariableDisplayConfigInterface.js"
->>>>>>> ca2e985a
 
 @observer
 class DimensionSlotView extends React.Component<{
