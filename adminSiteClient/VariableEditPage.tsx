import React from "react"
import { observer } from "mobx-react"
import {
    observable,
    computed,
    runInAction,
    autorun,
    IReactionDisposer,
} from "mobx"
import * as lodash from "lodash"
import { Prompt, Redirect } from "react-router-dom"
import { AdminLayout } from "./AdminLayout.js"
import { Link } from "./Link.js"
import { BindString, BindFloat, FieldsRow, Toggle } from "./Forms.js"
import {
    OwidVariableWithDataAndSource,
    OwidVariableDisplayConfig,
    DimensionProperty,
    EPOCH_DATE,
} from "@ourworldindata/utils"
import { GrapherFigureView } from "../site/GrapherFigureView.js"
import { ChartList, ChartListItem } from "./ChartList.js"
import { AdminAppContext, AdminAppContextType } from "./AdminAppContext.js"
import { Base64 } from "js-base64"
import {
    Grapher,
    GrapherTabOption,
    GrapherInterface,
} from "@ourworldindata/grapher"

interface VariablePageData
    extends Omit<OwidVariableWithDataAndSource, "source"> {
    datasetNamespace: string
    charts: ChartListItem[]
    grapherConfig: GrapherInterface | undefined
    source: { id: number; name: string }
}

class VariableEditable
    implements
        Omit<
            OwidVariableWithDataAndSource,
            "id" | "values" | "years" | "entities"
        >
{
    @observable name = ""
    @observable unit = ""
    @observable shortUnit = ""
    @observable description = ""
    @observable entityAnnotationsMap = ""
    @observable display = new OwidVariableDisplayConfig()

    constructor(json: any) {
        for (const key in this) {
            if (key === "display") lodash.extend(this.display, json.display)
            else this[key] = json[key]
        }
    }
}

// XXX refactor with DatasetEditPage
@observer
class VariableEditor extends React.Component<{ variable: VariablePageData }> {
    @observable newVariable!: VariableEditable
    @observable isDeleted: boolean = false

    // Store the original dataset to determine when it is modified
    UNSAFE_componentWillMount() {
        this.UNSAFE_componentWillReceiveProps()
    }
    UNSAFE_componentWillReceiveProps() {
        this.newVariable = new VariableEditable(this.props.variable)
        this.isDeleted = false
    }

    static contextType = AdminAppContext
    context!: AdminAppContextType

    @observable.ref grapher?: Grapher

    @computed get isModified(): boolean {
        return (
            JSON.stringify(this.newVariable) !==
            JSON.stringify(new VariableEditable(this.props.variable))
        )
    }

    render() {
        const { variable } = this.props
<<<<<<< HEAD
        const { newVariable, isV2MetadataVariable } = this
        const isBulkImport = variable.datasetNamespace !== "owid"
=======
        const { newVariable } = this
        const isDisabled = true
>>>>>>> 2ebaa842

        if (this.isDeleted)
            return <Redirect to={`/datasets/${variable.datasetId}`} />

        return (
            <main className="VariableEditPage">
                <Prompt
                    when={this.isModified}
                    message="Are you sure you want to leave? Unsaved changes will be lost."
                />
                <ol className="breadcrumb">
                    <li className="breadcrumb-item">
                        {variable.datasetNamespace}
                    </li>
                    <li className="breadcrumb-item">
                        <Link to={`/datasets/${variable.datasetId}`}>
                            {variable.datasetName}
                        </Link>
                    </li>
                    <li className="breadcrumb-item active">{variable.name}</li>
                </ol>
                <div className="row">
                    <div className="col">
                        <form>
                            <section>
                                <h3>Indicator metadata</h3>
<<<<<<< HEAD
                                {isV2MetadataVariable && (
                                    <a
                                        href={`/datapage-preview/${variable.id}`}
                                    >
                                        View data page
                                    </a>
                                )}
                                {isBulkImport ? (
                                    <p>
                                        This indicator came from an automated
                                        import, so we can't change the original
                                        metadata manually.
                                    </p>
                                ) : (
                                    <p>
                                        The core metadata for the indicator.
                                        It's important to keep this consistent.
                                    </p>
                                )}
=======
                                <p>
                                    Metadata is non-editable and can be only
                                    changed in ETL.
                                </p>
>>>>>>> 2ebaa842
                                <BindString
                                    field="name"
                                    store={newVariable}
                                    label="Indicator Name"
                                    disabled={isDisabled}
                                />
                                <BindString
                                    label="Display name"
                                    field="name"
                                    store={newVariable.display}
                                    disabled={isDisabled}
                                />
                                <FieldsRow>
                                    <BindString
                                        label="Unit of measurement"
                                        field="unit"
                                        store={newVariable.display}
                                        placeholder={newVariable.unit}
                                        disabled={isDisabled}
                                    />
                                    <BindString
                                        label="Short (axis) unit"
                                        field="shortUnit"
                                        store={newVariable.display}
                                        placeholder={newVariable.shortUnit}
                                        disabled={isDisabled}
                                    />
                                </FieldsRow>
                                <FieldsRow>
                                    <BindFloat
                                        label="Number of decimal places"
                                        field="numDecimalPlaces"
                                        store={newVariable.display}
                                        helpText={`A negative number here will round integers`}
                                        disabled={isDisabled}
                                    />
                                    <BindFloat
                                        label="Unit conversion factor"
                                        field="conversionFactor"
                                        store={newVariable.display}
                                        helpText={`Multiply all values by this amount`}
                                        disabled={isDisabled}
                                    />
                                </FieldsRow>
                                <FieldsRow>
                                    <Toggle
                                        value={
                                            newVariable.display.yearIsDay ===
                                            true
                                        }
                                        onValue={(value) =>
                                            (newVariable.display.yearIsDay =
                                                value)
                                        }
                                        label="Treat year column as day series"
                                        disabled={isDisabled}
                                    />
                                    <BindString
                                        label="Zero Day as YYYY-MM-DD"
                                        field="zeroDay"
                                        store={newVariable.display}
                                        // disabled={
                                        //     !newVariable.display.yearIsDay
                                        // }
                                        disabled={isDisabled}
                                        placeholder={
                                            newVariable.display.yearIsDay
                                                ? EPOCH_DATE
                                                : ""
                                        }
                                        helpText={`The day series starts on this date.`}
                                    />
                                </FieldsRow>
                                <FieldsRow>
                                    <Toggle
                                        value={
                                            newVariable.display
                                                .includeInTable === true
                                        }
                                        onValue={(value) =>
                                            (newVariable.display.includeInTable =
                                                value)
                                        }
                                        label="Include in table"
                                        disabled={isDisabled}
                                    />
                                </FieldsRow>
                                <BindString
                                    field="description"
                                    store={newVariable}
                                    label="Description"
                                    textarea
                                    disabled={isDisabled}
                                />
                                <BindString
                                    field="entityAnnotationsMap"
                                    placeholder="Entity: note"
                                    store={newVariable.display}
                                    label="Entity annotations"
                                    textarea
                                    disabled={isDisabled}
                                    helpText="Additional text to show next to entity labels. Each note should be in a separate line."
                                />
                            </section>
                        </form>
                    </div>
                    {this.grapher && (
                        <div className="col">
                            <div className="topbar">
                                <h3>Preview</h3>
                                <Link
                                    className="btn btn-secondary"
                                    to={`/charts/create/${Base64.encode(
                                        JSON.stringify(this.grapher.object)
                                    )}`}
                                >
                                    Edit as new chart
                                </Link>
                            </div>
                            <GrapherFigureView grapher={this.grapher} />
                        </div>
                    )}
                </div>
                <section>
                    <h3>Charts</h3>
                    <ChartList charts={variable.charts} />
                </section>
            </main>
        )
    }

<<<<<<< HEAD
    async save() {
        const { variable } = this.props
        const json = await this.context.admin.requestJSON(
            `/api/variables/${variable.id}`,
            { variable: this.newVariable },
            "PUT"
        )

        if (json.success) {
            Object.assign(this.props.variable, this.newVariable)
        }
    }

    @computed private get isV2MetadataVariable(): boolean {
        const { variable } = this.props

        return (variable?.schemaVersion ?? 1) >= 2
    }

=======
>>>>>>> 2ebaa842
    @computed private get grapherConfig(): GrapherInterface {
        const { variable } = this.props
        const grapherConfig = variable.grapherConfig
        if (grapherConfig)
            return {
                ...grapherConfig,
                hasMapTab: true,
                tab: GrapherTabOption.map,
            }
        else
            return {
                yAxis: { min: 0 },
                map: { columnSlug: this.props.variable.id.toString() },
                tab: GrapherTabOption.map,
                hasMapTab: true,
                dimensions: [
                    {
                        property: DimensionProperty.y,
                        variableId: this.props.variable.id,
                        display: lodash.clone(this.newVariable.display),
                    },
                ],
            }
    }

    dispose!: IReactionDisposer
    componentDidMount() {
        this.grapher = new Grapher(this.grapherConfig)

        this.dispose = autorun(() => {
            if (this.grapher && this.grapherConfig) {
                this.grapher.updateFromObject(this.grapherConfig)
            }
        })
    }

    componentWillUnmount() {
        this.dispose()
    }
}

@observer
export class VariableEditPage extends React.Component<{ variableId: number }> {
    static contextType = AdminAppContext
    context!: AdminAppContextType

    @observable variable?: VariablePageData

    render() {
        return (
            <AdminLayout>
                {this.variable && <VariableEditor variable={this.variable} />}
            </AdminLayout>
        )
    }

    async getData() {
        const json = await this.context.admin.getJSON(
            `/api/variables/${this.props.variableId}.json`
        )
        runInAction(() => {
            this.variable = json.variable as VariablePageData
        })
    }

    componentDidMount() {
        this.UNSAFE_componentWillReceiveProps()
    }
    UNSAFE_componentWillReceiveProps() {
        this.getData()
    }
}<|MERGE_RESOLUTION|>--- conflicted
+++ resolved
@@ -87,13 +87,8 @@
 
     render() {
         const { variable } = this.props
-<<<<<<< HEAD
         const { newVariable, isV2MetadataVariable } = this
-        const isBulkImport = variable.datasetNamespace !== "owid"
-=======
-        const { newVariable } = this
         const isDisabled = true
->>>>>>> 2ebaa842
 
         if (this.isDeleted)
             return <Redirect to={`/datasets/${variable.datasetId}`} />
@@ -120,7 +115,6 @@
                         <form>
                             <section>
                                 <h3>Indicator metadata</h3>
-<<<<<<< HEAD
                                 {isV2MetadataVariable && (
                                     <a
                                         href={`/datapage-preview/${variable.id}`}
@@ -128,24 +122,10 @@
                                         View data page
                                     </a>
                                 )}
-                                {isBulkImport ? (
-                                    <p>
-                                        This indicator came from an automated
-                                        import, so we can't change the original
-                                        metadata manually.
-                                    </p>
-                                ) : (
-                                    <p>
-                                        The core metadata for the indicator.
-                                        It's important to keep this consistent.
-                                    </p>
-                                )}
-=======
                                 <p>
                                     Metadata is non-editable and can be only
                                     changed in ETL.
                                 </p>
->>>>>>> 2ebaa842
                                 <BindString
                                     field="name"
                                     store={newVariable}
@@ -277,28 +257,12 @@
         )
     }
 
-<<<<<<< HEAD
-    async save() {
-        const { variable } = this.props
-        const json = await this.context.admin.requestJSON(
-            `/api/variables/${variable.id}`,
-            { variable: this.newVariable },
-            "PUT"
-        )
-
-        if (json.success) {
-            Object.assign(this.props.variable, this.newVariable)
-        }
-    }
-
     @computed private get isV2MetadataVariable(): boolean {
         const { variable } = this.props
 
         return (variable?.schemaVersion ?? 1) >= 2
     }
 
-=======
->>>>>>> 2ebaa842
     @computed private get grapherConfig(): GrapherInterface {
         const { variable } = this.props
         const grapherConfig = variable.grapherConfig
