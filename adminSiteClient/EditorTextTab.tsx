--- conflicted
+++ resolved
@@ -23,15 +23,9 @@
     Grapher,
 } from "../grapher/core/Grapher.js" // fix.
 import { FontAwesomeIcon } from "@fortawesome/react-fontawesome/index.js"
-<<<<<<< HEAD
 import { faPlus } from "@fortawesome/free-solid-svg-icons/faPlus.js"
 import { faMinus } from "@fortawesome/free-solid-svg-icons/faMinus.js"
-import { ReactSelect as Select } from "../clientUtils/import-shims.js"
-=======
-import { faPlus } from "@fortawesome/free-solid-svg-icons/faPlus"
-import { faMinus } from "@fortawesome/free-solid-svg-icons/faMinus"
 import Select from "react-select"
->>>>>>> edb45856
 import { TOPICS_CONTENT_GRAPH } from "../settings/clientSettings.js"
 
 @observer
