import React from "react"
import {
    OwidGdocInterface,
    OwidGdocErrorMessage,
    groupBy,
} from "@ourworldindata/utils"
import { ExcerptHandler } from "./gdocsValidation.js"
import { GdocsSlug } from "./GdocsSlug.js"
import {
    GdocsSettingsContentField,
    GdocsSettingsTextArea,
} from "./GdocsSettingsContentField.js"
import { GdocsDateline } from "./GdocsDateline.js"
import { GdocsPublicationContext } from "./GdocsPublicationContext.js"

export const GdocsSettingsForm = ({
    gdoc,
    setGdoc,
    errors,
}: {
    gdoc: OwidGdocInterface
    setGdoc: (gdoc: OwidGdocInterface) => void
    errors?: OwidGdocErrorMessage[]
}) => {
    // These errors don't have a specific form field to render them in. We just show them at the bottom of the drawer
    const errorsToShowInDrawer = groupBy(
        (errors || []).filter(({ property }) =>
<<<<<<< HEAD
            ["content", "linkedDocuments", "linkedCharts", "body"].includes(
=======
            ["content", "linkedDocuments", "linkedCharts", "details"].includes(
>>>>>>> 5e561de7
                property
            )
        ),
        "type"
    )

    return gdoc ? (
        <form className="GdocsSettingsForm">
            <GdocsSettingsContentField
                property="title"
                gdoc={gdoc}
                errors={errors}
            />
            <div className="form-group">
                <GdocsSlug gdoc={gdoc} setGdoc={setGdoc} errors={errors} />
            </div>
            <GdocsSettingsContentField
                property="authors"
                gdoc={gdoc}
                errors={errors}
            />
            <GdocsSettingsContentField
                property="cover"
                gdoc={gdoc}
                errors={errors}
            />
            <div className="form-group">
                <GdocsDateline gdoc={gdoc} setGdoc={setGdoc} errors={errors} />
            </div>
            <div className="form-group">
                <GdocsPublicationContext gdoc={gdoc} setGdoc={setGdoc} />
            </div>
            <GdocsSettingsContentField
                property="excerpt"
                gdoc={gdoc}
                errors={errors}
                render={(props) => (
                    <GdocsSettingsTextArea
                        {...props}
                        inputProps={{
                            showCount: true,
                            maxLength: ExcerptHandler.maxLength,
                        }}
                    />
                )}
            />
            <div className="form-group">
                {errorsToShowInDrawer.error?.length ? (
                    <>
                        <p>Document errors</p>
                        <ul>
                            {errorsToShowInDrawer.error.map((error) => (
                                <li key={error.message}>{error.message}</li>
                            ))}
                        </ul>
                    </>
                ) : null}
                {errorsToShowInDrawer.warning?.length ? (
                    <>
                        <p>Document warnings</p>
                        <ul>
                            {errorsToShowInDrawer.warning.map((error) => (
                                <li key={error.message}>{error.message}</li>
                            ))}
                        </ul>
                    </>
                ) : null}
            </div>
        </form>
    ) : null
}<|MERGE_RESOLUTION|>--- conflicted
+++ resolved
@@ -25,13 +25,13 @@
     // These errors don't have a specific form field to render them in. We just show them at the bottom of the drawer
     const errorsToShowInDrawer = groupBy(
         (errors || []).filter(({ property }) =>
-<<<<<<< HEAD
-            ["content", "linkedDocuments", "linkedCharts", "body"].includes(
-=======
-            ["content", "linkedDocuments", "linkedCharts", "details"].includes(
->>>>>>> 5e561de7
-                property
-            )
+            [
+                "content",
+                "linkedDocuments",
+                "linkedCharts",
+                "details",
+                "body",
+            ].includes(property)
         ),
         "type"
     )
