import * as _ from "lodash-es"
import React from "react"
import ReactDOMServer from "react-dom/server.js"

import {
    observable,
    computed,
    action,
    autorun,
    runInAction,
    reaction,
} from "mobx"
import { bind } from "decko"
import {
    slugify,
    lowerCaseFirstLetterUnlessAbbreviation,
    isMobile,
    next,
    sampleFrom,
    exposeInstanceOnWindow,
    findClosestTime,
    excludeUndefined,
    isInIFrame,
    differenceObj,
    QueryParams,
    MultipleOwidVariableDataDimensionsMap,
    Bounds,
    DEFAULT_BOUNDS,
    minTimeBoundFromJSONOrNegativeInfinity,
    maxTimeBoundFromJSONOrPositiveInfinity,
    TimeBounds,
    getTimeDomainFromQueryString,
    TimeBound,
    minTimeToJSON,
    maxTimeToJSON,
    timeBoundToTimeBoundString,
    objectWithPersistablesToObject,
    deleteRuntimeAndUnchangedProps,
    updatePersistables,
    strToQueryParams,
    queryParamsToStr,
    setWindowQueryStr,
    getWindowUrl,
    Url,
    EntityYearHighlight,
    ColumnSlug,
    DimensionProperty,
    SortBy,
    SortConfig,
    SortOrder,
    OwidChartDimensionInterface,
    firstOfNonEmptyArray,
    EnrichedDetail,
    getOriginAttributionFragments,
    extractDetailsFromSyntax,
    isTouchDevice,
    isArrayDifferentFromReference,
    getRegionByName,
    checkIsCountry,
    checkIsOwidContinent,
    checkIsIncomeGroup,
    checkHasMembers,
    omitUndefinedValues,
    parseFloatOrUndefined,
} from "@ourworldindata/utils"
import {
    MarkdownTextWrap,
    sumTextWrapHeights,
} from "@ourworldindata/components"
import {
    GrapherChartType,
    ScaleType,
    StackMode,
    EntitySelectionMode,
    ScatterPointLabelStrategy,
    RelatedQuestionsConfig,
    FacetStrategy,
    SeriesColorMap,
    FacetAxisDomain,
    AnnotationFieldsInTitle,
    MissingDataStrategy,
    SeriesStrategy,
    GrapherInterface,
    grapherKeysToSerialize,
    GrapherQueryParams,
    LegacyGrapherInterface,
    LogoOption,
    ComparisonLineConfig,
    ColumnSlugs,
    Time,
    EntityName,
    OwidColumnDef,
    ColorSchemeName,
    AxisConfigInterface,
    GrapherStaticFormat,
    DetailsMarker,
    DetailDictionary,
    GrapherWindowType,
    Color,
    GRAPHER_QUERY_PARAM_KEYS,
    GrapherTooltipAnchor,
    GrapherTabName,
    GRAPHER_CHART_TYPES,
    GRAPHER_TAB_OPTIONS,
    GRAPHER_TAB_NAMES,
    GRAPHER_TAB_QUERY_PARAMS,
    SeriesName,
    NarrativeChartInfo,
    AssetMap,
    ArchiveContext,
    GrapherTabType,
    GRAPHER_TAB_TYPES,
    GlobeRegionName,
    OwidVariableRow,
    AdditionalGrapherDataFetchFn,
    ProjectionColumnInfo,
} from "@ourworldindata/types"
import {
    BlankOwidTable,
    OwidTable,
    ColumnTypeMap,
    CoreColumn,
} from "@ourworldindata/core-table"
import {
    BASE_FONT_SIZE,
    CookieKey,
    DEFAULT_GRAPHER_WIDTH,
    DEFAULT_GRAPHER_HEIGHT,
    DEFAULT_GRAPHER_ENTITY_TYPE,
    DEFAULT_GRAPHER_ENTITY_TYPE_PLURAL,
    STATIC_EXPORT_DETAIL_SPACING,
    GRAPHER_LOADED_EVENT_NAME,
    isContinentsVariableId,
    isPopulationVariableETLPath,
    GRAPHER_FRAME_PADDING_HORIZONTAL,
    GRAPHER_FRAME_PADDING_VERTICAL,
    latestGrapherConfigSchema,
    GRAPHER_SQUARE_SIZE,
} from "../core/GrapherConstants"
import Cookies from "js-cookie"
import { ChartDimension } from "../chart/ChartDimension"
import { TooltipManager } from "../tooltip/TooltipProps"

import { DimensionSlot } from "../chart/DimensionSlot"
import {
    getEntityNamesParam,
    getFocusedSeriesNamesParam,
    getSelectedEntityNamesParam,
} from "./EntityUrlBuilder"
import { AxisConfig } from "../axis/AxisConfig"
import { ColorScaleConfig } from "../color/ColorScaleConfig"
import { MapConfig } from "../mapCharts/MapConfig"
import { FullScreen } from "../fullScreen/FullScreen"
import { FontAwesomeIcon } from "@fortawesome/react-fontawesome/index.js"
import { faExclamationTriangle } from "@fortawesome/free-solid-svg-icons"
import { TooltipContainer } from "../tooltip/Tooltip"
import { EntitySelectorModal } from "../modal/EntitySelectorModal"
import { DownloadModal } from "../modal/DownloadModal"
import { observer } from "mobx-react"
import "d3-transition"
import { SourcesModal } from "../modal/SourcesModal"
import { isValidDataTableFilter } from "../dataTable/DataTable"
import { DataTableConfig } from "../dataTable/DataTableConstants"
import { MAP_REGION_NAMES } from "../mapCharts/MapChartConstants"
import { MapChart } from "../mapCharts/MapChart"
import {
    isValidGlobeRegionName,
    isValidMapRegionName,
    isOnTheMap,
} from "../mapCharts/MapHelpers"
import { Command, CommandPalette } from "../controls/CommandPalette"
import { EmbedModal } from "../modal/EmbedModal"
import {
    CaptionedChart,
    StaticCaptionedChart,
} from "../captionedChart/CaptionedChart"
import {
    TimelineController,
    TimelineDragTarget,
} from "../timeline/TimelineController"
import Mousetrap from "mousetrap"
import { SlideShowController } from "../slideshowController/SlideShowController"
import {
    ChartComponentClassMap,
    DefaultChartClass,
} from "../chart/ChartTypeMap"
import { SelectionArray } from "../selection/SelectionArray"
import { legacyToOwidTableAndDimensionsWithMandatorySlug } from "./LegacyToOwidTable"
import {
    autoDetectSeriesStrategy,
    autoDetectYColumnSlugs,
    findStartTimeForSlopeChart,
    findValidChartTypeCombination,
    isChartTab,
    isMapTab,
    mapChartTypeNameToQueryParam,
    mapChartTypeNameToTabOption,
    mapQueryParamToChartTypeName,
    mapTabOptionToChartTypeName,
} from "../chart/ChartUtils"
import classnames from "classnames"
import {
    EntitySelectorEvent,
    GrapherAnalytics,
    GrapherAnalyticsContext,
    GrapherInteractionEvent,
    GrapherImageDownloadEvent,
} from "./GrapherAnalytics"
import { legacyToCurrentGrapherQueryParams } from "./GrapherUrlMigrations"
import { ChartInterface } from "../chart/ChartInterface"
import {
    StaticChartRasterizer,
    type GrapherExport,
} from "../captionedChart/StaticChartRasterizer.js"
import { SidePanel } from "../sidePanel/SidePanel"
import {
    EntitySelector,
    type EntitySelectorState,
} from "../entitySelector/EntitySelector"
import { SlideInDrawer } from "../slideInDrawer/SlideInDrawer"
import { BodyDiv } from "../bodyDiv/BodyDiv"
import { grapherObjectToQueryParams, parseGlobeRotation } from "./GrapherUrl.js"
import { FocusArray } from "../focus/FocusArray"
import {
    GRAPHER_BACKGROUND_BEIGE,
    GRAPHER_BACKGROUND_DEFAULT,
    GRAPHER_LIGHT_TEXT,
} from "../color/ColorConstants"
import { FacetChart } from "../facetChart/FacetChart"
import { getErrorMessageRelatedQuestionUrl } from "./relatedQuestion.js"
import { GlobeController } from "../mapCharts/GlobeController"
import { MapRegionDropdownValue } from "../controls/MapRegionDropdown"
import {
    EntityNamesByRegionType,
    EntityRegionTypeGroup,
    groupEntityNamesByRegionType,
} from "./EntitiesByRegionType"
import * as R from "remeda"

declare global {
    interface Window {
        details?: DetailDictionary
        admin?: any // TODO: use stricter type
    }
}

const DEFAULT_MS_PER_TICK = 100

// Exactly the same as GrapherInterface, but contains options that developers want but authors won't be touching.
export interface GrapherProgrammaticInterface extends GrapherInterface {
    queryStr?: string
    bounds?: Bounds
    table?: OwidTable
    bakedGrapherURL?: string
    adminBaseUrl?: string
    env?: string
    entityYearHighlight?: EntityYearHighlight
    baseFontSize?: number
    staticBounds?: Bounds
    staticFormat?: GrapherStaticFormat

    hideTitle?: boolean
    hideSubtitle?: boolean
    hideNote?: boolean
    hideOriginUrl?: boolean

    hideEntityControls?: boolean
    hideZoomToggle?: boolean
    hideNoDataAreaToggle?: boolean
    hideFacetYDomainToggle?: boolean
    hideXScaleToggle?: boolean
    hideYScaleToggle?: boolean
    hideMapRegionDropdown?: boolean
    forceHideAnnotationFieldsInTitle?: AnnotationFieldsInTitle
    hasTableTab?: boolean
    hideChartTabs?: boolean
    hideShareButton?: boolean
    hideExploreTheDataButton?: boolean
    hideRelatedQuestion?: boolean
    isSocialMediaExport?: boolean
    enableMapSelection?: boolean

    enableKeyboardShortcuts?: boolean
    bindUrlToWindow?: boolean
    isEmbeddedInAnOwidPage?: boolean
    isEmbeddedInADataPage?: boolean
    canHideExternalControlsInEmbed?: boolean

    narrativeChartInfo?: Pick<
        NarrativeChartInfo,
        "parentChartSlug" | "queryParamsForParentChart"
    >
    archivedChartInfo?: ArchiveContext

    manager?: GrapherManager
    additionalDataLoaderFn?: AdditionalGrapherDataFetchFn
}

interface AnalyticsContext {
    mdimSlug?: string
    mdimView?: Record<string, string>
}

export interface GrapherManager {
    canonicalUrl?: string
    selection?: SelectionArray
    focusArray?: FocusArray
    adminEditPath?: string
    adminCreateNarrativeChartPath?: string
    analyticsContext?: AnalyticsContext
}

export class GrapherState {
    @observable.ref $schema = latestGrapherConfigSchema
    @observable.ref chartTypes: GrapherChartType[] = [
        GRAPHER_CHART_TYPES.LineChart,
    ]
    @observable.ref id?: number = undefined
    @observable.ref version = 1
    @observable.ref slug?: string = undefined

    // Initializing text fields with `undefined` ensures that empty strings get serialised
    @observable.ref title?: string = undefined
    @observable.ref subtitle: string | undefined = undefined
    @observable.ref sourceDesc?: string = undefined
    @observable.ref note?: string = undefined
    // Missing from GrapherInterface: details
    @observable.ref internalNotes?: string = undefined
    @observable.ref variantName?: string = undefined
    @observable.ref originUrl?: string = undefined
    @observable hideAnnotationFieldsInTitle?: AnnotationFieldsInTitle =
        undefined

    @observable.ref minTime?: TimeBound = undefined
    @observable.ref maxTime?: TimeBound = undefined
    @observable.ref timelineMinTime?: Time = undefined
    @observable.ref timelineMaxTime?: Time = undefined
    @observable.ref addCountryMode = EntitySelectionMode.MultipleEntities
    @observable.ref stackMode = StackMode.absolute
    @observable.ref showNoDataArea = true
    @observable.ref hideLegend?: boolean = false
    @observable.ref logo?: LogoOption = undefined
    @observable.ref hideLogo?: boolean = undefined
    @observable.ref hideRelativeToggle? = true
    @observable.ref entityType = DEFAULT_GRAPHER_ENTITY_TYPE
    @observable.ref entityTypePlural = DEFAULT_GRAPHER_ENTITY_TYPE_PLURAL
    @observable.ref facettingLabelByYVariables = "metric"
    @observable.ref hideTimeline?: boolean = undefined
    @observable.ref zoomToSelection?: boolean = undefined
    @observable.ref showYearLabels?: boolean = undefined // Always show year in labels for bar charts
    @observable.ref hasMapTab = false
    @observable.ref tab: GrapherTabType = GRAPHER_TAB_TYPES.chart
    @computed get chartType(): GrapherChartType | undefined {
        return this.validChartTypes[0]
    }
    @observable.ref chartTab?: GrapherChartType
    @observable.ref isPublished?: boolean = undefined
    @observable.ref baseColorScheme?: ColorSchemeName = undefined
    @observable.ref invertColorScheme?: boolean = undefined
    @observable hideConnectedScatterLines?: boolean = undefined // Hides lines between points when timeline spans multiple years. Requested by core-econ for certain charts
    @observable.ref hideScatterLabels?: boolean = undefined
    @observable
    scatterPointLabelStrategy?: ScatterPointLabelStrategy = undefined
    @observable.ref compareEndPointsOnly?: boolean = undefined
    @observable.ref matchingEntitiesOnly?: boolean = undefined
    /** Hides the total value label that is normally displayed for stacked bar charts */
    @observable.ref hideTotalValueLabel?: boolean = undefined

    @observable.ref missingDataStrategy?: MissingDataStrategy = undefined

    @observable.ref xAxis = new AxisConfig(undefined, this)
    @observable.ref yAxis = new AxisConfig(undefined, this)
    @observable colorScale = new ColorScaleConfig()
    @observable map = new MapConfig()
    @observable.ref dimensions: ChartDimension[] = []
    @observable ySlugs?: ColumnSlugs = undefined
    @observable xSlug?: ColumnSlug = undefined
    @observable colorSlug?: ColumnSlug = undefined
    @observable sizeSlug?: ColumnSlug = undefined
    @observable tableSlugs?: ColumnSlugs = undefined
    @observable selectedEntityColors: {
        [entityName: string]: string | undefined
    } = {}
    @observable selectedEntityNames: EntityName[] = []
    @observable focusedSeriesNames: SeriesName[] = []
    @observable excludedEntityNames?: EntityName[] = undefined
    @observable includedEntityNames?: EntityName[] = undefined
    @observable comparisonLines?: ComparisonLineConfig[] = undefined // todo: Persistables?
    @observable relatedQuestions?: RelatedQuestionsConfig[] = undefined // todo: Persistables?

    @observable dataTableConfig: DataTableConfig = {
        filter: "all",
        search: "",
    }

    /**
     * Used to highlight an entity at a particular time in a line chart.
     * The sparkline in map tooltips makes use of this.
     */
    @observable.ref entityYearHighlight?: EntityYearHighlight = undefined

    @observable.ref hideFacetControl = true

    // the desired faceting strategy, which might not be possible if we change the data
    @observable selectedFacetStrategy?: FacetStrategy = undefined
    @observable sortBy?: SortBy = SortBy.total
    @observable sortOrder?: SortOrder = SortOrder.desc
    @observable sortColumnSlug?: string
    @observable.ref _isInFullScreenMode = false
    @observable.ref windowInnerWidth?: number
    @observable.ref windowInnerHeight?: number
    manuallyProvideData? = false // This will be removed.

    @computed get isDev(): boolean {
        return this.initialOptions.env === "dev"
    }
    isEditor =
        typeof window !== "undefined" && (window as any).isEditor === true
    @observable bakedGrapherURL: string | undefined = undefined
    adminBaseUrl: string | undefined = undefined
    @observable.ref externalQueryParams: QueryParams = {}
    private framePaddingHorizontal = GRAPHER_FRAME_PADDING_HORIZONTAL
    private framePaddingVertical = GRAPHER_FRAME_PADDING_VERTICAL
    @observable.ref _inputTable: OwidTable = new OwidTable()

    // TODO Daniel: probably obsolete?
    // @observable.ref interpolatedSortColumnsBySlug:
    //     | CoreColumnBySlug
    //     | undefined = {}

    get inputTable(): OwidTable {
        return this._inputTable
    }

    set inputTable(table: OwidTable) {
        this._inputTable = table

        if (this.manager?.selection?.hasSelection) {
            // Selection is managed externally, do nothing.
        } else if (this.selection.hasSelection) {
            // User has changed the selection, use theris
        } else this.applyOriginalSelectionAsAuthored()
    }

    @observable mapRegionDropdownValue?: MapRegionDropdownValue

    @observable.ref legacyConfigAsAuthored: Partial<LegacyGrapherInterface> = {}
    @observable entitySelectorState: Partial<EntitySelectorState> = {}
    @computed get dataTableSlugs(): ColumnSlug[] {
        return this.tableSlugs ? this.tableSlugs.split(" ") : this.newSlugs
    }
    isEmbeddedInAnOwidPage?: boolean = false
    isEmbeddedInADataPage?: boolean = false
    /** Whether external grapher controls can be hidden in embeds. */
    @observable.ref canHideExternalControlsInEmbed: boolean = false

    /**
     * Value of the query parameter in the embed URL that hides external grapher
     * controls.
     */
    @observable.ref hideExternalControlsInEmbedUrl: boolean =
        this.canHideExternalControlsInEmbed

    narrativeChartInfo?: Pick<
        NarrativeChartInfo,
        "name" | "parentChartSlug" | "queryParamsForParentChart"
    > = undefined
    archivedChartInfo?: ArchiveContext
    selection: SelectionArray = new SelectionArray()
    focusArray = new FocusArray()
    analytics: GrapherAnalytics

    _additionalDataLoaderFn: AdditionalGrapherDataFetchFn | undefined =
        undefined
    /**
     * todo: factor this out and make more RAII.
     *
     * Explorers create 1 Grapher instance, but as the user clicks around the Explorer loads other author created Graphers.
     * But currently some Grapher features depend on knowing how the current state is different than the "authored state".
     * So when an Explorer updates the grapher, it also needs to update this "original state".
     */
    @action.bound setAuthoredVersion(
        config: Partial<LegacyGrapherInterface>
    ): void {
        this.legacyConfigAsAuthored = config
    }

    @action.bound updateAuthoredVersion(
        config: Partial<LegacyGrapherInterface>
    ): void {
        this.legacyConfigAsAuthored = {
            ...this.legacyConfigAsAuthored,
            ...config,
        }
    }
    constructor(options: GrapherProgrammaticInterface) {
        // prefer the manager's selection over the config's selectedEntityNames
        // if both are passed in and the manager's selection is not empty.
        // this is necessary for the global entity selector to work correctly.
        if (options.manager?.selection?.hasSelection) {
            this.updateFromObject(_.omit(options, "selectedEntityNames"))
        } else {
            this.updateFromObject(options)
        }

        this._additionalDataLoaderFn = options.additionalDataLoaderFn
        this.isEmbeddedInAnOwidPage = options.isEmbeddedInAnOwidPage ?? false
        this.isEmbeddedInADataPage = options.isEmbeddedInADataPage ?? false
        if (options.staticFormat) this._staticFormat = options.staticFormat

        this._inputTable =
            options.table ?? BlankOwidTable(`initialGrapherTable`)
        this.initialOptions = options
        this.analytics = new GrapherAnalytics(this.initialOptions.env ?? "")
        this.selection =
            this.manager?.selection ??
            new SelectionArray(this.initialOptions.selectedEntityNames ?? [])
        this.setAuthoredVersion(options)
        this.canHideExternalControlsInEmbed =
            options.canHideExternalControlsInEmbed ?? false

        this.archivedChartInfo = options.archivedChartInfo

        this.populateFromQueryParams(
            legacyToCurrentGrapherQueryParams(
                this.initialOptions.queryStr ?? ""
            )
        )
        if (this.isEditor) {
            this.ensureValidConfigWhenEditing()
        }
    }

    toObject(): GrapherInterface {
        const obj: GrapherInterface = objectWithPersistablesToObject(
            this,
            grapherKeysToSerialize
        )

        obj.selectedEntityNames = this.selection.selectedEntityNames
        obj.focusedSeriesNames = this.focusArray.seriesNames

        deleteRuntimeAndUnchangedProps(obj, defaultObject)

        // always include the schema, even if it's the default
        obj.$schema = this.$schema || latestGrapherConfigSchema

        // JSON doesn't support Infinity, so we use strings instead.
        if (obj.minTime) obj.minTime = minTimeToJSON(this.minTime) as any
        if (obj.maxTime) obj.maxTime = maxTimeToJSON(this.maxTime) as any

        if (obj.timelineMinTime)
            obj.timelineMinTime = minTimeToJSON(this.timelineMinTime) as any
        if (obj.timelineMaxTime)
            obj.timelineMaxTime = maxTimeToJSON(this.timelineMaxTime) as any

        // store the currently selected chart type if it's different from the primary chart type
        if (
            this.tab === GRAPHER_TAB_OPTIONS.chart &&
            this.chartTab &&
            this.chartTab !== this.chartType
        ) {
            obj.tab = mapChartTypeNameToTabOption(this.chartTab)
        }

        // todo: remove dimensions concept
        // if (this.legacyConfigAsAuthored?.dimensions)
        //     obj.dimensions = this.legacyConfigAsAuthored.dimensions

        return obj
    }

    @action.bound updateFromObject(obj?: GrapherProgrammaticInterface): void {
        if (!obj) return

        updatePersistables(this, obj)

        this.bindUrlToWindow = obj.bindUrlToWindow ?? false

        // Regression fix: some legacies have this set to Null. Todo: clean DB.
        if (obj.originUrl === null) this.originUrl = ""

        // update selection
        if (obj.selectedEntityNames)
            this.selection.setSelectedEntities(obj.selectedEntityNames)

        // update focus
        if (obj.focusedSeriesNames)
            this.focusArray.clearAllAndAdd(...obj.focusedSeriesNames)

        // JSON doesn't support Infinity, so we use strings instead.
        this.minTime = minTimeBoundFromJSONOrNegativeInfinity(obj.minTime)
        this.maxTime = maxTimeBoundFromJSONOrPositiveInfinity(obj.maxTime)

        this.timelineMinTime = minTimeBoundFromJSONOrNegativeInfinity(
            obj.timelineMinTime
        )
        this.timelineMaxTime = maxTimeBoundFromJSONOrPositiveInfinity(
            obj.timelineMaxTime
        )

        // map the `tab` param to grapher state
        if (obj.tab) {
            const chartType = mapTabOptionToChartTypeName(obj.tab)
            if (chartType) {
                this.tab = GRAPHER_TAB_OPTIONS.chart
                this.chartTab = chartType
            }
        }

        // if a region is specified, show it on the globe
        if (
            obj.map?.region !== undefined &&
            isValidGlobeRegionName(obj.map.region)
        ) {
            this.mapRegionDropdownValue = obj.map.region
            this.globeController.jumpToOwidContinent(obj.map.region)
            this.globeController.showGlobe()
        }

        // Todo: remove once we are more RAII.
        if (obj?.dimensions?.length)
            this.setDimensionsFromConfigs(obj.dimensions)
    }

    @action.bound populateFromQueryParams(params: GrapherQueryParams): void {
        this.externalQueryParams = _.omit(params, GRAPHER_QUERY_PARAM_KEYS)

        // Set tab if specified
        if (params.tab) {
            const tab = this.mapQueryParamToGrapherTab(params.tab)
            if (tab) this.setTab(tab)
            else console.error("Unexpected tab: " + params.tab)
        }

        // Set overlay if specified
        const overlay = params.overlay
        if (overlay) {
            if (overlay === "sources") {
                this.isSourcesModalOpen = true
            } else if (overlay === "download") {
                this.isDownloadModalOpen = true
            } else {
                console.error("Unexpected overlay: " + overlay)
            }
        }

        // Stack mode for bar and stacked area charts
        this.stackMode = (params.stackMode ?? this.stackMode) as StackMode

        this.zoomToSelection =
            params.zoomToSelection === "true" ? true : this.zoomToSelection

        // Axis scale mode
        const xScaleType = params.xScale
        if (xScaleType) {
            if (xScaleType === ScaleType.linear || xScaleType === ScaleType.log)
                this.xAxis.scaleType = xScaleType
            else console.error("Unexpected xScale: " + xScaleType)
        }

        const yScaleType = params.yScale
        if (yScaleType) {
            if (yScaleType === ScaleType.linear || yScaleType === ScaleType.log)
                this.yAxis.scaleType = yScaleType
            else console.error("Unexpected xScale: " + yScaleType)
        }

        const time = params.time
        if (time !== undefined && time !== "")
            this.setTimeFromTimeQueryParam(time)

        const endpointsOnly = params.endpointsOnly
        if (endpointsOnly !== undefined)
            this.compareEndPointsOnly = endpointsOnly === "1" ? true : undefined

        // globe
        const globe = params.globe
        if (globe !== undefined) {
            this.mapConfig.globe.isActive = globe === "1"
        }

        // globe rotation
        const globeRotation = params.globeRotation
        if (globeRotation !== undefined) {
            this.mapConfig.globe.rotation = parseGlobeRotation(globeRotation)
        }

        // globe zoom
        const globeZoom = params.globeZoom
        if (globeZoom !== undefined) {
            const parsedZoom = parseFloatOrUndefined(globeZoom)
            if (parsedZoom !== undefined) this.mapConfig.globe.zoom = parsedZoom
        }

        // region
        const region = params.region
        if (region !== undefined) {
            if (isValidMapRegionName(region)) {
                this.map.region = region
            }

            // show region on the globe
            if (isValidGlobeRegionName(this.map.region)) {
                this.mapRegionDropdownValue = this.map.region
                this.globeController.jumpToOwidContinent(this.map.region)
                this.globeController.showGlobe()
            }
        }

        // map selection
        const mapSelection = getEntityNamesParam(params.mapSelect)
        if (mapSelection) {
            this.mapConfig.selection.setSelectedEntities(mapSelection)
        }

        // selection
        const url = Url.fromQueryParams(params)
        const selection = getSelectedEntityNamesParam(url)
        if (this.addCountryMode !== EntitySelectionMode.Disabled && selection)
            this.selection.setSelectedEntities(selection)

        // focus
        const focusedSeriesNames = getFocusedSeriesNamesParam(params.focus)
        if (focusedSeriesNames) {
            this.focusArray.clearAllAndAdd(...focusedSeriesNames)
        }

        // faceting
        if (params.facet && params.facet in FacetStrategy) {
            this.selectedFacetStrategy = params.facet as FacetStrategy
        }
        if (params.uniformYAxis === "0") {
            this.yAxis.facetDomain = FacetAxisDomain.independent
        } else if (params.uniformYAxis === "1") {
            this.yAxis.facetDomain = FacetAxisDomain.shared
        }

        // no data area in marimekko charts
        if (params.showNoDataArea) {
            this.showNoDataArea = params.showNoDataArea === "1"
        }

        // deprecated; support for legacy URLs
        if (params.showSelectionOnlyInTable) {
            this.dataTableConfig.filter =
                params.showSelectionOnlyInTable === "1" ? "selection" : "all"
        }

        // data table filter
        if (params.tableFilter) {
            this.dataTableConfig.filter = isValidDataTableFilter(
                params.tableFilter
            )
                ? params.tableFilter
                : "all"
        }

        // data table search
        if (params.tableSearch) {
            this.dataTableConfig.search = params.tableSearch
        }
    }

    @action.bound setTimeFromTimeQueryParam(time: string): void {
        this.timelineHandleTimeBounds = getTimeDomainFromQueryString(time).map(
            (time) => findClosestTime(this.times, time) ?? time
        ) as TimeBounds
    }
    @computed get activeTab(): GrapherTabName {
        if (this.tab === GRAPHER_TAB_OPTIONS.table)
            return GRAPHER_TAB_NAMES.Table
        if (this.tab === GRAPHER_TAB_OPTIONS.map)
            return GRAPHER_TAB_NAMES.WorldMap
        if (this.chartTab) return this.chartTab
        return this.chartType ?? GRAPHER_TAB_NAMES.LineChart
    }
    @computed get activeChartType(): GrapherChartType | undefined {
        if (!this.isOnChartTab) return undefined
        return this.activeTab as GrapherChartType
    }
    @computed get hasChartTab(): boolean {
        return this.validChartTypes.length > 0
    }
    @computed get isOnChartTab(): boolean {
        return this.tab === GRAPHER_TAB_OPTIONS.chart
    }

    @computed get isOnMapTab(): boolean {
        return this.tab === GRAPHER_TAB_OPTIONS.map
    }

    @computed get isOnTableTab(): boolean {
        return this.tab === GRAPHER_TAB_OPTIONS.table
    }

    @computed get isOnChartOrMapTab(): boolean {
        return this.isOnChartTab || this.isOnMapTab
    }
    @computed get yAxisConfig(): Readonly<AxisConfigInterface> {
        return this.yAxis.toObject()
    }

    @computed get xAxisConfig(): Readonly<AxisConfigInterface> {
        return this.xAxis.toObject()
    }

    @computed get showLegend(): boolean {
        // hide the legend for stacked bar charts
        // if the legend only ever shows a single entity
        if (this.isOnStackedBarTab) {
            const seriesStrategy =
                this.chartInstance.seriesStrategy ||
                autoDetectSeriesStrategy(this, true)
            const isEntityStrategy = seriesStrategy === SeriesStrategy.entity
            const hasSingleEntity = this.selection.numSelectedEntities === 1
            const hideLegend =
                this.hideLegend || (isEntityStrategy && hasSingleEntity)
            return !hideLegend
        }

        return !this.hideLegend
    }

    @computed private get showsAllEntitiesInChart(): boolean {
        return this.isScatter || this.isMarimekko
    }

    @computed get isOnArchivalPage(): boolean {
        return this.archivedChartInfo?.type === "archive-page"
    }

    @computed get hasArchivedPage(): boolean {
        return this.archivedChartInfo?.type === "archived-page-version"
    }

    @computed private get runtimeAssetMap(): AssetMap | undefined {
        return this.archivedChartInfo?.type === "archive-page"
            ? this.archivedChartInfo.assets.runtime
            : undefined
    }

    @computed get additionalDataLoaderFn():
        | AdditionalGrapherDataFetchFn
        | undefined {
        if (this.isOnArchivalPage) return undefined
        return this._additionalDataLoaderFn
    }

    /**
     * We only show the selected entities in the data table if entity selection
     * is disabled – unless there is a view that displays all data points, like
     * a map or a scatter plot.
     */
    @computed get shouldShowSelectionOnlyInDataTable(): boolean {
        return (
            this.selection.hasSelection &&
            !this.canChangeAddOrHighlightEntities &&
            this.hasChartTab &&
            !this.showsAllEntitiesInChart &&
            !this.hasMapTab
        )
    }

    /**
     * Selection used in Grapher's data table.
     *
     * If a map selection is set, it is preferred over the chart selection.
     */
    @computed get dataTableSelection(): SelectionArray {
        return this.mapConfig.selection.hasSelection
            ? this.mapConfig.selection
            : this.selection
    }

    // table that is used for display in the table tab
    @computed get tableForDisplay(): OwidTable {
        let table = this.table

        if (!this.isReady || !this.isOnTableTab) return table

        if (this.chartInstance.transformTableForDisplay) {
            table = this.chartInstance.transformTableForDisplay(table)
        }

        if (this.shouldShowSelectionOnlyInDataTable) {
            table = table.filterByEntityNames(
                this.selection.selectedEntityNames
            )
        }

        return table
    }
    @computed get tableForSelection(): OwidTable {
        // This table specifies which entities can be selected in the charts EntitySelectorModal.
        // It should contain all entities that can be selected, and none more.
        // Depending on the chart type, the criteria for being able to select an entity are
        // different; e.g. for scatterplots, the entity needs to (1) not be excluded and
        // (2) needs to have data for the x and y dimension.
        let table =
            this.isScatter || this.isMarimekko
                ? this.tableAfterAuthorTimelineAndActiveChartTransform
                : this.table

        if (!this.isReady) return table

        // Some chart types (e.g. stacked area charts) choose not to show an entity
        // with incomplete data. Such chart types define a custom transform function
        // to ensure that the entity selector only offers entities that are actually plotted.
        if (this.chartInstance.transformTableForSelection) {
            table = this.chartInstance.transformTableForSelection(table)
        }

        return table
    }

    /**
     * Input table with color and size tolerance applied.
     *
     * This happens _before_ applying the author's timeline filter to avoid
     * accidentally dropping all color values before applying tolerance.
     * This is especially important for scatter plots and Marimekko charts,
     * where color and size columns are often transformed with infinite tolerance.
     *
     * Line and discrete bar charts also support a color dimension, but their
     * tolerance transformations run in their respective transformTable functions
     * since it's more efficient to run them on a table that has been filtered
     * by selected entities.
     */
    @computed get tableAfterColorAndSizeToleranceApplication(): OwidTable {
        let table = this.inputTable

        if (this.isScatter && this.sizeColumnSlug) {
            const tolerance =
                table.get(this.sizeColumnSlug)?.display?.tolerance ?? Infinity
            table = table.interpolateColumnWithTolerance(
                this.sizeColumnSlug,
                tolerance
            )
        }

        if ((this.isScatter || this.isMarimekko) && this.colorColumnSlug) {
            const tolerance =
                table.get(this.colorColumnSlug)?.display?.tolerance ?? Infinity
            table = table.interpolateColumnWithTolerance(
                this.colorColumnSlug,
                tolerance
            )
        }

        return table
    }

    // If an author sets a timeline or entity filter, run it early in the pipeline
    // so to the charts it's as if the filtered times and entities do not exist
    @computed get tableAfterAuthorTimelineAndEntityFilter(): OwidTable {
        let table = this.tableAfterColorAndSizeToleranceApplication

        // Filter entities
        table = table.filterByEntityNamesUsingIncludeExcludePattern({
            excluded: this.excludedEntityNames,
            included: this.includedEntityNames,
        })

        // Filter times
        if (
            this.timelineMinTime === undefined &&
            this.timelineMaxTime === undefined
        )
            return table
        return table.filterByTimeRange(
            this.timelineMinTime ?? -Infinity,
            this.timelineMaxTime ?? Infinity
        )
    }

    @computed
    get tableAfterAuthorTimelineAndActiveChartTransform(): OwidTable {
        const table = this.table
        if (!this.isReady || !this.isOnChartOrMapTab) return table

        const startMark = performance.now()

        const transformedTable = this.chartInstance.transformTable(table)

        this.createPerformanceMeasurement(
            "chartInstance.transformTable",
            startMark
        )
        return transformedTable
    }

    @computed get chartInstance(): ChartInterface {
        // Note: when timeline handles on a LineChart are collapsed into a single handle, the
        // LineChart turns into a DiscreteBar.

        return this.isOnMapTab
            ? new MapChart({ manager: this })
            : this.chartInstanceExceptMap
    }
    // When Map becomes a first-class chart instance, we should drop this
    @computed get chartInstanceExceptMap(): ChartInterface {
        const chartTypeName =
            this.typeExceptWhenLineChartAndSingleTimeThenWillBeBarChart

        const ChartClass =
            ChartComponentClassMap.get(chartTypeName) ?? DefaultChartClass
        return new ChartClass({ manager: this })
    }
    @computed get chartSeriesNames(): SeriesName[] {
        if (!this.isReady) return []

        // collect series names from all chart instances when faceted
        if (this.isFaceted) {
            const facetChartInstance = new FacetChart({ manager: this })
            return _.uniq(
                facetChartInstance.intermediateChartInstances.flatMap(
                    (chartInstance) =>
                        chartInstance.series.map((series) => series.seriesName)
                )
            )
        }

        return this.chartInstance.series.map((series) => series.seriesName)
    }

    @computed get table(): OwidTable {
        return this.tableAfterAuthorTimelineAndEntityFilter
    }
    @computed
    private get tableAfterAllTransformsAndFilters(): OwidTable {
        const { startTime, endTime } = this
        const table = this.tableAfterAuthorTimelineAndActiveChartTransform

        if (startTime === undefined || endTime === undefined) return table

        if (this.isOnMapTab)
            return table.filterByTargetTimes(
                [endTime],
                this.map.timeTolerance ??
                    table.get(this.mapColumnSlug).tolerance
            )

        if (
            this.isDiscreteBar ||
            this.isLineChartThatTurnedIntoDiscreteBar ||
            this.isMarimekko
        )
            return table.filterByTargetTimes(
                [endTime],
                table.get(this.yColumnSlugs[0]).tolerance
            )

        if (this.isOnSlopeChartTab)
            return table.filterByTargetTimes(
                [startTime, endTime],
                table.get(this.yColumnSlugs[0]).tolerance
            )

        return table.filterByTimeRange(startTime, endTime)
    }

    @computed get transformedTable(): OwidTable {
        return this.tableAfterAllTransformsAndFilters
    }
    @observable.ref renderToStatic = false
    @observable.ref isExportingToSvgOrPng = false
    @observable.ref isSocialMediaExport = false
<<<<<<< HEAD
    @observable.ref isWikimediaExport = false

=======
    enableKeyboardShortcuts: boolean = false
    bindUrlToWindow: boolean = false
>>>>>>> a79503ff
    tooltip?: TooltipManager["tooltip"] = observable.box(undefined, {
        deep: false,
    })
    @observable.ref isPlaying = false
    @observable.ref isTimelineAnimationActive = false // true if the timeline animation is either playing or paused but not finished

    @observable.ref animationStartTime?: Time
    @observable.ref areHandlesOnSameTimeBeforeAnimation?: boolean
    @observable.ref timelineDragTarget?: TimelineDragTarget

    @observable.ref isEntitySelectorModalOrDrawerOpen = false
    @observable.ref isSourcesModalOpen = false
    @observable.ref isDownloadModalOpen = false
    @observable.ref isEmbedModalOpen = false
    @computed get isStatic(): boolean {
        return this.renderToStatic || this.isExportingToSvgOrPng
    }
    private get isStaging(): boolean {
        if (typeof location === "undefined") return false
        return location.host.includes("staging")
    }

    private get isLocalhost(): boolean {
        if (typeof location === "undefined") return false
        return location.host.includes("localhost")
    }

    @computed get editUrl(): string | undefined {
        if (this.showAdminControls && this.adminBaseUrl) {
            return `${this.adminBaseUrl}/admin/${
                this.manager?.adminEditPath ?? `charts/${this.id}/edit`
            }`
        }
        return undefined
    }

    @computed get createNarrativeChartUrl(): string | undefined {
        const adminPath = this.manager?.adminCreateNarrativeChartPath
        if (this.showAdminControls && this.isPublished && adminPath) {
            return `${this.adminBaseUrl}/admin/${adminPath}`
        }
        return undefined
    }

    @computed get isAdminObjectAvailable(): boolean {
        if (typeof window === "undefined") return false
        return (
            window.admin !== undefined &&
            // Ensure that we're not accidentally matching on a DOM element with an ID of "admin"
            typeof window.admin.isSuperuser === "boolean"
        )
    }

    @computed get isAdmin(): boolean {
        if (typeof window === "undefined") return false
        if (this.isAdminObjectAvailable) return true
        // Using this.isAdminObjectAvailable is not enough because it's not
        // available in gdoc previews, which render in an iframe without the
        // admin scaffolding.
        if (this.adminBaseUrl) {
            try {
                const adminUrl = new URL(this.adminBaseUrl)
                const currentUrl = new URL(window.location.href)
                return adminUrl.host === currentUrl.host
            } catch {
                return false
            }
        }
        return false
    }

    @computed get isUserLoggedInAsAdmin(): boolean {
        // This cookie is set by visiting ourworldindata.org/identifyadmin on the static site.
        // There is an iframe on owid.cloud to trigger a visit to that page.

        try {
            // Cookie access can be restricted by iframe sandboxing, in which case the below code will throw an error
            // see https://github.com/owid/owid-grapher/pull/2452

            return !!Cookies.get(CookieKey.isAdmin)
        } catch {
            return false
        }
    }
    @computed get showAdminControls(): boolean {
        return (
            this.isUserLoggedInAsAdmin ||
            this.isAdmin || // Useful for gdoc previews.
            this.isDev ||
            this.isLocalhost ||
            this.isStaging
        )
    }
    // Exclusively used for the performance.measurement API, so that DevTools can show some context
    createPerformanceMeasurement(name: string, startMark: number): void {
        const endMark = performance.now()
        const detail = {
            devtools: {
                track: "Grapher",
                properties: [
                    // might be missing for charts within explorers or mdims
                    ["slug", this.slug ?? "missing-slug"],
                    ["chartTypes", this.validChartTypes],
                    ["tab", this.tab],
                ],
            },
        }

        try {
            performance.measure(name, {
                start: startMark,
                end: endMark,
                detail,
            })
        } catch {
            // In old browsers, the above may throw an error - just ignore it
        }
    }

    @action.bound private applyOriginalFocusAsAuthored(): void {
        if (this.focusedSeriesNames?.length)
            this.focusArray.clearAllAndAdd(...this.focusedSeriesNames)
    }

    @action.bound applyOriginalSelectionAsAuthored(): void {
        if (this.selectedEntityNames?.length)
            this.selection.setSelectedEntities(this.selectedEntityNames)
    }
    // The below properties are here so the admin can access them

    @computed get hasData(): boolean {
        return this.dimensions.length > 0 || this.newSlugs.length > 0
    }
    // Ready to go iff we have retrieved data for every variable associated with the chart
    @computed get isReady(): boolean {
        return this.whatAreWeWaitingFor === ""
    }

    @computed get whatAreWeWaitingFor(): string {
        const { newSlugs, inputTable, dimensions } = this
        if (newSlugs.length || dimensions.length === 0) {
            const missingColumns = newSlugs.filter(
                (slug) => !inputTable.has(slug)
            )
            return missingColumns.length
                ? `Waiting for columns ${missingColumns.join(",")} in table '${
                      inputTable.tableSlug
                  }'. ${inputTable.tableDescription}`
                : ""
        }
        if (dimensions.length > 0 && this.loadingDimensions.length === 0)
            return ""
        return `Waiting for dimensions ${this.loadingDimensions.join(",")}.`
    }

    // If we are using new slugs and not dimensions, Grapher is ready.
    @computed get newSlugs(): string[] {
        const { xSlug, colorSlug, sizeSlug } = this
        const ySlugs = this.ySlugs ? this.ySlugs.split(" ") : []
        return excludeUndefined([...ySlugs, xSlug, colorSlug, sizeSlug])
    }

    @computed private get loadingDimensions(): ChartDimension[] {
        return this.dimensions.filter(
            (dim) => !this.inputTable.has(dim.columnSlug)
        )
    }
    @computed get isInIFrame(): boolean {
        return isInIFrame()
    }
    @computed get times(): Time[] {
        const { mapColumnSlug, projectionColumnInfoBySlug, yColumnSlugs } = this

        // If the map shows historical and projected data, then the time range
        // has to extend to the full range of both indicators
        const mapColumnInfo = projectionColumnInfoBySlug.get(mapColumnSlug)
        const mapColumnSlugs = mapColumnInfo
            ? [mapColumnInfo.projectedSlug, mapColumnInfo.historicalSlug]
            : [mapColumnSlug]

        const columnSlugs = this.isOnMapTab ? mapColumnSlugs : yColumnSlugs

        // Generate the times only after the chart transform has been applied, so that we don't show
        // times on the timeline for which data may not exist, e.g. when the selected entity
        // doesn't contain data for all years in the table.
        // -@danielgavrilov, 2020-10-22
        return this.tableAfterAuthorTimelineAndActiveChartTransform.getTimesUniqSortedAscForColumns(
            columnSlugs
        )
    }

    /**
     * Plots time on the x-axis.
     */
    @computed private get hasTimeDimension(): boolean {
        return this.isStackedBar || this.isStackedArea || this.isLineChart
    }

    @computed private get hasTimeDimensionButTimelineIsHidden(): boolean {
        return this.hasTimeDimension && !!this.hideTimeline
    }
    @computed get startHandleTimeBound(): TimeBound {
        if (this.isSingleTimeSelectionActive) return this.endHandleTimeBound
        return this.timelineHandleTimeBounds[0]
    }
    set startHandleTimeBound(newValue: TimeBound) {
        if (this.isSingleTimeSelectionActive)
            this.timelineHandleTimeBounds = [newValue, newValue]
        else
            this.timelineHandleTimeBounds = [
                newValue,
                this.timelineHandleTimeBounds[1],
            ]
    }

    set endHandleTimeBound(newValue: TimeBound) {
        if (this.isSingleTimeSelectionActive)
            this.timelineHandleTimeBounds = [newValue, newValue]
        else
            this.timelineHandleTimeBounds = [
                this.timelineHandleTimeBounds[0],
                newValue,
            ]
    }

    @computed get endHandleTimeBound(): TimeBound {
        return this.timelineHandleTimeBounds[1]
    }
    @action.bound resetHandleTimeBounds(): void {
        this.startHandleTimeBound = this.timelineMinTime ?? -Infinity
        this.endHandleTimeBound = this.timelineMaxTime ?? Infinity
    }

    // Keeps a running cache of series colors at the Grapher level.
    seriesColorMap: SeriesColorMap = new Map()

    @computed get closestTimelineMinTime(): number | undefined {
        return findClosestTime(this.times, this.timelineMinTime ?? -Infinity)
    }

    @computed get closestTimelineMaxTime(): number | undefined {
        return findClosestTime(this.times, this.timelineMaxTime ?? Infinity)
    }

    @computed get startTime(): Time | undefined {
        return findClosestTime(this.times, this.startHandleTimeBound)
    }

    @computed get endTime(): Time | undefined {
        return findClosestTime(this.times, this.endHandleTimeBound)
    }
    @computed get isSingleTimeScatterAnimationActive(): boolean {
        return (
            this.isTimelineAnimationActive &&
            this.isOnScatterTab &&
            !this.isRelativeMode &&
            !!this.areHandlesOnSameTimeBeforeAnimation
        )
    }

    @computed private get onlySingleTimeSelectionPossible(): boolean {
        return (
            this.isDiscreteBar ||
            this.isStackedDiscreteBar ||
            this.isOnMapTab ||
            this.isMarimekko
        )
    }

    @computed private get isSingleTimeSelectionActive(): boolean {
        return (
            this.onlySingleTimeSelectionPossible ||
            this.isSingleTimeScatterAnimationActive
        )
    }
    @computed get shouldLinkToOwid(): boolean {
        if (
            this.isEmbeddedInAnOwidPage ||
            this.isExportingToSvgOrPng ||
            !this.isInIFrame
        )
            return false

        return true
    }
    @computed.struct private get variableIds(): number[] {
        return _.uniq(this.dimensions.map((d) => d.variableId))
    }

    @computed get hasOWIDLogo(): boolean {
        return (
            !this.hideLogo && (this.logo === undefined || this.logo === "owid")
        )
    }
    @computed get hasFatalErrors(): boolean {
        const { relatedQuestions = [] } = this
        return relatedQuestions.some(
            (question) => !!getErrorMessageRelatedQuestionUrl(question)
        )
    }
    disposers: (() => void)[] = []

    @bind dispose(): void {
        this.disposers.forEach((dispose) => dispose())
    }

    @action.bound setTab(newTab: GrapherTabName): void {
        if (newTab === GRAPHER_TAB_NAMES.Table) {
            this.tab = GRAPHER_TAB_OPTIONS.table
            this.chartTab = undefined
        } else if (newTab === GRAPHER_TAB_NAMES.WorldMap) {
            this.tab = GRAPHER_TAB_OPTIONS.map
            this.chartTab = undefined
        } else {
            this.tab = GRAPHER_TAB_OPTIONS.chart
            this.chartTab = newTab
        }
    }

    @computed get entitySelector(): EntitySelector {
        const entitySelectorArray = this.isOnMapTab
            ? this.mapConfig.selection
            : this.selection
        return new EntitySelector({
            manager: this,
            selection: entitySelectorArray,
        })
    }

    @action.bound private onChartSwitching(
        oldTab: GrapherTabName,
        newTab: GrapherTabName
    ): void {
        // Switching from a line to a slope chart
        if (
            oldTab === GRAPHER_TAB_NAMES.LineChart &&
            newTab === GRAPHER_TAB_NAMES.SlopeChart
        ) {
            // If the handles are on the same time, then set one of the handles
            // to the start or end time so that the slope chart shows some data
            if (this.areHandlesOnSameTime) {
                if (this.startHandleTimeBound !== -Infinity) {
                    this.startHandleTimeBound = -Infinity
                } else {
                    this.endHandleTimeBound = Infinity
                }
            }
        }

        // Switching to a slope chart
        if (newTab === GRAPHER_TAB_NAMES.SlopeChart) {
            if (
                // Don't automatically switch to a different time when editing
                // a chart, so authors don't accidentally save the chart with
                // the wrong time
                !this.isEditor &&
                this.facetStrategy === FacetStrategy.none &&
                !this.hasUserChangedTimeHandles &&
                this.startTime !== undefined &&
                this.endTime !== undefined
            ) {
                // Find a start time for which a slope chart shows as many lines
                // as possible. This is useful for charts where only a few
                // countries stretch the whole length of the time range
                const idealStartTime = findStartTimeForSlopeChart(
                    this.tableAfterAuthorTimelineAndActiveChartTransform,
                    this.yColumnSlugs,
                    this.startTime,
                    this.endTime
                )
                if (idealStartTime !== this.startTime)
                    this.startHandleTimeBound = idealStartTime
            }
        }
    }

    @action.bound syncEntitySelectionBetweenChartAndMap(
        oldTab: GrapherTabName,
        newTab: GrapherTabName
    ): void {
        // sync entity selection between the map and the chart tab if entity
        // selection is enabled for the map, and the map has been interacted
        // with, i.e. at least one country has been selected on the map
        const shouldSyncSelection =
            this.addCountryMode !== EntitySelectionMode.Disabled &&
            this.isMapSelectionEnabled &&
            this.mapConfig.selection.hasSelection

        // switching from the chart tab to the map tab
        if (isChartTab(oldTab) && isMapTab(newTab) && shouldSyncSelection) {
            this.mapConfig.selection.setSelectedEntities(
                this.selection.selectedEntityNames
            )
        }

        // switching from the map tab to the chart tab
        if (isMapTab(oldTab) && isChartTab(newTab) && shouldSyncSelection) {
            this.selection.setSelectedEntities(
                this.mapConfig.selection.selectedEntityNames
            )
        }
    }

    @action.bound private validateEntitySelectorState(
        newTab: GrapherTabName
    ): void {
        if (isMapTab(newTab) || isChartTab(newTab)) {
            const { entitySelector } = this

            // the map and chart tab might have a different set of sort columns;
            // if the currently selected sort column is invalid, reset it to the default
            const sortSlug = entitySelector.sortConfig.slug
            if (!entitySelector.isSortSlugValid(sortSlug)) {
                this.entitySelectorState.sortConfig =
                    entitySelector.getDefaultSortConfig()
            }

            // the map and chart tab might have a different set of entity filters;
            // if the currently selected entity filter is invalid, reset it
            const { entityFilter } = this.entitySelectorState
            if (entityFilter) {
                if (!this.entitySelector.isEntityFilterValid(entityFilter)) {
                    this.entitySelectorState.entityFilter = undefined
                }
            }

            // the map column slug might be interpolated with different
            // tolerance values on the chart and the map tab
            entitySelector.resetInterpolatedMapColumn()
        }
    }

    @action.bound onTabChange(
        oldTab: GrapherTabName,
        newTab: GrapherTabName
    ): void {
        this.onChartSwitching(oldTab, newTab)
        this.syncEntitySelectionBetweenChartAndMap(oldTab, newTab)
        this.validateEntitySelectorState(newTab)
    }

    // todo: can we remove this?
    // I believe these states can only occur during editing.
    @action.bound private ensureValidConfigWhenEditing(): void {
        const disposers = [
            autorun(() => {
                if (!this.availableTabs.includes(this.activeTab))
                    runInAction(() => this.setTab(this.availableTabs[0]))
            }),
            autorun(() => {
                const validDimensions = this.validDimensions
                if (!_.isEqual(this.dimensions, validDimensions))
                    this.dimensions = validDimensions
            }),
        ]
        this.disposers.push(...disposers)
    }
    @computed private get validDimensions(): ChartDimension[] {
        const { dimensions } = this
        const validProperties = this.dimensionSlots.map((d) => d.property)
        let validDimensions = dimensions.filter((dim) =>
            validProperties.includes(dim.property)
        )

        this.dimensionSlots.forEach((slot) => {
            if (!slot.allowMultiple)
                validDimensions = _.uniqWith(
                    validDimensions,
                    (
                        a: OwidChartDimensionInterface,
                        b: OwidChartDimensionInterface
                    ) =>
                        a.property === slot.property &&
                        a.property === b.property
                )
        })

        return validDimensions
    }

    // todo: do we need this?
    @computed get originUrlWithProtocol(): string {
        if (!this.originUrl) return ""
        let url = this.originUrl
        if (!url.startsWith("http")) url = `https://${url}`
        return url
    }
    @computed get timelineHandleTimeBounds(): TimeBounds {
        if (this.isOnMapTab) {
            const time = maxTimeBoundFromJSONOrPositiveInfinity(this.map.time)
            return [time, time]
        }

        // If the timeline is hidden on the chart tab but displayed on the table tab
        // (which is the case for charts that plot time on the x-axis),
        // we always want to use the authored `minTime` and `maxTime` for the chart,
        // irrespective of the time range the user might have selected on the table tab
        if (this.isOnChartTab && this.hasTimeDimensionButTimelineIsHidden) {
            const { minTime, maxTime } = this.authorsVersion
            return [
                minTimeBoundFromJSONOrNegativeInfinity(minTime),
                maxTimeBoundFromJSONOrPositiveInfinity(maxTime),
            ]
        }

        return [
            // Handle `undefined` values in minTime/maxTime
            minTimeBoundFromJSONOrNegativeInfinity(this.minTime),
            maxTimeBoundFromJSONOrPositiveInfinity(this.maxTime),
        ]
    }

    set timelineHandleTimeBounds(value: TimeBounds) {
        if (this.isOnMapTab) {
            this.map.time = value[1]
        } else {
            this.minTime = value[0]
            this.maxTime = value[1]
        }
    }

    // Get the dimension slots appropriate for this type of chart
    @computed get dimensionSlots(): DimensionSlot[] {
        const xAxis = new DimensionSlot(this, DimensionProperty.x)
        const yAxis = new DimensionSlot(this, DimensionProperty.y)
        const color = new DimensionSlot(this, DimensionProperty.color)
        const size = new DimensionSlot(this, DimensionProperty.size)

        if (this.isLineChart || this.isDiscreteBar) return [yAxis, color]
        else if (this.isScatter) return [yAxis, xAxis, size, color]
        else if (this.isMarimekko) return [yAxis, xAxis, color]
        return [yAxis]
    }

    @computed.struct get filledDimensions(): ChartDimension[] {
        return this.isReady ? this.dimensions : []
    }
    @action.bound addDimension(config: OwidChartDimensionInterface): void {
        this.dimensions.push(new ChartDimension(config, this))
    }
    @action.bound setDimensionsForProperty(
        property: DimensionProperty,
        newConfigs: OwidChartDimensionInterface[]
    ): void {
        let newDimensions: ChartDimension[] = []
        this.dimensionSlots.forEach((slot) => {
            if (slot.property === property)
                newDimensions = newDimensions.concat(
                    newConfigs.map((config) => new ChartDimension(config, this))
                )
            else newDimensions = newDimensions.concat(slot.dimensions)
        })
        this.dimensions = newDimensions
    }
    @action.bound setDimensionsFromConfigs(
        configs: OwidChartDimensionInterface[]
    ): void {
        this.dimensions = configs.map(
            (config) => new ChartDimension(config, this)
        )
    }
    @computed get displaySlug(): string {
        return this.slug ?? slugify(this.displayTitle)
    }
    @observable shouldIncludeDetailsInStaticExport = true
    // Used for superscript numbers in static exports
    @computed get detailsOrderedByReference(): string[] {
        if (typeof window === "undefined") return []

        // extract details from supporting text
        const subtitleDetails = !this.hideSubtitle
            ? extractDetailsFromSyntax(this.currentSubtitle)
            : []
        const noteDetails = !this.hideNote
            ? extractDetailsFromSyntax(this.note ?? "")
            : []

        // extract details from axis labels
        const yAxisDetails = extractDetailsFromSyntax(
            this.yAxisConfig.label || ""
        )
        const xAxisDetails = extractDetailsFromSyntax(
            this.xAxisConfig.label || ""
        )

        // text fragments are ordered by appearance
        const uniqueDetails = _.uniq([
            ...subtitleDetails,
            ...yAxisDetails,
            ...xAxisDetails,
            ...noteDetails,
        ])

        return uniqueDetails
    }

    @computed get detailsMarkerInSvg(): DetailsMarker {
        const { isStatic, shouldIncludeDetailsInStaticExport } = this
        return !isStatic
            ? "underline"
            : shouldIncludeDetailsInStaticExport
              ? "superscript"
              : "none"
    }

    // Used for static exports. Defined at this level because they need to
    // be accessed by CaptionedChart and DownloadModal
    @computed get detailRenderers(): MarkdownTextWrap[] {
        if (typeof window === "undefined") return []
        return this.detailsOrderedByReference.map((term, i) => {
            let text = `**${i + 1}.** `
            const detail: EnrichedDetail | undefined = window.details?.[term]
            if (detail && detail.text) {
                const lines = detail.text.split("\n")
                const title = lines[0]
                const description = lines.slice(2).join("\n")
                text += `**${title}** ${description}`
            }

            // can't use the computed property here because Grapher might not currently be in static mode
            const baseFontSize = this.areStaticBoundsSmall
                ? this.computeBaseFontSizeFromHeight(this.staticBounds)
                : 18

            return new MarkdownTextWrap({
                text,
                fontSize: (11 / BASE_FONT_SIZE) * baseFontSize,
                // leave room for padding on the left and right
                maxWidth:
                    this.staticBounds.width - 2 * this.framePaddingHorizontal,
                lineHeight: 1.2,
                style: { fill: GRAPHER_LIGHT_TEXT },
            })
        })
    }

    @computed get hasProjectedData(): boolean {
        return this.inputTable.numericColumnSlugs.some(
            (slug) => this.inputTable.get(slug).isProjection
        )
    }

    @computed get projectionColumnInfoBySlug(): Map<
        ColumnSlug,
        ProjectionColumnInfo
    > {
        const table = this.inputTable

        const [projectionSlugs, nonProjectionSlugs] = R.partition(
            this.yColumnSlugs,
            (slug) => table.get(slug).isProjection
        )

        if (!projectionSlugs.length) return new Map()

        const projectionColumnInfoBySlug = new Map<
            ColumnSlug,
            ProjectionColumnInfo
        >()

        const findHistoricalSlugForProjection = (
            projectedSlug: ColumnSlug
        ): ColumnSlug | undefined => {
            // If there is only one non-projection column, we trivially match it to the projection
            if (nonProjectionSlugs.length === 1) return nonProjectionSlugs[0]

            // Try to find a historical column with the same display name
            const displayName = table.get(projectedSlug).displayName
            return nonProjectionSlugs.find(
                (slug) => table.get(slug).displayName === displayName
            )
        }

        for (const projectedSlug of projectionSlugs) {
            const historicalSlug =
                findHistoricalSlugForProjection(projectedSlug)
            if (historicalSlug) {
                const combinedSlug = `${projectedSlug}-${historicalSlug}`
                const slugForIsProjectionColumn = `${combinedSlug}-isProjection`

                projectionColumnInfoBySlug.set(projectedSlug, {
                    projectedSlug,
                    historicalSlug,
                    combinedSlug,
                    slugForIsProjectionColumn,
                })
            }
        }

        return projectionColumnInfoBySlug
    }

    @computed get validChartTypes(): GrapherChartType[] {
        const { chartTypes } = this

        // all single-chart Graphers are valid
        if (chartTypes.length <= 1) return chartTypes

        // find valid combination in a pre-defined list
        const validChartTypes = findValidChartTypeCombination(chartTypes)

        // if the given combination is not valid, then ignore all but the first chart type
        if (!validChartTypes) return chartTypes.slice(0, 1)

        // projected data is only supported for line charts
        const isLineChart = validChartTypes[0] === GRAPHER_CHART_TYPES.LineChart
        if (isLineChart && this.hasProjectedData) {
            return [GRAPHER_CHART_TYPES.LineChart]
        }

        return validChartTypes
    }

    @computed get validChartTypeSet(): Set<GrapherChartType> {
        return new Set(this.validChartTypes)
    }

    @computed get availableTabs(): GrapherTabName[] {
        const availableTabs: GrapherTabName[] = []
        if (this.hasTableTab) availableTabs.push(GRAPHER_TAB_NAMES.Table)
        if (this.hasMapTab) availableTabs.push(GRAPHER_TAB_NAMES.WorldMap)
        if (!this.hideChartTabs) availableTabs.push(...this.validChartTypes)
        return availableTabs
    }
    @computed get hasMultipleChartTypes(): boolean {
        return this.validChartTypes.length > 1
    }

    @computed get currentSubtitle(): string {
        const subtitle = this.subtitle
        if (subtitle !== undefined) return subtitle
        const yColumns = this.yColumnsFromDimensions
        if (yColumns.length === 1) return yColumns[0].def.descriptionShort ?? ""
        return ""
    }

    @computed get shouldAddEntitySuffixToTitle(): boolean {
        const selectedEntityNames = this.selection.selectedEntityNames
        const showEntityAnnotation = !this.hideAnnotationFieldsInTitle?.entity

        const seriesStrategy =
            this.chartInstance.seriesStrategy ||
            autoDetectSeriesStrategy(this, true)

        return !!(
            !this.forceHideAnnotationFieldsInTitle?.entity &&
            this.tab === GRAPHER_TAB_OPTIONS.chart &&
            (seriesStrategy !== SeriesStrategy.entity || !this.showLegend) &&
            selectedEntityNames.length === 1 &&
            (showEntityAnnotation ||
                this.canChangeEntity ||
                this.canSelectMultipleEntities)
        )
    }

    @computed get shouldAddTimeSuffixToTitle(): boolean {
        const showTimeAnnotation = !this.hideAnnotationFieldsInTitle?.time
        return (
            !this.forceHideAnnotationFieldsInTitle?.time &&
            this.isReady &&
            (showTimeAnnotation ||
                (this.hasTimeline &&
                    // chart types that refer to the current time only in the timeline
                    (this.isLineChartThatTurnedIntoDiscreteBar ||
                        this.isOnDiscreteBarTab ||
                        this.isOnStackedDiscreteBarTab ||
                        this.isOnMarimekkoTab ||
                        this.isOnMapTab)))
        )
    }

    @computed get shouldAddChangeInPrefixToTitle(): boolean {
        const showChangeInPrefix =
            !this.hideAnnotationFieldsInTitle?.changeInPrefix
        return (
            !this.forceHideAnnotationFieldsInTitle?.changeInPrefix &&
            (this.isOnLineChartTab || this.isOnSlopeChartTab) &&
            this.isRelativeMode &&
            showChangeInPrefix
        )
    }

    @computed get currentTitle(): string {
        let text = this.displayTitle.trim()
        if (text.length === 0) return text

        // helper function to add an annotation fragment to the title
        // only adds a comma if the text does not end with a question mark
        const appendAnnotationField = (
            text: string,
            annotation: string
        ): string => {
            const separator = text.endsWith("?") ? "" : ","
            return `${text}${separator} ${annotation}`
        }

        if (this.shouldAddEntitySuffixToTitle) {
            const selectedEntityNames = this.selection.selectedEntityNames
            const entityStr = selectedEntityNames[0]
            if (entityStr?.length) text = appendAnnotationField(text, entityStr)
        }

        if (this.shouldAddChangeInPrefixToTitle)
            text = "Change in " + lowerCaseFirstLetterUnlessAbbreviation(text)

        if (this.shouldAddTimeSuffixToTitle && this.timeTitleSuffix)
            text = appendAnnotationField(text, this.timeTitleSuffix)

        return text.trim()
    }

    /**
     * Uses some explicit and implicit information to decide whether a timeline is shown.
     */
    @computed get hasTimeline(): boolean {
        // we don't have more than one distinct time point in our data, so it doesn't make sense to show a timeline
        if (this.times.length <= 1) return false

        switch (this.tab) {
            // the map tab has its own `hideTimeline` option
            case GRAPHER_TAB_OPTIONS.map:
                return !this.map.hideTimeline

            // use the chart-level `hideTimeline` option
            case GRAPHER_TAB_OPTIONS.chart:
                return !this.hideTimeline

            // use the chart-level `hideTimeline` option for the table, with some exceptions
            case GRAPHER_TAB_OPTIONS.table:
                // always show the timeline for charts that plot time on the x-axis
                if (this.hasTimeDimension) return true
                return !this.hideTimeline

            default:
                return false
        }
    }

    @computed private get areHandlesOnSameTime(): boolean {
        const times = this.table.timeColumn.uniqValues
        const [start, end] = this.timelineHandleTimeBounds.map((time) =>
            findClosestTime(times, time)
        )
        return start === end
    }
    @computed get mapColumnSlug(): string {
        const mapColumnSlug = this.map.columnSlug
        // If there's no mapColumnSlug or there is one but it's not in the dimensions array, use the first ycolumn
        if (
            !mapColumnSlug ||
            !this.dimensions.some((dim) => dim.columnSlug === mapColumnSlug)
        )
            return this.yColumnSlug!
        return mapColumnSlug
    }

    getColumnForProperty(property: DimensionProperty): CoreColumn | undefined {
        return this.dimensions.find((dim) => dim.property === property)?.column
    }
    getSlugForProperty(property: DimensionProperty): string | undefined {
        return this.dimensions.find((dim) => dim.property === property)
            ?.columnSlug
    }
    @computed get yColumnsFromDimensions(): CoreColumn[] {
        return this.filledDimensions
            .filter((dim) => dim.property === DimensionProperty.y)
            .map((dim) => dim.column)
    }

    @computed get yColumnSlugs(): string[] {
        return this.ySlugs
            ? this.ySlugs.split(" ")
            : this.dimensions
                  .filter((dim) => dim.property === DimensionProperty.y)
                  .map((dim) => dim.columnSlug)
    }

    @computed get yColumnSlug(): string | undefined {
        return this.ySlugs
            ? this.ySlugs.split(" ")[0]
            : this.getSlugForProperty(DimensionProperty.y)
    }

    @computed get xColumnSlug(): string | undefined {
        return this.xSlug ?? this.getSlugForProperty(DimensionProperty.x)
    }

    @computed get sizeColumnSlug(): string | undefined {
        return this.sizeSlug ?? this.getSlugForProperty(DimensionProperty.size)
    }

    @computed get colorColumnSlug(): string | undefined {
        return (
            this.colorSlug ?? this.getSlugForProperty(DimensionProperty.color)
        )
    }
    @computed get yScaleType(): ScaleType | undefined {
        return this.yAxis.scaleType
    }
    @computed get xScaleType(): ScaleType | undefined {
        return this.xAxis.scaleType
    }
    @computed private get timeTitleSuffix(): string | undefined {
        const timeColumn = this.table.timeColumn
        if (timeColumn.isMissing) return undefined // Do not show year until data is loaded
        const { startTime, endTime } = this
        if (startTime === undefined || endTime === undefined) return undefined

        const time =
            startTime === endTime
                ? timeColumn.formatValue(startTime)
                : timeColumn.formatValue(startTime) +
                  " to " +
                  timeColumn.formatValue(endTime)

        return time
    }

    @computed get sourcesLine(): string {
        return this.sourceDesc ?? this.defaultSourcesLine
    }
    // Columns that are used as a dimension in the currently active view
    @computed get activeColumnSlugs(): string[] {
        const { yColumnSlugs, xColumnSlug, sizeColumnSlug, colorColumnSlug } =
            this

        return excludeUndefined([
            ...yColumnSlugs,
            xColumnSlug,
            sizeColumnSlug,
            colorColumnSlug,
        ])
    }

    @computed get columnsWithSourcesExtensive(): CoreColumn[] {
        const { yColumnSlugs, xColumnSlug, sizeColumnSlug, colorColumnSlug } =
            this

        const columnSlugs = excludeUndefined([
            ...yColumnSlugs,
            xColumnSlug,
            sizeColumnSlug,
            colorColumnSlug,
        ])

        return this.inputTable
            .getColumns(_.uniq(columnSlugs))
            .filter(
                (column) =>
                    !!column.source.name || !_.isEmpty(column.def.origins)
            )
    }

    set facetStrategy(facet: FacetStrategy) {
        this.selectedFacetStrategy = facet
    }
    set baseFontSize(val: number) {
        this._baseFontSize = val
    }

    getColumnSlugsForCondensedSources(): string[] {
        const { xColumnSlug, sizeColumnSlug, colorColumnSlug, isMarimekko } =
            this
        const columnSlugs: string[] = []

        // exclude "Countries Continent" if it's used as the color dimension in a scatter plot, slope chart etc.
        if (
            colorColumnSlug !== undefined &&
            !isContinentsVariableId(colorColumnSlug)
        )
            columnSlugs.push(colorColumnSlug)

        if (xColumnSlug !== undefined) {
            const xColumn = this.inputTable.get(xColumnSlug)
                .def as OwidColumnDef
            // exclude population variable if it's used as the x dimension in a marimekko
            if (
                !isMarimekko ||
                !isPopulationVariableETLPath(xColumn?.catalogPath ?? "")
            )
                columnSlugs.push(xColumnSlug)
        }

        // exclude population variable if it's used as the size dimension in a scatter plot
        if (sizeColumnSlug !== undefined) {
            const sizeColumn = this.inputTable.get(sizeColumnSlug)
                .def as OwidColumnDef
            if (!isPopulationVariableETLPath(sizeColumn?.catalogPath ?? ""))
                columnSlugs.push(sizeColumnSlug)
        }
        return columnSlugs
    }
    @computed get columnsWithSourcesCondensed(): CoreColumn[] {
        const { yColumnSlugs } = this

        const columnSlugs = [...yColumnSlugs]
        columnSlugs.push(...this.getColumnSlugsForCondensedSources())

        return this.inputTable
            .getColumns(_.uniq(columnSlugs))
            .filter(
                (column) =>
                    !!column.source.name || !_.isEmpty(column.def.origins)
            )
    }
    @computed private get defaultSourcesLine(): string {
        const attributions = this.columnsWithSourcesCondensed.flatMap(
            (column) => {
                const { presentation = {} } = column.def
                // if the variable metadata specifies an attribution on the
                // variable level then this is preferred over assembling it from
                // the source and origins
                if (
                    presentation.attribution !== undefined &&
                    presentation.attribution !== ""
                )
                    return [presentation.attribution]
                else {
                    const originFragments = getOriginAttributionFragments(
                        column.def.origins
                    )
                    return [column.source.name, ...originFragments]
                }
            }
        )

        const uniqueAttributions = _.uniq(_.compact(attributions))

        if (uniqueAttributions.length > 3)
            return `${uniqueAttributions[0]} and other sources`

        return uniqueAttributions.join("; ")
    }

    @computed private get axisDimensions(): ChartDimension[] {
        return this.filledDimensions.filter(
            (dim) =>
                dim.property === DimensionProperty.y ||
                dim.property === DimensionProperty.x
        )
    }
    @computed get yColumnsFromDimensionsOrSlugsOrAuto(): CoreColumn[] {
        return this.yColumnsFromDimensions.length
            ? this.yColumnsFromDimensions
            : this.table.getColumns(autoDetectYColumnSlugs(this))
    }
    @computed private get defaultTitle(): string {
        const yColumns = this.yColumnsFromDimensionsOrSlugsOrAuto

        if (this.isScatter)
            return this.axisDimensions
                .map(
                    (dimension) =>
                        dimension.column.titlePublicOrDisplayName.title
                )
                .join(" vs. ")

        const uniqueDatasetNames = _.uniq(
            excludeUndefined(
                yColumns.map((col) => (col.def as OwidColumnDef).datasetName)
            )
        )

        if (this.hasMultipleYColumns && uniqueDatasetNames.length === 1)
            return uniqueDatasetNames[0]

        if (yColumns.length === 2)
            return yColumns
                .map((col) => col.titlePublicOrDisplayName.title)
                .join(" and ")

        return yColumns
            .map((col) => col.titlePublicOrDisplayName.title)
            .join(", ")
    }

    @computed get displayTitle(): string {
        if (this.title) return this.title
        if (this.isReady) return this.defaultTitle
        return ""
    }
    // Returns an object ready to be serialized to JSON
    @computed get object(): GrapherInterface {
        return this.toObject()
    }
    @computed
    get typeExceptWhenLineChartAndSingleTimeThenWillBeBarChart(): GrapherChartType {
        return this.isLineChartThatTurnedIntoDiscreteBarActive
            ? GRAPHER_CHART_TYPES.DiscreteBar
            : (this.activeChartType ?? GRAPHER_CHART_TYPES.LineChart)
    }
    @computed get isLineChart(): boolean {
        return (
            this.chartType === GRAPHER_CHART_TYPES.LineChart || !this.chartType
        )
    }
    @computed get isScatter(): boolean {
        return this.chartType === GRAPHER_CHART_TYPES.ScatterPlot
    }
    @computed get isStackedArea(): boolean {
        return this.chartType === GRAPHER_CHART_TYPES.StackedArea
    }
    @computed get isSlopeChart(): boolean {
        return this.chartType === GRAPHER_CHART_TYPES.SlopeChart
    }
    @computed get isDiscreteBar(): boolean {
        return this.chartType === GRAPHER_CHART_TYPES.DiscreteBar
    }
    @computed get isStackedBar(): boolean {
        return this.chartType === GRAPHER_CHART_TYPES.StackedBar
    }
    @computed get isMarimekko(): boolean {
        return this.chartType === GRAPHER_CHART_TYPES.Marimekko
    }
    @computed get isStackedDiscreteBar(): boolean {
        return this.chartType === GRAPHER_CHART_TYPES.StackedDiscreteBar
    }
    @computed get isLineChartThatTurnedIntoDiscreteBar(): boolean {
        if (!this.isLineChart) return false

        let { minTime, maxTime } = this

        // if we have a time dimension but the timeline is hidden,
        // we always want to use the authored `minTime` and `maxTime`,
        // irrespective of the time range the user might have selected
        // on the table tab
        if (this.hasTimeDimensionButTimelineIsHidden) {
            minTime = this.authorsVersion.minTime
            maxTime = this.authorsVersion.maxTime
        }

        // This is the easy case: minTime and maxTime are the same, no need to do
        // more fancy checks
        if (minTime === maxTime) return true

        // We can have cases where minTime = Infinity and/or maxTime = -Infinity,
        // but still only a single year is selected.
        // To check for that we need to look at the times array.
        const times = this.table.timeColumn.uniqValues
        const closestMinTime = findClosestTime(times, minTime ?? -Infinity)
        const closestMaxTime = findClosestTime(times, maxTime ?? Infinity)
        return closestMinTime !== undefined && closestMinTime === closestMaxTime
    }

    @computed get isLineChartThatTurnedIntoDiscreteBarActive(): boolean {
        return (
            this.isOnLineChartTab && this.isLineChartThatTurnedIntoDiscreteBar
        )
    }
    @computed get isOnLineChartTab(): boolean {
        return this.activeChartType === GRAPHER_CHART_TYPES.LineChart
    }

    @computed get isOnScatterTab(): boolean {
        return this.activeChartType === GRAPHER_CHART_TYPES.ScatterPlot
    }
    @computed get isOnStackedAreaTab(): boolean {
        return this.activeChartType === GRAPHER_CHART_TYPES.StackedArea
    }
    @computed get isOnSlopeChartTab(): boolean {
        return this.activeChartType === GRAPHER_CHART_TYPES.SlopeChart
    }
    @computed get isOnDiscreteBarTab(): boolean {
        return this.activeChartType === GRAPHER_CHART_TYPES.DiscreteBar
    }
    @computed get isOnStackedBarTab(): boolean {
        return this.activeChartType === GRAPHER_CHART_TYPES.StackedBar
    }
    @computed get isOnMarimekkoTab(): boolean {
        return this.activeChartType === GRAPHER_CHART_TYPES.Marimekko
    }
    @computed get isOnStackedDiscreteBarTab(): boolean {
        return this.activeChartType === GRAPHER_CHART_TYPES.StackedDiscreteBar
    }

    @computed get hasLineChart(): boolean {
        return this.validChartTypeSet.has(GRAPHER_CHART_TYPES.LineChart)
    }
    @computed get hasSlopeChart(): boolean {
        return this.validChartTypeSet.has(GRAPHER_CHART_TYPES.SlopeChart)
    }
    @computed get supportsMultipleYColumns(): boolean {
        return !this.isScatter
    }
    @computed get xDimension(): ChartDimension | undefined {
        return this.filledDimensions.find(
            (d) => d.property === DimensionProperty.x
        )
    }
    // todo: this is only relevant for scatter plots and Marimekko. move to scatter plot class?
    // todo: remove this. Should be done as a simple column transform at the data level.
    // Possible to override the x axis dimension to target a special year
    // In case you want to graph say, education in the past and democracy today https://ourworldindata.org/grapher/correlation-between-education-and-democracy
    @computed get xOverrideTime(): number | undefined {
        return this.xDimension?.targetYear
    }
    // todo: this is only relevant for scatter plots and Marimekko. move to scatter plot class?
    set xOverrideTime(value: number | undefined) {
        this.xDimension!.targetYear = value
    }
    @computed get defaultBounds(): Bounds {
        return new Bounds(0, 0, DEFAULT_GRAPHER_WIDTH, DEFAULT_GRAPHER_HEIGHT)
    }
    @computed get hasYDimension(): boolean {
        return this.dimensions.some((d) => d.property === DimensionProperty.y)
    }
    @observable.ref _staticFormat = GrapherStaticFormat.landscape
    @computed get staticFormat(): GrapherStaticFormat {
        return this._staticFormat
    }
    set staticFormat(format: GrapherStaticFormat) {
        this._staticFormat = format
    }
    getStaticBounds(format: GrapherStaticFormat): Bounds {
        switch (format) {
            case GrapherStaticFormat.landscape:
                return this.defaultBounds
            case GrapherStaticFormat.square:
                return new Bounds(
                    0,
                    0,
                    GRAPHER_SQUARE_SIZE,
                    GRAPHER_SQUARE_SIZE
                )
            default:
                return this.defaultBounds
        }
    }
    @computed get staticBounds(): Bounds {
        if (this.initialOptions.staticBounds)
            return this.initialOptions.staticBounds
        return this.getStaticBounds(this.staticFormat)
    }
    generateStaticSvg(): string {
        const _isExportingToSvgOrPng = this.isExportingToSvgOrPng
        this.isExportingToSvgOrPng = true
        const staticSvg = ReactDOMServer.renderToStaticMarkup(
            <StaticCaptionedChart manager={this} />
        )
        this.isExportingToSvgOrPng = _isExportingToSvgOrPng
        return staticSvg
    }
    @computed get staticBoundsWithDetails(): Bounds {
        const includeDetails =
            this.shouldIncludeDetailsInStaticExport &&
            !_.isEmpty(this.detailRenderers)

        let height = this.staticBounds.height
        if (includeDetails) {
            height +=
                2 * this.framePaddingVertical +
                sumTextWrapHeights(
                    this.detailRenderers,
                    STATIC_EXPORT_DETAIL_SPACING
                )
        }

        return new Bounds(0, 0, this.staticBounds.width, height)
    }

    rasterize(): Promise<GrapherExport> {
        const { width, height } = this.staticBoundsWithDetails
        const staticSVG = this.generateStaticSvg()

        return new StaticChartRasterizer(staticSVG, width, height).render()
    }
    @computed get disableIntroAnimation(): boolean {
        return this.isStatic
    }
    @computed get mapConfig(): MapConfig {
        return this.map
    }
    @computed get cacheTag(): string {
        return this.version.toString()
    }

    @computed get relativeToggleLabel(): string {
        if (this.isOnScatterTab) return "Display average annual change"
        else if (this.isOnLineChartTab || this.isOnSlopeChartTab)
            return "Display relative change"
        return "Display relative values"
    }
    // NB: The timeline scatterplot in relative mode calculates changes relative
    // to the lower bound year rather than creating an arrow chart
    @computed get isRelativeMode(): boolean {
        // don't allow relative mode in some cases
        if (
            this.hasSingleMetricInFacets ||
            this.hasSingleEntityInFacets ||
            this.isStackedChartSplitByMetric
        )
            return false
        return this.stackMode === StackMode.relative
    }
    @computed get canToggleRelativeMode(): boolean {
        const {
            isOnLineChartTab,
            isOnSlopeChartTab,
            hideRelativeToggle,
            areHandlesOnSameTime,
            yScaleType,
            hasSingleEntityInFacets,
            hasSingleMetricInFacets,
            xColumnSlug,
            isOnMarimekkoTab,
            isStackedChartSplitByMetric,
        } = this

        if (isOnLineChartTab || isOnSlopeChartTab)
            return (
                !hideRelativeToggle &&
                !areHandlesOnSameTime &&
                yScaleType !== ScaleType.log
            )

        // actually trying to exclude relative mode with just one metric or entity
        if (
            hasSingleEntityInFacets ||
            hasSingleMetricInFacets ||
            isStackedChartSplitByMetric
        )
            return false

        if (isOnMarimekkoTab && xColumnSlug === undefined) return false
        return !hideRelativeToggle
    }

    // Filter data to what can be display on the map (across all times)
    @computed get mappableData(): OwidVariableRow<any>[] {
        return this.inputTable
            .get(this.mapColumnSlug)
            .owidRows.filter((row) => isOnTheMap(row.entityName))
    }
    @computed get isMobile(): boolean {
        return isMobile()
    }
    @computed get isTouchDevice(): boolean {
        return isTouchDevice()
    }
    @observable _externalBounds: Bounds | undefined = undefined
    /** externalBounds should be set to the available plotting area for a
        Grapher that resizes itself to fit. When this area changes,
        externalBounds should be updated. Updating externalBounds can
        trigger a bunch of somewhat expensive recalculations so it might
        be worth debouncing updates (e.g. when drag-resizing) */
    @computed get externalBounds(): Bounds {
        const { _externalBounds, initialOptions } = this
        return _externalBounds ?? initialOptions.bounds ?? DEFAULT_BOUNDS
    }
    set externalBounds(bounds: Bounds) {
        this._externalBounds = bounds
    }
    @computed get isPortrait(): boolean {
        return (
            this.externalBounds.width < this.externalBounds.height &&
            this.externalBounds.width < DEFAULT_GRAPHER_WIDTH
        )
    }
    @computed private get widthForDeviceOrientation(): number {
        return this.isPortrait ? 400 : 680
    }

    @computed private get heightForDeviceOrientation(): number {
        return this.isPortrait ? 640 : 480
    }
    @computed private get useIdealBounds(): boolean {
        const {
            isEditor,
            isExportingToSvgOrPng,
            externalBounds,
            widthForDeviceOrientation,
            heightForDeviceOrientation,
            isInIFrame,
            isInFullScreenMode,
            windowInnerWidth,
            windowInnerHeight,
        } = this

        // In full-screen mode, we usually use all space available to us
        // We use the ideal bounds only if the available space is very large
        if (isInFullScreenMode) {
            if (
                windowInnerHeight! > 2 * heightForDeviceOrientation &&
                windowInnerWidth! > 2 * widthForDeviceOrientation
            )
                return true
            return false
        }

        // For these, defer to the bounds that are set externally
        if (
            this.isEmbeddedInADataPage ||
            this.isEmbeddedInAnOwidPage ||
            this.manager ||
            isInIFrame
        )
            return false

        // If the user is using interactive version and then goes to export chart, use current bounds to maintain WYSIWYG
        if (isExportingToSvgOrPng) return false

        // In the editor, we usually want ideal bounds, except when we're rendering a static preview;
        // in that case, we want to use the given static bounds
        if (isEditor) return !this.renderToStatic

        // If the available space is very small, we use all of the space given to us
        if (
            externalBounds.height < heightForDeviceOrientation ||
            externalBounds.width < widthForDeviceOrientation
        )
            return false

        return true
    }

    // If we have a big screen to be in, we can define our own aspect ratio and sit in the center
    @computed private get scaleToFitIdeal(): number {
        return Math.min(
            (this.availableWidth * 0.95) / this.widthForDeviceOrientation,
            (this.availableHeight * 0.95) / this.heightForDeviceOrientation
        )
    }

    @computed private get fullScreenPadding(): number {
        const { windowInnerWidth } = this
        if (!windowInnerWidth) return 0
        return windowInnerWidth < 940 ? 0 : 40
    }
    @computed get hideFullScreenButton(): boolean {
        if (this.isInFullScreenMode) return false
        if (!this.isSmall) return false
        // hide the full screen button if the full screen height
        // is barely larger than the current chart height
        const fullScreenHeight = this.windowInnerHeight!
        return fullScreenHeight < this.frameBounds.height + 80
    }

    @computed private get availableWidth(): number {
        const {
            externalBounds,
            isInFullScreenMode,
            windowInnerWidth,
            fullScreenPadding,
        } = this

        return Math.floor(
            isInFullScreenMode
                ? windowInnerWidth! - 2 * fullScreenPadding
                : externalBounds.width
        )
    }

    @computed private get availableHeight(): number {
        const {
            externalBounds,
            isInFullScreenMode,
            windowInnerHeight,
            fullScreenPadding,
        } = this

        return Math.floor(
            isInFullScreenMode
                ? windowInnerHeight! - 2 * fullScreenPadding
                : externalBounds.height
        )
    }

    @computed private get idealWidth(): number {
        return Math.floor(this.widthForDeviceOrientation * this.scaleToFitIdeal)
    }

    @computed private get idealHeight(): number {
        return Math.floor(
            this.heightForDeviceOrientation * this.scaleToFitIdeal
        )
    }
    @computed get frameBounds(): Bounds {
        return this.useIdealBounds
            ? new Bounds(0, 0, this.idealWidth, this.idealHeight)
            : new Bounds(0, 0, this.availableWidth, this.availableHeight)
    }
    @computed get captionedChartBounds(): Bounds {
        // if there's no panel, the chart takes up the whole frame
        if (!this.isEntitySelectorPanelActive) return this.frameBounds

        return new Bounds(
            0,
            0,
            // the chart takes up 9 columns in 12-column grid
            (9 / 12) * this.frameBounds.width,
            this.frameBounds.height - 2 // 2px accounts for the border
        )
    }

    @computed get sidePanelBounds(): Bounds | undefined {
        if (!this.isEntitySelectorPanelActive) return

        return new Bounds(
            0, // not in use; intentionally set to zero
            0, // not in use; intentionally set to zero
            this.frameBounds.width - this.captionedChartBounds.width,
            this.captionedChartBounds.height
        )
    }
    base: React.RefObject<HTMLDivElement> = React.createRef()
    @computed get containerElement(): HTMLDivElement | undefined {
        return this.base.current || undefined
    }

    // private hasLoggedGAViewEvent = false
    // @observable private hasBeenVisible = false
    // @observable private uncaughtError?: Error

    @computed private get analyticsContext(): GrapherAnalyticsContext {
        const ctx = this.manager?.analyticsContext
        return {
            slug: ctx?.mdimSlug ?? this.slug,
            mdimView: ctx?.mdimView,
            narrativeChartName: this.narrativeChartInfo?.name,
        }
    }

    logEntitySelectorEvent(action: EntitySelectorEvent, target?: string): void {
        this.analytics.logEntitySelectorEvent(action, {
            ...this.analyticsContext,
            target,
        })
    }

    logImageDownloadEvent(action: GrapherImageDownloadEvent): void {
        this.analytics.logGrapherImageDownloadEvent(action, {
            ...this.analyticsContext,
            context: omitUndefinedValues({
                tab: this.activeTab,
                globe: this.isOnMapTab
                    ? this.mapConfig.globe.isActive
                    : undefined,
            }),
        })
    }

    logGrapherInteractionEvent(
        action: GrapherInteractionEvent,
        target?: string
    ): void {
        this.analytics.logGrapherInteractionEvent(action, {
            ...this.analyticsContext,
            target,
        })
    }

    // @action.bound setError(err: Error): void {
    //     this.uncaughtError = err
    // }

    // @action.bound clearErrors(): void {
    //     this.uncaughtError = undefined
    // }

    // private get commandPalette(): React.ReactElement | null {
    //     return this.props.enableKeyboardShortcuts ? (
    //         <CommandPalette commands={this.keyboardShortcuts} display="none" />
    //     ) : null
    // }

    formatTimeFn(time: Time): string {
        return this.inputTable.timeColumn.formatTime(time)
    }
    @computed get availableEntityNames(): EntityName[] {
        return this.tableForSelection.availableEntityNames
    }
    @computed get entityRegionTypeGroups(): EntityRegionTypeGroup[] {
        return groupEntityNamesByRegionType(this.table.availableEntityNames)
    }

    @computed get entityNamesByRegionType(): EntityNamesByRegionType {
        return new Map(
            this.entityRegionTypeGroups.map(({ regionType, entityNames }) => [
                regionType,
                entityNames,
            ])
        )
    }
    @observable slideShow?: SlideShowController<any>
    @computed get _sortConfig(): Readonly<SortConfig> {
        return {
            sortBy: this.sortBy ?? SortBy.total,
            sortOrder: this.sortOrder ?? SortOrder.desc,
            sortColumnSlug: this.sortColumnSlug,
        }
    }

    @computed get sortConfig(): SortConfig {
        const sortConfig = { ...this._sortConfig }
        // In relative mode, where the values for every entity sum up to 100%, sorting by total
        // doesn't make sense. It's also jumpy because of some rounding errors. For this reason,
        // we sort by entity name instead.
        // Marimekko charts are special and there we don't do this forcing of sort order
        if (
            !this.isMarimekko &&
            this.isRelativeMode &&
            sortConfig.sortBy === SortBy.total
        ) {
            sortConfig.sortBy = SortBy.entityName
            sortConfig.sortOrder = SortOrder.asc
        }
        return sortConfig
    }
    @computed get hasMultipleYColumns(): boolean {
        return this.yColumnSlugs.length > 1
    }
    @computed private get hasSingleMetricInFacets(): boolean {
        const {
            isOnStackedDiscreteBarTab,
            isOnStackedAreaTab,
            isOnStackedBarTab,
            selectedFacetStrategy,
            hasMultipleYColumns,
        } = this

        if (isOnStackedDiscreteBarTab) {
            return (
                selectedFacetStrategy === FacetStrategy.entity ||
                selectedFacetStrategy === FacetStrategy.metric
            )
        }

        if (isOnStackedAreaTab || isOnStackedBarTab) {
            return (
                selectedFacetStrategy === FacetStrategy.entity &&
                !hasMultipleYColumns
            )
        }

        return false
    }

    @computed private get hasSingleEntityInFacets(): boolean {
        const {
            isOnStackedAreaTab,
            isOnStackedBarTab,
            selectedFacetStrategy,
            selection,
        } = this

        if (isOnStackedAreaTab || isOnStackedBarTab) {
            return (
                selectedFacetStrategy === FacetStrategy.metric &&
                selection.numSelectedEntities === 1
            )
        }

        return false
    }

    // TODO: remove once #2136 is fixed
    // issue #2136 describes a serious bug that relates to relative mode and
    // affects all stacked area/bar charts that are split by metric. for now,
    // we simply turn off relative mode in such cases. once the bug is properly
    // addressed, this computed property and its references can be removed
    @computed
    private get isStackedChartSplitByMetric(): boolean {
        return (
            (this.isOnStackedAreaTab || this.isOnStackedBarTab) &&
            this.selectedFacetStrategy === FacetStrategy.metric
        )
    }

    @computed get availableFacetStrategies(): FacetStrategy[] {
        return this.chartInstance.availableFacetStrategies?.length
            ? this.chartInstance.availableFacetStrategies
            : [FacetStrategy.none]
    }
    // the actual facet setting used by a chart, potentially overriding selectedFacetStrategy
    @computed get facetStrategy(): FacetStrategy {
        if (
            this.selectedFacetStrategy &&
            this.availableFacetStrategies.includes(this.selectedFacetStrategy)
        )
            return this.selectedFacetStrategy

        if (
            this.addCountryMode === EntitySelectionMode.SingleEntity &&
            this.selection.selectedEntityNames.length > 1
        ) {
            return FacetStrategy.entity
        }

        if (this.availableFacetStrategies.length === 0)
            throw new Error("No facet strategy available")

        return firstOfNonEmptyArray(this.availableFacetStrategies)
    }
    @computed get isFaceted(): boolean {
        const hasFacetStrategy = this.facetStrategy !== FacetStrategy.none
        return this.isOnChartTab && hasFacetStrategy
    }
    @computed get isInFullScreenMode(): boolean {
        return this._isInFullScreenMode
    }

    set isInFullScreenMode(newValue: boolean) {
        // prevent scrolling when in full-screen mode
        if (newValue) {
            document.documentElement.classList.add("no-scroll")
        } else {
            document.documentElement.classList.remove("no-scroll")
        }

        // dismiss the share menu
        this.isShareMenuActive = false

        this._isInFullScreenMode = newValue
    }

    @action.bound toggleFullScreenMode(): void {
        this.isInFullScreenMode = !this.isInFullScreenMode
    }

    @action.bound dismissFullScreen(): void {
        // if a modal is open, dismiss it instead of exiting full-screen mode
        if (this.isModalOpen || this.isShareMenuActive) {
            this.isEntitySelectorModalOrDrawerOpen = false
            this.isSourcesModalOpen = false
            this.isEmbedModalOpen = false
            this.isDownloadModalOpen = false
            this.isShareMenuActive = false
        } else {
            this.isInFullScreenMode = false
        }
    }

    @action.bound setHideExternalControlsInEmbedUrl(value: boolean): void {
        this.hideExternalControlsInEmbedUrl = value
    }

    @computed get isModalOpen(): boolean {
        return (
            this.isEntitySelectorModalOpen ||
            this.isSourcesModalOpen ||
            this.isEmbedModalOpen ||
            this.isDownloadModalOpen
        )
    }
    // Whether a server-side download is available for the download modal
    @computed get isServerSideDownloadAvailable(): boolean {
        return (
            // Chart is published (this is false for charts inside explorers, for example)
            !!this.isPublished &&
            // We're not on an archival grapher page
            !this.isOnArchivalPage &&
            // We're not inside the admin
            window.admin === undefined &&
            // The slug is set
            !!this.slug && // We're not in a narrative chart
            !this.narrativeChartInfo
        )
    }
    @observable _baseFontSize = BASE_FONT_SIZE
    @computed get baseFontSize(): number {
        if (this.isStaticAndSmall) {
            return this.computeBaseFontSizeFromHeight(this.staticBounds)
        }
        if (this.isStatic) return 18
        return this._baseFontSize
    }
    // the header and footer don't rely on the base font size unless explicitly specified
    @computed get useBaseFontSize(): boolean {
        return this.initialOptions.baseFontSize !== undefined
    }
    private computeBaseFontSizeFromHeight(bounds: Bounds): number {
        const squareBounds = this.getStaticBounds(GrapherStaticFormat.square)
        const factor = squareBounds.height / 21
        return Math.max(10, bounds.height / factor)
    }

    computeBaseFontSizeFromWidth(bounds: Bounds): number {
        if (bounds.width <= 400) return 14
        else if (bounds.width < 1080) return 16
        else if (bounds.width >= 1080) return 18
        else return 16
    }
    @computed get fontSize(): number {
        return this.baseFontSize
    }
    @computed get isNarrow(): boolean {
        if (this.isStatic) return false
        return this.frameBounds.width <= 420
    }
    @computed get isSemiNarrow(): boolean {
        if (this.isStatic) return false
        return this.frameBounds.width <= 550
    }
    // Small charts are rendered into 6 or 7 columns in a 12-column grid layout
    // (e.g. side-by-side charts or charts in the All Charts block)
    @computed get isSmall(): boolean {
        if (this.isStatic) return false
        return this.frameBounds.width <= 740
    }
    // Medium charts are rendered into 8 columns in a 12-column grid layout
    // (e.g. stand-alone charts in the main text of an article)
    @computed get isMedium(): boolean {
        if (this.isStatic) return false
        return this.frameBounds.width <= 845
    }

    @computed get isStaticAndSmall(): boolean {
        if (!this.isStatic) return false
        return this.areStaticBoundsSmall
    }
    @computed get areStaticBoundsSmall(): boolean {
        const { defaultBounds, staticBounds } = this
        const idealPixelCount = defaultBounds.width * defaultBounds.height
        const staticPixelCount = staticBounds.width * staticBounds.height
        return staticPixelCount < 0.66 * idealPixelCount
    }

    @computed get isExportingForSocialMedia(): boolean {
        return (
            this.isExportingToSvgOrPng &&
            this.isStaticAndSmall &&
            this.isSocialMediaExport
        )
    }

    @computed get isExportingForWikimedia(): boolean {
        return this.isExportingToSvgOrPng && this.isWikimediaExport
    }

    @computed get backgroundColor(): Color {
        return this.isExportingForSocialMedia
            ? GRAPHER_BACKGROUND_BEIGE
            : GRAPHER_BACKGROUND_DEFAULT
    }

    @computed get shouldPinTooltipToBottom(): boolean {
        return this.isTouchDevice
    }

    @observable isShareMenuActive = false
    @computed get hasRelatedQuestion(): boolean {
        if (
            this.hideRelatedQuestion ||
            !this.relatedQuestions ||
            !this.relatedQuestions.length
        )
            return false
        const question = this.relatedQuestions[0]
        return !!question && !!question.text && !!question.url
    }

    @computed get isRelatedQuestionTargetDifferentFromCurrentPage(): boolean {
        // comparing paths rather than full URLs for this to work as
        // expected on local and staging where the origin (e.g.
        // hans.owid.cloud) doesn't match the production origin that has
        // been entered in the related question URL field:
        // "ourworldindata.org" and yet should still yield a match.
        // - Note that this won't work on production previews (where the
        //   path is /admin/posts/preview/ID)
        const { relatedQuestions = [], hasRelatedQuestion } = this
        const relatedQuestion = relatedQuestions[0]
        return (
            hasRelatedQuestion &&
            !!relatedQuestion &&
            getWindowUrl().pathname !==
                Url.fromURL(relatedQuestion.url).pathname
        )
    }

    @computed get showRelatedQuestion(): boolean {
        return (
            !!this.relatedQuestions &&
            !!this.hasRelatedQuestion &&
            !!this.isRelatedQuestionTargetDifferentFromCurrentPage
        )
    }

    @action.bound clearSelection(): void {
        this.selection.clearSelection()
        this.applyOriginalSelectionAsAuthored()
    }
    @action.bound clearFocus(): void {
        this.focusArray.clear()
        this.applyOriginalFocusAsAuthored()
    }
    @action.bound clearQueryParams(): void {
        const { authorsVersion } = this
        this.tab = authorsVersion.tab
        this.xAxis.scaleType = authorsVersion.xAxis.scaleType
        this.yAxis.scaleType = authorsVersion.yAxis.scaleType
        this.stackMode = authorsVersion.stackMode
        this.zoomToSelection = authorsVersion.zoomToSelection
        this.compareEndPointsOnly = authorsVersion.compareEndPointsOnly
        this.minTime = authorsVersion.minTime
        this.maxTime = authorsVersion.maxTime
        this.map.time = authorsVersion.map.time
        this.map.region = authorsVersion.map.region
        this.showNoDataArea = authorsVersion.showNoDataArea
        this.dataTableConfig.filter = authorsVersion.dataTableConfig.filter
        this.dataTableConfig.search = authorsVersion.dataTableConfig.search
        this.mapConfig.globe.isActive = authorsVersion.mapConfig.globe.isActive
        this.clearSelection()
        this.clearFocus()
        this.mapConfig.selection.clearSelection()
    }
    // Todo: come up with a more general pattern?
    // The idea here is to reset the Grapher to a blank slate, so that if you updateFromObject and the object contains some blanks, those blanks
    // won't overwrite defaults (like type == LineChart). RAII would probably be better, but this works for now.
    @action.bound reset(): void {
        const grapherState = new GrapherState({})
        for (const key of grapherKeysToSerialize) {
            // @ts-expect-error grapherKeysToSerialize is not properly typed
            this[key] = grapherState[key]
        }
        this.seriesColorMap = new Map()

        this.ySlugs = grapherState.ySlugs
        this.xSlug = grapherState.xSlug
        this.colorSlug = grapherState.colorSlug
        this.sizeSlug = grapherState.sizeSlug

        this.selection.clearSelection()
        this.focusArray.clear()
    }
    debounceMode: boolean = false
    private mapQueryParamToGrapherTab(tab: string): GrapherTabName | undefined {
        const {
            chartType: defaultChartType,
            validChartTypeSet,
            hasMapTab,
        } = this

        let defaultTab: GrapherTabName = GRAPHER_TAB_NAMES.Table
        if (defaultChartType) {
            defaultTab = defaultChartType
        } else if (hasMapTab) {
            defaultTab = GRAPHER_TAB_NAMES.WorldMap
        }

        if (tab === GRAPHER_TAB_QUERY_PARAMS.table) {
            return GRAPHER_TAB_NAMES.Table
        }
        if (tab === GRAPHER_TAB_QUERY_PARAMS.map) {
            if (hasMapTab) return GRAPHER_TAB_NAMES.WorldMap
            return defaultTab
        }

        if (tab === GRAPHER_TAB_QUERY_PARAMS.chart) {
            return defaultTab
        }

        const chartTypeName = mapQueryParamToChartTypeName(tab)

        if (!chartTypeName) return undefined

        if (validChartTypeSet.has(chartTypeName)) {
            return chartTypeName
        }

        return defaultTab
    }

    mapGrapherTabToQueryParam(tab: GrapherTabName): string {
        if (tab === GRAPHER_TAB_NAMES.Table)
            return GRAPHER_TAB_QUERY_PARAMS.table
        if (tab === GRAPHER_TAB_NAMES.WorldMap)
            return GRAPHER_TAB_QUERY_PARAMS.map

        if (!this.hasMultipleChartTypes) return GRAPHER_TAB_QUERY_PARAMS.chart

        return mapChartTypeNameToQueryParam(tab)
    }
    @computed.struct get allParams(): GrapherQueryParams {
        return grapherObjectToQueryParams(this)
    }
    @computed get areSelectedEntitiesDifferentThanAuthors(): boolean {
        const authoredConfig = this.legacyConfigAsAuthored
        const currentSelectedEntityNames = this.selection.selectedEntityNames
        const originalSelectedEntityNames =
            authoredConfig.selectedEntityNames ?? []

        return isArrayDifferentFromReference(
            currentSelectedEntityNames,
            originalSelectedEntityNames
        )
    }
    @computed get areFocusedSeriesNamesDifferentThanAuthors(): boolean {
        const authoredConfig = this.legacyConfigAsAuthored
        const currentFocusedSeriesNames = this.focusArray.seriesNames
        const originalFocusedSeriesNames =
            authoredConfig.focusedSeriesNames ?? []

        return isArrayDifferentFromReference(
            currentFocusedSeriesNames,
            originalFocusedSeriesNames
        )
    }

    // Autocomputed url params to reflect difference between current grapher state
    // and original config state
    @computed.struct get changedParams(): Partial<GrapherQueryParams> {
        return differenceObj(this.allParams, this.authorsVersion.allParams)
    }

    // If you want to compare current state against the published grapher.
    @computed get authorsVersion(): GrapherState {
        return new GrapherState({
            ...this.legacyConfigAsAuthored,
            manager: undefined,
            queryStr: "",
        })
    }

    @computed get queryStr(): string {
        return queryParamsToStr({
            ...this.changedParams,
            ...this.externalQueryParams,
        })
    }
    @computed get baseUrl(): string | undefined {
        if (this.isOnArchivalPage) return this.archivedChartInfo?.archiveUrl

        return this.isPublished
            ? `${this.bakedGrapherURL ?? "/grapher"}/${this.displaySlug}`
            : undefined
    }
    readonly manager: GrapherManager | undefined = undefined
    @computed get canonicalUrlIfIsNarrativeChart(): string | undefined {
        if (!this.narrativeChartInfo) return undefined

        const { parentChartSlug, queryParamsForParentChart } =
            this.narrativeChartInfo

        const combinedQueryParams = {
            ...queryParamsForParentChart,
            ...this.changedParams,
        }

        return `${this.bakedGrapherURL}/${parentChartSlug}${queryParamsToStr(
            combinedQueryParams
        )}`
    }
    // Get the full url representing the canonical location of this grapher state
    @computed get canonicalUrl(): string | undefined {
        return (
            this.manager?.canonicalUrl ??
            this.canonicalUrlIfIsNarrativeChart ??
            (this.baseUrl ? this.baseUrl + this.queryStr : undefined)
        )
    }

    @computed get isOnCanonicalUrl(): boolean {
        if (!this.canonicalUrl) return false
        return (
            getWindowUrl().pathname === Url.fromURL(this.canonicalUrl).pathname
        )
    }

    @computed get embedUrl(): string | undefined {
        const url = this.canonicalUrl
        if (!url) return

        // We want to preserve the tab in the embed URL so that if we change the
        // default view of the chart, it won't change existing embeds.
        // See https://github.com/owid/owid-grapher/issues/2805
        let urlObj = Url.fromURL(url)
        if (!urlObj.queryParams.tab) {
            urlObj = urlObj.updateQueryParams({ tab: this.allParams.tab })
        }
        if (this.canHideExternalControlsInEmbed) {
            urlObj = urlObj.updateQueryParams({
                hideControls: this.hideExternalControlsInEmbedUrl.toString(),
            })
        }
        return urlObj.fullUrl
    }

    @computed get embedArchivedUrl(): string | undefined {
        if (!this.archivedChartInfo) return undefined
        return this.archivedChartInfo.archiveUrl + this.queryStr
    }

    @computed get hasUserChangedTimeHandles(): boolean {
        const authorsVersion = this.authorsVersion
        return (
            this.minTime !== authorsVersion.minTime ||
            this.maxTime !== authorsVersion.maxTime
        )
    }
    @computed private get hasUserChangedMapTimeHandle(): boolean {
        return this.map.time !== this.authorsVersion.map.time
    }
    @computed get timeParam(): string | undefined {
        const { timeColumn } = this.table
        const formatTime = (t: Time): string =>
            timeBoundToTimeBoundString(
                t,
                timeColumn instanceof ColumnTypeMap.Day
            )

        if (this.isOnMapTab) {
            return this.map.time !== undefined &&
                this.hasUserChangedMapTimeHandle
                ? formatTime(this.map.time)
                : undefined
        }

        if (!this.hasUserChangedTimeHandles) return undefined

        const [startTime, endTime] =
            this.timelineHandleTimeBounds.map(formatTime)
        return startTime === endTime ? startTime : `${startTime}..${endTime}`
    }

    msPerTick = DEFAULT_MS_PER_TICK
    timelineController = new TimelineController(this)
    globeController = new GlobeController(this)

    private dismissTooltip(): void {
        const tooltip = this.tooltip?.get()
        if (tooltip) tooltip.dismiss?.()
    }

    @action.bound onTimelineClick(): void {
        this.dismissTooltip()
    }

    @action.bound onMapCountryDropdownFocus(): void {
        this.dismissTooltip()
    }

    @action.bound resetMapRegionDropdown(): void {
        this.mapRegionDropdownValue = undefined
    }

    // called when an entity is selected in the entity selector
    @action.bound onSelectEntity(entityName: EntityName): void {
        const { selectedCountryNamesInForeground } = this.mapConfig.selection
        if (
            this.isOnMapTab &&
            this.isMapSelectionEnabled &&
            this.mapConfig.globe.isActive
        ) {
            const region = getRegionByName(entityName)
            if (region) {
                if (
                    checkIsCountry(region) &&
                    region.isMappable &&
                    selectedCountryNamesInForeground.includes(region.name)
                ) {
                    // rotate to the selected country
                    this.globeController.focusOnCountry(region.name)
                } else if (checkIsOwidContinent(region)) {
                    // rotate to the selected owid continent
                    this.globeController.rotateToOwidContinent(
                        MAP_REGION_NAMES[region.name] as GlobeRegionName
                    )
                } else if (checkIsIncomeGroup(region)) {
                    // switch back to the map
                    this.globeController.hideGlobe()
                } else if (checkHasMembers(region)) {
                    // rotate to the selected region
                    this.globeController.rotateToRegion(region.name)
                }
            }
        }

        this.resetMapRegionDropdown()
    }

    // called when an entity is deselected in the entity selector
    @action.bound onDeselectEntity(entityName: EntityName): void {
        // Remove focus from an entity that has been removed from the selection
        this.focusArray.remove(entityName)

        // Remove focus from the deselected country
        this.globeController.dismissCountryFocus()

        this.resetMapRegionDropdown()
    }

    // called when all entities are cleared in the entity selector
    @action.bound onClearEntities(): void {
        // remove focus from all entities if all entities have been deselected
        this.focusArray.clear()

        // switch back to the 2d map if all entities were deselected
        if (this.isOnMapTab) this.globeController.hideGlobe()

        this.resetMapRegionDropdown()
    }

    isEntityMutedInSelector(entityName: EntityName): boolean {
        // for now, muted entities are only relevant on the map tab
        if (!this.isOnMapTab) return false

        // entities disabled on the map are muted
        return this.mapConfig.selection.selectedCountryNamesInBackground.includes(
            entityName
        )
    }

    // todo: restore this behavior??
    onStartPlayOrDrag(): void {
        this.debounceMode = true
    }

    onStopPlayOrDrag(): void {
        this.debounceMode = false
    }
    @computed get disablePlay(): boolean {
        return false
    }

    @computed get animationEndTime(): Time {
        const { timeColumn } = this.table
        if (this.timelineMaxTime) {
            return (
                findClosestTime(timeColumn.uniqValues, this.timelineMaxTime) ??
                timeColumn.maxTime
            )
        }
        return timeColumn.maxTime
    }

    formatTime(value: Time): string {
        const timeColumn = this.table.timeColumn
        return isMobile()
            ? timeColumn.formatValueForMobile(value)
            : timeColumn.formatValue(value)
    }
    @computed get canSelectMultipleEntities(): boolean {
        if (this.isOnMapTab) return true

        if (this.numSelectableEntityNames < 2) return false
        if (this.addCountryMode === EntitySelectionMode.MultipleEntities)
            return true

        // if the chart is currently faceted by entity, then use multi-entity
        // selection, even if the author specified single-entity selection
        if (
            this.addCountryMode === EntitySelectionMode.SingleEntity &&
            this.facetStrategy === FacetStrategy.entity
        )
            return true

        return false
    }

    @computed get canChangeEntity(): boolean {
        return (
            this.hasChartTab &&
            !this.isOnScatterTab &&
            !this.canSelectMultipleEntities &&
            this.addCountryMode === EntitySelectionMode.SingleEntity &&
            this.numSelectableEntityNames > 1
        )
    }

    @computed get canAddEntities(): boolean {
        return (
            this.hasChartTab &&
            this.canSelectMultipleEntities &&
            (this.isOnLineChartTab ||
                this.isOnSlopeChartTab ||
                this.isOnStackedAreaTab ||
                this.isOnStackedBarTab ||
                this.isOnDiscreteBarTab ||
                this.isOnStackedDiscreteBarTab)
        )
    }

    @computed get canHighlightEntities(): boolean {
        return (
            this.hasChartTab &&
            this.addCountryMode !== EntitySelectionMode.Disabled &&
            this.numSelectableEntityNames > 1 &&
            !this.canAddEntities &&
            !this.canChangeEntity
        )
    }
    @computed get canChangeAddOrHighlightEntities(): boolean {
        return (
            this.canChangeEntity ||
            this.canAddEntities ||
            this.canHighlightEntities
        )
    }

    @computed get shouldShowEntitySelectorAs(): GrapherWindowType {
        if (
            this.frameBounds.width > 940 &&
            // don't use the panel if the grapher is embedded
            ((!this.isInIFrame && !this.isEmbeddedInAnOwidPage) ||
                // unless we're in full-screen mode
                this.isInFullScreenMode)
        )
            return GrapherWindowType.panel

        return this.isSemiNarrow
            ? GrapherWindowType.modal
            : GrapherWindowType.drawer
    }

    @computed get isEntitySelectorPanelActive(): boolean {
        if (this.hideEntityControls) return false

        const shouldShowPanel =
            this.shouldShowEntitySelectorAs === GrapherWindowType.panel

        if (this.isOnMapTab && this.isMapSelectionEnabled && shouldShowPanel)
            return true

        return (
            this.isOnChartTab &&
            this.canChangeAddOrHighlightEntities &&
            shouldShowPanel
        )
    }

    @computed get isEntitySelectorModalOpen(): boolean {
        return (
            this.isEntitySelectorModalOrDrawerOpen &&
            this.shouldShowEntitySelectorAs === GrapherWindowType.modal
        )
    }

    @computed get isEntitySelectorDrawerOpen(): boolean {
        return (
            this.isEntitySelectorModalOrDrawerOpen &&
            this.shouldShowEntitySelectorAs === GrapherWindowType.drawer
        )
    }

    @computed get isMapSelectionEnabled(): boolean {
        if (this.enableMapSelection) return true

        return (
            // If the entity controls are hidden, then selecting entities from
            // the map should also be disabled
            !this.hideEntityControls && // only show the entity selector on the map tab if it's rendered
            // into the side panel or into the slide-in drawer
            this.shouldShowEntitySelectorAs !== GrapherWindowType.modal
        )
    }

    // This is just a helper method to return the correct table for providing entity choices. We want to
    // provide the root table, not the transformed table.
    // A user may have added time or other filters that would filter out all rows from certain entities, but
    // we may still want to show those entities as available in a picker. We also do not want to do things like
    // hide the Add Entity button as the user drags the timeline.
    @computed private get numSelectableEntityNames(): number {
        return this.availableEntityNames.length
    }

    @observable hideTitle = false
    @observable hideSubtitle = false
    @observable hideNote = false
    @observable hideOriginUrl = false

    // For now I am only exposing this programmatically for the dashboard builder. Setting this to true
    // allows you to still use add country "modes" without showing the buttons in order to prioritize
    // another entity selector over the built in ones.
    @observable hideEntityControls = false

    @observable enableMapSelection = false

    // exposed programmatically for hiding interactive controls or tabs when desired
    // (e.g. used to hide Grapher chrome when a Grapher chart in a Gdoc article is in "read-only" mode)
    @observable hideZoomToggle = false
    @observable hideNoDataAreaToggle = false
    @observable hideFacetYDomainToggle = false
    @observable hideXScaleToggle = false
    @observable hideYScaleToggle = false
    @observable hideMapRegionDropdown = false
    // enforces hiding an annotation, even if that means that a crucial piece of information is missing from the chart title
    @observable forceHideAnnotationFieldsInTitle: AnnotationFieldsInTitle = {
        entity: false,
        time: false,
        changeInPrefix: false,
    }
    @observable hasTableTab = true
    @observable hideChartTabs = false
    @observable hideShareButton = false
    @observable hideExploreTheDataButton = true
    @observable hideRelatedQuestion = false

    initialOptions: GrapherProgrammaticInterface
}

export interface GrapherProps {
    grapherState: GrapherState
}

@observer
export class Grapher extends React.Component<GrapherProps> {
    @computed get grapherState(): GrapherState {
        return this.props.grapherState
    }

    // #region Observable props not in any interface

    // stored on Grapher so state is preserved when switching to full-screen mode

    @observable
    private legacyVariableDataJson?: MultipleOwidVariableDataDimensionsMap
    private hasLoggedGAViewEvent = false
    @observable private hasBeenVisible = false
    @observable private uncaughtError?: Error

    constructor(props: { grapherState: GrapherState }) {
        super(props)
    }

    // Convenience method for debugging
    windowQueryParams(str = location.search): QueryParams {
        return strToQueryParams(str)
    }

    @action.bound private _setInputTable(
        json: MultipleOwidVariableDataDimensionsMap,
        legacyConfig: Partial<LegacyGrapherInterface>
    ): void {
        // TODO grapher model: switch this to downloading multiple data and metadata files

        const startMark = performance.now()
        const tableWithColors = legacyToOwidTableAndDimensionsWithMandatorySlug(
            json,
            legacyConfig.dimensions ?? [],
            legacyConfig.selectedEntityColors
        )
        this.grapherState.createPerformanceMeasurement(
            "legacyToOwidTableAndDimensions",
            startMark
        )

        this.grapherState.inputTable = tableWithColors
    }

    @action rebuildInputOwidTable(): void {
        // TODO grapher model: switch this to downloading multiple data and metadata files
        if (!this.legacyVariableDataJson) return
        this._setInputTable(
            this.legacyVariableDataJson,
            this.grapherState.legacyConfigAsAuthored
        )
    }

    // Keeps a running cache of series colors at the Grapher level.

    @bind dispose(): void {
        this.grapherState.disposers.forEach((dispose) => dispose())
    }

    get staticSVG(): string {
        return this.grapherState.generateStaticSvg()
    }

    @action.bound setError(err: Error): void {
        this.uncaughtError = err
    }

    @action.bound clearErrors(): void {
        this.uncaughtError = undefined
    }

    private get commandPalette(): React.ReactElement | null {
        return this.props.grapherState.enableKeyboardShortcuts ? (
            <CommandPalette commands={this.keyboardShortcuts} display="none" />
        ) : null
    }

    @action.bound private toggleTabCommand(): void {
        this.grapherState.setTab(
            next(this.grapherState.availableTabs, this.grapherState.activeTab)
        )
    }

    @action.bound private togglePlayingCommand(): void {
        void this.grapherState.timelineController.togglePlay()
    }

    private get keyboardShortcuts(): Command[] {
        const temporaryFacetTestCommands = _.range(0, 10).map((num) => {
            return {
                combo: `${num}`,
                fn: (): void => this.randomSelection(num),
            }
        })
        const shortcuts = [
            ...temporaryFacetTestCommands,
            {
                combo: "t",
                fn: (): void => this.toggleTabCommand(),
                title: "Toggle tab",
                category: "Navigation",
            },
            {
                combo: "?",
                fn: (): void => CommandPalette.togglePalette(),
                title: `Toggle Help`,
                category: "Navigation",
            },
            {
                combo: "a",
                fn: (): void => {
                    if (this.grapherState.selection.hasSelection) {
                        this.grapherState.selection.clearSelection()
                        this.grapherState.focusArray.clear()
                    } else {
                        this.grapherState.selection.setSelectedEntities(
                            this.grapherState.availableEntityNames
                        )
                    }
                },
                title: this.grapherState.selection.hasSelection
                    ? `Select None`
                    : `Select All`,
                category: "Selection",
            },
            {
                combo: "f",
                fn: (): void => {
                    this.grapherState.hideFacetControl =
                        !this.grapherState.hideFacetControl
                },
                title: `Toggle Faceting`,
                category: "Chart",
            },
            {
                combo: "p",
                fn: (): void => this.togglePlayingCommand(),
                title: this.grapherState.isPlaying ? `Pause` : `Play`,
                category: "Timeline",
            },
            {
                combo: "l",
                fn: (): void => this.toggleYScaleTypeCommand(),
                title: "Toggle Y log/linear",
                category: "Chart",
            },
            {
                combo: "w",
                fn: (): void => this.toggleFullScreenMode(),
                title: `Toggle full-screen mode`,
                category: "Chart",
            },
            {
                combo: "s",
                fn: (): void => {
                    this.grapherState.isSourcesModalOpen =
                        !this.grapherState.isSourcesModalOpen
                },
                title: `Toggle sources modal`,
                category: "Chart",
            },
            {
                combo: "d",
                fn: (): void => {
                    this.grapherState.isDownloadModalOpen =
                        !this.grapherState.isDownloadModalOpen
                },
                title: "Toggle download modal",
                category: "Chart",
            },
            { combo: "esc", fn: (): void => this.clearErrors() },
            {
                combo: "z",
                fn: (): void => this.toggleTimelineCommand(),
                title: "Latest/Earliest/All period",
                category: "Timeline",
            },
            {
                combo: "shift+o",
                fn: (): void => this.grapherState.clearQueryParams(),
                title: "Reset to original",
                category: "Navigation",
            },
            {
                combo: "g",
                fn: (): void => this.grapherState.globeController.toggleGlobe(),
                title: "Toggle globe view",
                category: "Map",
            },
        ]

        if (this.grapherState.slideShow) {
            const slideShow = this.grapherState.slideShow
            shortcuts.push({
                combo: "right",
                fn: () => slideShow.playNext(),
                title: "Next chart",
                category: "Browse",
            })
            shortcuts.push({
                combo: "left",
                fn: () => slideShow.playPrevious(),
                title: "Previous chart",
                category: "Browse",
            })
        }

        return shortcuts
    }

    @action.bound private toggleTimelineCommand(): void {
        // Todo: add tests for this
        this.grapherState.setTimeFromTimeQueryParam(
            next(["latest", "earliest", ".."], this.grapherState.timeParam!)
        )
    }

    @action.bound private toggleYScaleTypeCommand(): void {
        this.grapherState.yAxis.scaleType = next(
            [ScaleType.linear, ScaleType.log],
            this.grapherState.yAxis.scaleType
        )
    }

    @action.bound randomSelection(num: number): void {
        // Continent, Population, GDP PC, GDP, PopDens, UN, Language, etc.
        this.clearErrors()
        const currentSelection =
            this.grapherState.selection.selectedEntityNames.length
        const newNum = num ? num : currentSelection ? currentSelection * 2 : 10
        this.grapherState.selection.setSelectedEntities(
            sampleFrom(
                this.grapherState.availableEntityNames,
                newNum,
                Date.now()
            )
        )
    }
    @action.bound toggleFullScreenMode(): void {
        this.grapherState.isInFullScreenMode =
            !this.grapherState.isInFullScreenMode
    }

    @action.bound dismissFullScreen(): void {
        // if a modal is open, dismiss it instead of exiting full-screen mode
        if (
            this.grapherState.isModalOpen ||
            this.grapherState.isShareMenuActive
        ) {
            this.grapherState.isEntitySelectorModalOrDrawerOpen = false
            this.grapherState.isSourcesModalOpen = false
            this.grapherState.isEmbedModalOpen = false
            this.grapherState.isDownloadModalOpen = false
            this.grapherState.isShareMenuActive = false
        } else {
            this.grapherState.isInFullScreenMode = false
        }
    }

    private renderError(): React.ReactElement {
        return (
            <div
                title={this.uncaughtError?.message}
                style={{
                    width: "100%",
                    height: "100%",
                    position: "relative",
                    display: "flex",
                    flexDirection: "column",
                    justifyContent: "center",
                    textAlign: "center",
                    lineHeight: 1.5,
                    padding: "48px",
                }}
            >
                <p style={{ color: "#cc0000", fontWeight: 700 }}>
                    <FontAwesomeIcon icon={faExclamationTriangle} />
                    There was a problem loading this chart
                </p>
                <p>
                    We have been notified of this error, please check back later
                    whether it's been fixed. If the error persists, get in touch
                    with us at{" "}
                    <a
                        href={`mailto:info@ourworldindata.org?subject=Broken chart on page ${window.location.href}`}
                    >
                        info@ourworldindata.org
                    </a>
                    .
                </p>
                {this.uncaughtError && this.uncaughtError.message && (
                    <pre style={{ fontSize: "11px" }}>
                        Error: {this.uncaughtError.message}
                    </pre>
                )}
            </div>
        )
    }

    private renderGrapherComponent(): React.ReactElement {
        const containerClasses = classnames({
            GrapherComponent: true,
            GrapherPortraitClass: this.grapherState.isPortrait,
            isStatic: this.grapherState.isStatic,
            isExportingToSvgOrPng: this.grapherState.isExportingToSvgOrPng,
            GrapherComponentNarrow: this.grapherState.isNarrow,
            GrapherComponentSemiNarrow: this.grapherState.isSemiNarrow,
            GrapherComponentSmall: this.grapherState.isSmall,
            GrapherComponentMedium: this.grapherState.isMedium,
        })

        const activeBounds = this.grapherState.renderToStatic
            ? this.grapherState.staticBounds
            : this.grapherState.frameBounds

        const containerStyle = {
            width: activeBounds.width,
            height: activeBounds.height,
            fontSize: this.grapherState.isExportingToSvgOrPng
                ? 18
                : Math.min(16, this.grapherState.fontSize), // cap font size at 16px
        }

        return (
            <div
                ref={this.grapherState.base}
                className={containerClasses}
                style={containerStyle}
                data-grapher-url={JSON.stringify({
                    grapherUrl: this.grapherState.canonicalUrl,
                    narrativeChartName:
                        this.grapherState.narrativeChartInfo?.name,
                })}
            >
                {this.commandPalette}
                {this.uncaughtError ? this.renderError() : this.renderReady()}
            </div>
        )
    }

    render(): React.ReactElement | undefined {
        // TODO how to handle errors in exports?
        // TODO remove this? should have a simple toStaticSVG for exporting
        if (this.grapherState.isExportingToSvgOrPng)
            return <CaptionedChart manager={this.grapherState} />

        if (this.grapherState.isInFullScreenMode) {
            return (
                <FullScreen
                    onDismiss={this.dismissFullScreen}
                    overlayColor={
                        this.grapherState.isModalOpen ? "#999999" : "#fff"
                    }
                >
                    {this.renderGrapherComponent()}
                </FullScreen>
            )
        }

        return this.renderGrapherComponent()
    }

    private renderReady(): React.ReactElement | null {
        if (!this.hasBeenVisible) return null

        if (this.grapherState.renderToStatic) {
            return <StaticCaptionedChart manager={this.grapherState} />
        }

        const entitySelectorArray = this.grapherState.isOnMapTab
            ? this.grapherState.mapConfig.selection
            : this.grapherState.selection

        return (
            <>
                {/* captioned chart and entity selector */}
                <div className="CaptionedChartAndSidePanel">
                    <CaptionedChart manager={this.grapherState} />
                    {this.grapherState.sidePanelBounds && (
                        <SidePanel bounds={this.grapherState.sidePanelBounds}>
                            <EntitySelector
                                manager={this.grapherState}
                                selection={entitySelectorArray}
                            />
                        </SidePanel>
                    )}
                </div>

                {/* modals */}
                {this.grapherState.isSourcesModalOpen && (
                    <SourcesModal manager={this.grapherState} />
                )}
                {this.grapherState.isDownloadModalOpen && (
                    <DownloadModal manager={this.grapherState} />
                )}
                {this.grapherState.isEmbedModalOpen && (
                    <EmbedModal manager={this.grapherState} />
                )}
                {this.grapherState.isEntitySelectorModalOpen && (
                    <EntitySelectorModal manager={this.grapherState} />
                )}

                {/* entity selector in a slide-in drawer */}
                <SlideInDrawer
                    grapherRef={this.grapherState.base}
                    active={this.grapherState.isEntitySelectorDrawerOpen}
                    toggle={() => {
                        this.grapherState.isEntitySelectorModalOrDrawerOpen =
                            !this.grapherState.isEntitySelectorModalOrDrawerOpen
                    }}
                >
                    <EntitySelector
                        manager={this.grapherState}
                        selection={entitySelectorArray}
                        autoFocus={true}
                    />
                </SlideInDrawer>

                {/* tooltip: either pin to the bottom or render into the chart area */}
                {this.grapherState.shouldPinTooltipToBottom ? (
                    <BodyDiv>
                        <TooltipContainer
                            tooltipProvider={this.grapherState}
                            anchor={GrapherTooltipAnchor.bottom}
                        />
                    </BodyDiv>
                ) : (
                    <TooltipContainer
                        tooltipProvider={this.grapherState}
                        containerWidth={
                            this.grapherState.captionedChartBounds.width
                        }
                        containerHeight={
                            this.grapherState.captionedChartBounds.height
                        }
                    />
                )}
            </>
        )
    }

    // Chart should only render SVG when it's on the screen
    @action.bound private setUpIntersectionObserver(): void {
        if (typeof window !== "undefined" && "IntersectionObserver" in window) {
            const observer = new IntersectionObserver(
                (entries) => {
                    entries.forEach((entry) => {
                        if (entry.isIntersecting) {
                            this.hasBeenVisible = true

                            if (!this.hasLoggedGAViewEvent) {
                                this.hasLoggedGAViewEvent = true

                                if (this.grapherState.narrativeChartInfo) {
                                    this.grapherState.analytics.logGrapherView(
                                        this.grapherState.narrativeChartInfo
                                            .parentChartSlug,
                                        {
                                            narrativeChartName:
                                                this.grapherState
                                                    .narrativeChartInfo.name,
                                        }
                                    )
                                    this.hasLoggedGAViewEvent = true
                                } else if (this.grapherState.slug) {
                                    this.grapherState.analytics.logGrapherView(
                                        this.grapherState.slug
                                    )
                                    this.hasLoggedGAViewEvent = true
                                }
                            }

                            // dismiss tooltip when less than 2/3 of the chart is visible
                            const tooltip = this.grapherState.tooltip?.get()
                            const isNotVisible = !entry.isIntersecting
                            const isPartiallyVisible =
                                entry.isIntersecting &&
                                entry.intersectionRatio < 0.66
                            if (
                                tooltip &&
                                (isNotVisible || isPartiallyVisible)
                            ) {
                                tooltip.dismiss?.()
                            }
                        }
                    })
                },
                { threshold: [0, 0.66] }
            )
            observer.observe(this.grapherState.containerElement!)
            this.grapherState.disposers.push(() => observer.disconnect())
        } else {
            // IntersectionObserver not available; we may be in a Node environment, just render
            this.hasBeenVisible = true
        }
    }
    @action.bound private setBaseFontSize(): void {
        this.grapherState.baseFontSize =
            this.grapherState.computeBaseFontSizeFromWidth(
                this.grapherState.captionedChartBounds
            )
    }

    // Binds chart properties to global window title and URL. This should only
    // ever be invoked from top-level JavaScript.
    private bindToWindow(): void {
        // There is a surprisingly considerable performance overhead to updating the url
        // while animating, so we debounce to allow e.g. smoother timelines
        const pushParams = (): void =>
            setWindowQueryStr(queryParamsToStr(this.grapherState.changedParams))
        const debouncedPushParams = _.debounce(pushParams, 100)

        reaction(
            () => this.grapherState.changedParams,
            () => (this.debounceMode ? debouncedPushParams() : pushParams())
        )

        autorun(() => (document.title = this.grapherState.currentTitle))
    }

    @action.bound private setUpWindowResizeEventHandler(): void {
        const updateWindowDimensions = (): void => {
            this.grapherState.windowInnerWidth = window.innerWidth
            this.grapherState.windowInnerHeight = window.innerHeight
        }
        const onResize = _.debounce(updateWindowDimensions, 400, {
            leading: true,
        })

        if (typeof window !== "undefined") {
            updateWindowDimensions()
            window.addEventListener("resize", onResize)
            this.grapherState.disposers.push(() => {
                window.removeEventListener("resize", onResize)
            })
        }
    }

    componentDidMount(): void {
        this.setBaseFontSize()
        this.setUpIntersectionObserver()
        this.setUpWindowResizeEventHandler()
        exposeInstanceOnWindow(this, "grapher")
        // Emit a custom event when the grapher is ready
        // We can use this in global scripts that depend on the grapher e.g. the site-screenshots tool
        this.grapherState.disposers.push(
            reaction(
                () => this.grapherState.isReady,
                () => {
                    if (this.grapherState.isReady) {
                        document.dispatchEvent(
                            new CustomEvent(GRAPHER_LOADED_EVENT_NAME, {
                                detail: { grapher: this },
                            })
                        )
                    }
                }
            ),
            reaction(
                () => this.grapherState.facetStrategy,
                () => this.grapherState.focusArray.clear()
            )
        )
        if (this.grapherState.bindUrlToWindow) this.bindToWindow()
        if (this.grapherState.enableKeyboardShortcuts)
            this.bindKeyboardShortcuts()
    }

    private _shortcutsBound = false
    private bindKeyboardShortcuts(): void {
        if (this._shortcutsBound) return
        this.keyboardShortcuts.forEach((shortcut) => {
            Mousetrap.bind(shortcut.combo, () => {
                shortcut.fn()
                this.grapherState.analytics.logKeyboardShortcut(
                    shortcut.title || "",
                    shortcut.combo
                )
                return false
            })
        })
        this._shortcutsBound = true
    }

    private unbindKeyboardShortcuts(): void {
        if (!this._shortcutsBound) return
        this.keyboardShortcuts.forEach((shortcut) => {
            Mousetrap.unbind(shortcut.combo)
        })
        this._shortcutsBound = false
    }

    componentWillUnmount(): void {
        this.unbindKeyboardShortcuts()
        this.dispose()
    }

    componentDidUpdate(): void {
        this.setBaseFontSize()
    }

    componentDidCatch(error: Error): void {
        this.setError(error)
        this.grapherState.analytics.logGrapherViewError(error)
    }

    debounceMode = false
}
const defaultObject = objectWithPersistablesToObject(
    new GrapherState({}),
    grapherKeysToSerialize
)<|MERGE_RESOLUTION|>--- conflicted
+++ resolved
@@ -1066,13 +1066,10 @@
     @observable.ref renderToStatic = false
     @observable.ref isExportingToSvgOrPng = false
     @observable.ref isSocialMediaExport = false
-<<<<<<< HEAD
     @observable.ref isWikimediaExport = false
 
-=======
     enableKeyboardShortcuts: boolean = false
     bindUrlToWindow: boolean = false
->>>>>>> a79503ff
     tooltip?: TooltipManager["tooltip"] = observable.box(undefined, {
         deep: false,
     })
