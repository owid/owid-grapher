--- conflicted
+++ resolved
@@ -85,15 +85,9 @@
         return this.manager.note ? `Note: ${this.manager.note}` : ""
     }
 
-<<<<<<< HEAD
     @computed protected get markdownNoteText(): string {
         return this.manager.note ? `**Note:** ${this.manager.note}` : ""
     }
-=======
-    @computed private get ccSvg(): string {
-        if (this.manager.hasOWIDLogo)
-            return `<a style="fill: #777;" class="cclogo" href="https://creativecommons.org/licenses/by/4.0/" target="_blank">CC BY</a>`
->>>>>>> 53c054b2
 
     @computed protected get licenseText(): string {
         if (this.manager.hasOWIDLogo) return "CC BY"
@@ -102,7 +96,7 @@
 
     @computed protected get licenseUrl(): string {
         if (this.manager.hasOWIDLogo)
-            return "http://creativecommons.org/licenses/by/4.0/deed.en_US"
+            return "https://creativecommons.org/licenses/by/4.0/"
         return "https://ourworldindata.org"
     }
 
@@ -448,7 +442,6 @@
                     height: this.verticalPadding,
                     width: "100%",
                 }}
-<<<<<<< HEAD
             />
         )
     }
@@ -545,39 +538,6 @@
                     manager={this.manager}
                     maxWidth={this.actionButtonsMaxWidth}
                 />
-=======
-            >
-                {this.finalUrlText && (
-                    <a
-                        href={this.finalUrl}
-                        target="_blank"
-                        rel="noopener"
-                        style={{ textDecoration: "none" }}
-                    >
-                        {this.finalUrlText} •{" "}
-                    </a>
-                )}
-                {this.manager.hasOWIDLogo ? (
-                    <a
-                        className="cclogo"
-                        href="https://creativecommons.org/licenses/by/4.0/"
-                        target="_blank"
-                        rel="noopener"
-                        style={{ textDecoration: "none" }}
-                    >
-                        CC BY
-                    </a>
-                ) : (
-                    <a
-                        href="https://ourworldindata.org"
-                        target="_blank"
-                        rel="noopener"
-                        style={{ textDecoration: "none" }}
-                    >
-                        Powered by ourworldindata.org
-                    </a>
-                )}
->>>>>>> 53c054b2
             </div>
         )
     }
