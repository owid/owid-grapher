import React from "react"
import Select from "react-select"
import { createPortal } from "react-dom"
import { computed, action, observable } from "mobx"
import { observer } from "mobx-react"
import { FontAwesomeIcon } from "@fortawesome/react-fontawesome/index.js"
import {
    faXmark,
    faGear,
    faInfoCircle,
    faPencilAlt,
    faEye,
    faRightLeft,
} from "@fortawesome/free-solid-svg-icons"
import { EntityName } from "@ourworldindata/core-table"
import { SelectionArray } from "../selection/SelectionArray"
import { ChartDimension } from "../chart/ChartDimension"
import {
    GRAPHER_SETTINGS_DRAWER_ID,
    ChartTypeName,
    FacetAxisDomain,
    FacetStrategy,
    StackMode,
    ScaleType,
    DEFAULT_GRAPHER_ENTITY_TYPE,
    DEFAULT_GRAPHER_ENTITY_TYPE_PLURAL,
} from "../core/GrapherConstants"
import { MapConfig } from "../mapCharts/MapConfig"
import {
    MapProjectionName,
    MapProjectionLabels,
} from "../mapCharts/MapProjections"
import { AxisConfig } from "../axis/AxisConfig"
import { Tippy, range } from "@ourworldindata/utils"
import classnames from "classnames"

const {
    LineChart,
    ScatterPlot,
    StackedArea,
    StackedDiscreteBar,
    StackedBar,
    Marimekko,
} = ChartTypeName

export type ControlsManager = EntitySelectionManager &
    MapProjectionMenuManager &
    SettingsMenuManager

export interface EntitySelectionManager {
    showSelectEntitiesButton?: boolean
    showChangeEntityButton?: boolean
    showAddEntityButton?: boolean
    entityType?: string
    entityTypePlural?: string
    isSelectingData?: boolean
    isOnTableTab?: boolean
    isOnMapTab?: boolean
}

@observer
export class EntitySelectorToggle extends React.Component<{
    manager: EntitySelectionManager
}> {
    static shouldShow(manager: EntitySelectionManager): boolean {
        const toggle = new EntitySelectorToggle({ manager })
        return toggle.showToggle
    }

    @computed get showToggle(): boolean {
        const { isOnTableTab, isOnMapTab } = this.props.manager,
            isChart = !(isOnMapTab || isOnTableTab)
        return !!(isChart && this.icon && this.label)
    }

    @computed get label(): string | null {
        const {
            entityType,
            entityTypePlural,
            showSelectEntitiesButton,
            showChangeEntityButton,
            showAddEntityButton,
        } = this.props.manager

        return showSelectEntitiesButton
            ? `Select ${entityTypePlural}`
            : showChangeEntityButton
            ? `Change ${entityType}`
            : showAddEntityButton
            ? `Edit ${entityTypePlural}`
            : null
    }

    @computed get icon(): JSX.Element | null {
        const {
            showSelectEntitiesButton,
            showChangeEntityButton,
            showAddEntityButton,
        } = this.props.manager

        const icon = showSelectEntitiesButton
            ? faEye
            : showChangeEntityButton
            ? faRightLeft
            : showAddEntityButton
            ? faPencilAlt
            : null

        return icon && <FontAwesomeIcon icon={icon} />
    }

    render(): JSX.Element | null {
        const { showToggle, icon, label } = this
        const { isSelectingData: active } = this.props.manager

        return showToggle && icon && label ? (
            <div className="entity-selection-menu">
                <button
                    className={classnames("menu-toggle", { active })}
                    onClick={(): void => {
                        this.props.manager.isSelectingData = !active
                    }}
                >
                    {icon} {label}
                </button>
            </div>
        ) : null
    }
}

export interface SettingsMenuManager {
    showConfigurationDrawer?: boolean

    // ArchieML directives
    hideFacetControl?: boolean
    hideRelativeToggle?: boolean
    hideEntityControls?: boolean
    hideZoomToggle?: boolean
    hideNoDataAreaToggle?: boolean
    hideFacetYDomainToggle?: boolean
    hideXScaleToggle?: boolean
    hideYScaleToggle?: boolean
    hideTableFilterToggle?: boolean

    // chart state
    type: ChartTypeName
    isRelativeMode?: boolean
    selection?: SelectionArray | EntityName[]
    filledDimensions: ChartDimension[]
    xColumnSlug?: string
    xOverrideTime?: number
    hasTimeline?: boolean
    canToggleRelativeMode: boolean
    isOnMapTab?: boolean
    isOnChartTab?: boolean

    // linear/log & align-faceted-axes
    yAxis: AxisConfig
    xAxis: AxisConfig

    // zoom-to-selection
    zoomToSelection?: boolean

    // show no-data entities in marimekko
    showNoDataArea?: boolean

    // facet by
    availableFacetStrategies: FacetStrategy[]
    facetStrategy?: FacetStrategy
    entityType?: string
    facettingLabelByYVariables?: string

    // absolute/relative units
    stackMode?: StackMode
    relativeToggleLabel?: string

    // show intermediate scatterplot points
    compareEndPointsOnly?: boolean

    // use entity selection from chart to filter table rows
    isOnTableTab?: boolean
    showSelectionOnlyInDataTable?: boolean
}

@observer
export class SettingsMenu extends React.Component<{
    manager: SettingsMenuManager
    top: number
    bottom: number
}> {
    @observable.ref active: boolean = false // set to true when the menu's display has been requested
    @observable.ref visible: boolean = false // true while menu is active and during enter/exit transitions
    contentRef: React.RefObject<HTMLDivElement> = React.createRef() // the menu contents & backdrop

    static shouldShow(manager: SettingsMenuManager): boolean {
        const test = new SettingsMenu({ manager, top: 0, bottom: 0 })
        return test.showSettingsMenuToggle
    }

    @computed get showYScaleToggle(): boolean | undefined {
        if (this.manager.hideYScaleToggle) return false
        if (this.manager.isRelativeMode) return false
        if ([StackedArea, StackedBar].includes(this.manager.type)) return false // We currently do not have these charts with log scale
        return this.manager.yAxis.canChangeScaleType
    }

    @computed get showXScaleToggle(): boolean | undefined {
        if (this.manager.hideXScaleToggle) return false
        if (this.manager.isRelativeMode) return false
        return this.manager.xAxis.canChangeScaleType
    }

    @computed get showFacetYDomainToggle(): boolean {
        // don't offer to make the y range relative if the range is discrete
        return (
            !this.manager.hideFacetYDomainToggle &&
            this.manager.facetStrategy !== FacetStrategy.none &&
            this.manager.type !== StackedDiscreteBar
        )
    }

    @computed get showZoomToggle(): boolean {
        // TODO:
        // grapher passes a SelectionArray instance but programmatically defined
        // managers treat `selection` as a string[] of entity names. do we need both?
        const { selection, type, hideZoomToggle } = this.manager,
            entities =
                selection instanceof SelectionArray
                    ? selection.selectedEntityNames
                    : Array.isArray(selection)
                    ? selection
                    : []

        return !hideZoomToggle && type === ScatterPlot && entities.length > 0
    }

    @computed get showNoDataAreaToggle(): boolean {
        return (
            !this.manager.hideNoDataAreaToggle &&
            this.manager.type === Marimekko &&
            this.manager.xColumnSlug !== undefined
        )
    }

    @computed get showAbsRelToggle(): boolean {
        const { type, canToggleRelativeMode, hasTimeline, xOverrideTime } =
            this.manager
        if (!canToggleRelativeMode) return false
        if (type === ScatterPlot)
            return xOverrideTime === undefined && !!hasTimeline
        return [
            StackedArea,
            StackedBar,
            StackedDiscreteBar,
            ScatterPlot,
            LineChart,
            Marimekko,
        ].includes(type)
    }

    @computed get showFacetControl(): boolean {
        const {
            filledDimensions,
            availableFacetStrategies,
            hideFacetControl,
            isOnTableTab,
            type,
        } = this.manager

        // if there's no choice to be made, don't display a lone button
        if (availableFacetStrategies.length <= 1) return false

        // heuristic: if the chart doesn't make sense unfaceted, then it probably
        // also makes sense to let the user switch between entity/metric facets
        if (!availableFacetStrategies.includes(FacetStrategy.none)) return true

        const showFacetControlChartType = [
            StackedArea,
            StackedBar,
            StackedDiscreteBar,
            LineChart,
        ].includes(type)

        const hasProjection = filledDimensions.some(
            (dim) => dim.display.isProjection
        )

        return (
            showFacetControlChartType &&
            !hideFacetControl &&
            !hasProjection &&
            !isOnTableTab
        )
    }

    @computed get showTableFilterToggle(): boolean {
        return !this.manager.hideTableFilterToggle
    }

    @computed get showSettingsMenuToggle(): boolean {
        if (this.manager.isOnMapTab) return false
<<<<<<< HEAD
        if (this.manager.isOnTableTab) return this.hasSelection
=======
        if (this.manager.isOnTableTab) return this.showTableFilterToggle
>>>>>>> e2073c69

        return !!(
            this.showYScaleToggle ||
            this.showXScaleToggle ||
            this.showFacetYDomainToggle ||
            this.showZoomToggle ||
            this.showNoDataAreaToggle ||
            this.showFacetControl ||
            this.showAbsRelToggle
        )

        // TODO: add a showCompareEndPointsOnlyTogggle to complement compareEndPointsOnly
    }

    componentDidMount(): void {
        document.addEventListener("click", this.onDocumentClick, {
            capture: true,
        })
    }

    componentWillUnmount(): void {
        document.removeEventListener("click", this.onDocumentClick)
    }

    @action.bound onDocumentClick(e: MouseEvent): void {
        if (
            this.active &&
            this.contentRef?.current &&
            !this.contentRef.current.contains(e.target as Node) &&
            document.contains(e.target as Node)
        )
            this.toggleVisibility()
    }

    @action.bound toggleVisibility(e?: React.MouseEvent): void {
        this.active = !this.active
        if (this.active) this.visible = true
        this.drawer?.classList.toggle("active", this.active)
        e?.stopPropagation()
    }

    @action.bound onAnimationEnd(): void {
        if (!this.active) this.visible = false
    }

    @computed get manager(): SettingsMenuManager {
        return this.props.manager
    }

    @computed get chartType(): string {
        const { type } = this.manager
        return type.replace(/([A-Z])/g, " $1")
    }

    @computed get drawer(): Element | null {
        return document.querySelector(`nav#${GRAPHER_SETTINGS_DRAWER_ID}`)
    }

    @computed get hasSelection(): boolean {
        const { selection } = this.manager
        return selection instanceof SelectionArray
            ? selection.hasSelection
            : (selection?.length ?? 0) > 0
    }

    @computed get layout(): { maxHeight: string; top: number } | void {
        // constrain height only in the pop-up case (drawers are full-height)
        if (!this.drawer) {
            const { top, bottom } = this.props,
                maxHeight = `calc(100% - ${top + bottom}px)`
            return { maxHeight, top }
        }
    }

    private animationFor(selector: string): { animation: string } {
        const phase = this.active ? "enter" : "exit",
            timing = this.drawer ? "333ms" : "0"
        return { animation: `${selector}-${phase} ${timing}` }
    }

    @computed get menu(): JSX.Element | void {
        const { visible, drawer } = this

        if (visible) {
            return !drawer
                ? this.menuContents
                : createPortal(this.menuContents, drawer)
        }
    }

    @computed get menuContents(): JSX.Element {
        const {
            manager,
            chartType,
            showYScaleToggle,
            showXScaleToggle,
            showZoomToggle,
            showNoDataAreaToggle,
            showFacetControl,
            showFacetYDomainToggle,
            showAbsRelToggle,
<<<<<<< HEAD
            hasSelection,
=======
            showTableFilterToggle,
>>>>>>> e2073c69
        } = this

        const {
            yAxis,
            xAxis,
            compareEndPointsOnly,
            filledDimensions,
            isOnTableTab,
            isOnChartTab,
        } = manager

        const yLabel =
                filledDimensions.find((d: ChartDimension) => d.property === "y")
                    ?.display.name ?? "Y axis",
            xLabel =
                filledDimensions.find((d: ChartDimension) => d.property === "x")
                    ?.display.name ?? "X axis",
            omitLoneAxisLabel =
                showYScaleToggle && !showXScaleToggle && yLabel === "Y axis"

        const menuTitle = `${isOnTableTab ? "Table" : chartType} settings`

        return (
            <div className="settings-menu-contents" ref={this.contentRef}>
                <div
                    className="settings-menu-backdrop"
                    onClick={this.toggleVisibility}
                    style={this.animationFor("settings-menu-backdrop")}
                    onAnimationEnd={this.onAnimationEnd} // triggers unmount
                ></div>
                <div
                    className="settings-menu-controls"
                    style={{
                        ...this.animationFor("settings-menu-controls"),
                        ...this.layout,
                    }}
                >
                    <div className="config-header">
                        <div className="config-title">{menuTitle}</div>
                        <button
                            className="clickable close"
                            onClick={this.toggleVisibility}
                        >
                            <FontAwesomeIcon icon={faXmark} />
                        </button>
                    </div>

                    <Setting
                        title="Chart view"
                        active={
                            isOnChartTab &&
                            (showAbsRelToggle ||
                                showZoomToggle ||
                                showNoDataAreaToggle ||
                                showFacetControl ||
                                showFacetYDomainToggle)
                        }
                    >
                        {showFacetControl && (
                            <FacetStrategySelector manager={manager} />
                        )}
                        {showFacetYDomainToggle && (
                            <FacetYDomainToggle manager={manager} />
                        )}
                        {showAbsRelToggle && <AbsRelToggle manager={manager} />}
                        {showNoDataAreaToggle && (
                            <NoDataAreaToggle manager={manager} />
                        )}
                        {showZoomToggle && <ZoomToggle manager={manager} />}
                    </Setting>

<<<<<<< HEAD
                    <Setting
                        title="Data rows"
                        active={isOnTableTab && hasSelection}
                    >
                        <TableFilterToggle manager={manager} />
=======
                    <Setting title="Data rows" active={isOnTableTab}>
                        {showTableFilterToggle && (
                            <TableFilterToggle manager={manager} />
                        )}
>>>>>>> e2073c69
                    </Setting>

                    <Setting
                        title="Axis scale"
                        active={
                            isOnChartTab &&
                            (showYScaleToggle || showXScaleToggle)
                        }
                    >
                        {showYScaleToggle && (
                            <AxisScaleToggle
                                axis={yAxis!}
                                subtitle={omitLoneAxisLabel ? "" : yLabel}
                            />
                        )}
                        {showXScaleToggle && (
                            <AxisScaleToggle axis={xAxis!} subtitle={xLabel} />
                        )}
                        <div className="config-subtitle">
                            A linear scale evenly spaces values, where each
                            increment represents a consistent change. A
                            logarithmic scale uses multiples of the starting
                            value, with each increment representing the same
                            percentage increase.
                        </div>
                    </Setting>
                </div>
            </div>
        )
    }

    render(): JSX.Element | null {
        const { showSettingsMenuToggle, active } = this
        return showSettingsMenuToggle ? (
            <div className="settings-menu">
                <button
                    className={classnames("menu-toggle", { active })}
                    onClick={this.toggleVisibility}
                >
                    <FontAwesomeIcon icon={faGear} />
                    <span className="label"> Settings</span>
                </button>
                {this.menu}
            </div>
        ) : null
    }
}

@observer
export class Setting extends React.Component<{
    title: string
    subtitle?: string
    active?: boolean
    children?: React.ReactNode
}> {
    render(): JSX.Element | null {
        const { active, title, subtitle, children } = this.props
        if (!active) return null

        return (
            <section>
                <div className="config-name">{title}</div>
                {subtitle && <div className="config-subtitle">{subtitle}</div>}
                {children}
            </section>
        )
    }
}

@observer
export class LabeledSwitch extends React.Component<{
    value?: boolean
    label?: string
    tooltip?: string
    onToggle: () => any
}> {
    render(): JSX.Element {
        const { label, value, tooltip } = this.props

        return (
            <div className="config-switch">
                <label>
                    <input
                        type="checkbox"
                        checked={value}
                        onChange={this.props.onToggle}
                    />
                    <div className="outer">
                        <div className="inner"></div>
                    </div>
                    {label}
                    {tooltip && (
                        <Tippy
                            content={tooltip}
                            theme="settings"
                            placement="top"
                            // arrow={false}
                            maxWidth={338}
                        >
                            <FontAwesomeIcon icon={faInfoCircle} />
                        </Tippy>
                    )}
                </label>
                {tooltip && <div className="config-subtitle">{tooltip}</div>}
            </div>
        )
    }
}

@observer
export class AxisScaleToggle extends React.Component<{
    axis: AxisConfig
    subtitle?: string
    prefix?: string
}> {
    @action.bound private setAxisScale(scale: ScaleType): void {
        this.props.axis.scaleType = scale
    }

    render(): JSX.Element {
        const { linear, log } = ScaleType,
            { axis, prefix, subtitle } = this.props,
            isLinear = axis.scaleType === linear,
            label = prefix ? `${prefix}: ` : undefined

        return (
            <>
                <div className="config-toggle">
                    {subtitle && <label>{subtitle}</label>}
                    <button
                        className={classnames({ active: isLinear })}
                        onClick={(): void => this.setAxisScale(linear)}
                    >
                        {label}Linear
                    </button>
                    <button
                        className={classnames({ active: !isLinear })}
                        onClick={(): void => this.setAxisScale(log)}
                    >
                        {label}Logarithmic
                    </button>
                </div>
            </>
        )
    }
}

export interface NoDataAreaToggleManager {
    showNoDataArea?: boolean
}

@observer
export class NoDataAreaToggle extends React.Component<{
    manager: NoDataAreaToggleManager
}> {
    @action.bound onToggle(): void {
        this.manager.showNoDataArea = !this.manager.showNoDataArea
    }

    @computed get manager(): NoDataAreaToggleManager {
        return this.props.manager
    }

    render(): JSX.Element {
        return (
            <LabeledSwitch
                label={"Show \u2018no data\u2019 area"}
                value={this.manager.showNoDataArea}
                tooltip="Include entities for which ‘no data’ is available in the chart."
                onToggle={this.onToggle}
            />
        )
    }
}
export interface AbsRelToggleManager {
    stackMode?: StackMode
    relativeToggleLabel?: string
    type: ChartTypeName
}

@observer
export class AbsRelToggle extends React.Component<{
    manager: AbsRelToggleManager
}> {
    @action.bound onToggle(): void {
        this.manager.stackMode = this.isRelativeMode
            ? StackMode.absolute
            : StackMode.relative
    }

    @computed get isRelativeMode(): boolean {
        return this.manager.stackMode === StackMode.relative
    }

    @computed get manager(): AbsRelToggleManager {
        return this.props.manager
    }

    @computed get tooltip(): string {
        const { type } = this.manager
        return type === ScatterPlot
            ? "Show the percentage change per year over the the selected time range."
            : type === LineChart
            ? "Show proportional changes over time or actual values in their original units."
            : "Show values as their share of the total or as actual values in their original units."
    }

    render(): JSX.Element {
        const label =
            this.manager.relativeToggleLabel ?? "Display relative values"
        return (
            <LabeledSwitch
                label={label}
                value={this.isRelativeMode}
                tooltip={this.tooltip}
                onToggle={this.onToggle}
            />
        )
    }
}

export interface FacetYDomainToggleManager {
    facetStrategy?: FacetStrategy
    yAxis?: AxisConfig
}

@observer
export class FacetYDomainToggle extends React.Component<{
    manager: FacetYDomainToggleManager
}> {
    @action.bound onToggle(): void {
        this.props.manager.yAxis!.facetDomain = this.isYDomainShared
            ? FacetAxisDomain.independent
            : FacetAxisDomain.shared
    }

    @computed get isYDomainShared(): boolean {
        const facetDomain =
            this.props.manager.yAxis!.facetDomain || FacetAxisDomain.shared
        return facetDomain === FacetAxisDomain.shared
    }

    render(): JSX.Element | null {
        if (this.props.manager.facetStrategy === "none") return null
        return (
            <LabeledSwitch
                label="Align axis scales"
                tooltip="Use the same minimum and maximum values on all charts or scale axes to fit the data in each chart"
                value={this.isYDomainShared}
                onToggle={this.onToggle}
            />
        )
    }
}

export interface ZoomToggleManager {
    zoomToSelection?: boolean
}

@observer
export class ZoomToggle extends React.Component<{
    manager: ZoomToggleManager
}> {
    @action.bound onToggle(): void {
        this.props.manager.zoomToSelection = this.props.manager.zoomToSelection
            ? undefined
            : true
    }

    render(): JSX.Element {
        return (
            <LabeledSwitch
                label="Zoom to selection"
                tooltip="Scale axes to show only the currently highlighted data points."
                value={this.props.manager.zoomToSelection}
                onToggle={this.onToggle}
            />
        )
    }
}

export interface TableFilterToggleManager {
    showSelectionOnlyInDataTable?: boolean
    entityTypePlural?: string
}

@observer
export class TableFilterToggle extends React.Component<{
    manager: TableFilterToggleManager
}> {
    @action.bound onToggle(): void {
        const { manager } = this.props
        manager.showSelectionOnlyInDataTable =
            manager.showSelectionOnlyInDataTable ? undefined : true
    }

    render(): JSX.Element {
        const tooltip = `Only display table rows for ${
            this.props.manager.entityTypePlural ??
            DEFAULT_GRAPHER_ENTITY_TYPE_PLURAL
        } selected within the chart`

        return (
            <LabeledSwitch
                label="Show selection only"
                tooltip={tooltip}
                value={this.props.manager.showSelectionOnlyInDataTable}
                onToggle={this.onToggle}
            />
        )
    }
}

export interface FacetStrategySelectionManager {
    availableFacetStrategies: FacetStrategy[]
    facetStrategy?: FacetStrategy
    entityType?: string
    facettingLabelByYVariables?: string
}

@observer
export class FacetStrategySelector extends React.Component<{
    manager: FacetStrategySelectionManager
}> {
    @computed get facetStrategyLabels(): { [key in FacetStrategy]: string } {
        return {
            [FacetStrategy.none]: "All together",
            [FacetStrategy.entity]: `Split by ${this.entityName}`,
            [FacetStrategy.metric]: `Split by ${this.metricName}`,
        }
    }

    @computed get entityName(): string {
        return this.props.manager.entityType ?? DEFAULT_GRAPHER_ENTITY_TYPE
    }

    @computed get metricName(): string {
        return this.props.manager.facettingLabelByYVariables ?? "metric"
    }

    @computed get strategies(): FacetStrategy[] {
        return (
            this.props.manager.availableFacetStrategies || [
                FacetStrategy.none,
                FacetStrategy.entity,
                FacetStrategy.metric,
            ]
        )
    }

    @computed get subtitle(): string {
        const entityChoice = this.entityName.replace(/ or /, "/"),
            byEntity = this.strategies.includes(FacetStrategy.entity),
            byMetric = this.strategies.includes(FacetStrategy.metric)

        if (byEntity || byMetric) {
            const facet =
                byEntity && byMetric
                    ? `${this.metricName} or ${entityChoice}`
                    : byEntity
                    ? this.entityName
                    : this.metricName
            return (
                "Visualize the data all together in one chart or split it by " +
                facet
            )
        } else {
            return ""
        }
    }

    render(): JSX.Element {
        return (
            <>
                <div className="config-subtitle">{this.subtitle}</div>
                <div className="config-list">
                    {this.strategies.map((value: FacetStrategy) => {
                        const label = this.facetStrategyLabels[value],
                            active = value === this.facetStrategy,
                            option = value.toString()

                        return (
                            <button
                                key={option}
                                className={classnames(option, { active })}
                                onClick={(): void => {
                                    this.props.manager.facetStrategy = value
                                }}
                            >
                                <div className="faceting-icon">
                                    {range(value === "none" ? 1 : 6).map(
                                        (i) => (
                                            <span key={i}></span>
                                        )
                                    )}
                                </div>
                                {label}
                            </button>
                        )
                    })}
                </div>
            </>
        )
    }

    @computed get facetStrategy(): FacetStrategy {
        return this.props.manager.facetStrategy || FacetStrategy.none
    }
}

export interface MapProjectionMenuManager {
    mapConfig?: MapConfig
    isOnMapTab?: boolean
    hideMapProjectionMenu?: boolean
}

interface MapProjectionMenuItem {
    label: string
    value: MapProjectionName
}

@observer
export class MapProjectionMenu extends React.Component<{
    manager: MapProjectionMenuManager
}> {
    static shouldShow(manager: MapProjectionMenuManager): boolean {
        const menu = new MapProjectionMenu({ manager })
        return menu.showMenu
    }

    @computed get showMenu(): boolean {
        const { hideMapProjectionMenu, isOnMapTab, mapConfig } =
                this.props.manager,
            { projection } = mapConfig ?? {}
        return !hideMapProjectionMenu && !!(isOnMapTab && projection)
    }

    @action.bound onChange(selected: MapProjectionMenuItem | null): void {
        const { mapConfig } = this.props.manager
        if (selected && mapConfig) mapConfig.projection = selected.value
    }

    @computed get options(): MapProjectionMenuItem[] {
        return Object.values(MapProjectionName).map((projectName) => {
            return {
                value: projectName,
                label: MapProjectionLabels[projectName],
            }
        })
    }

    @computed get value(): MapProjectionMenuItem | null {
        const { projection } = this.props.manager.mapConfig ?? {}
        return this.options.find((opt) => projection === opt.value) ?? null
    }

    render(): JSX.Element | null {
        return this.showMenu ? (
            <div className="map-projection-menu">
                <Select
                    options={this.options}
                    onChange={this.onChange}
                    value={this.value}
                    menuPlacement="bottom"
                    components={{
                        IndicatorSeparator: null,
                        DropdownIndicator: null,
                    }}
                    isSearchable={false}
                    unstyled={true}
                    isMulti={false}
                    classNames={{
                        control: (state) =>
                            state.menuIsOpen ? "active control" : "control",
                        option: (state) =>
                            state.isSelected ? "active option" : "option",
                        menu: () => "menu",
                    }}
                />
            </div>
        ) : null
    }
}<|MERGE_RESOLUTION|>--- conflicted
+++ resolved
@@ -294,16 +294,12 @@
     }
 
     @computed get showTableFilterToggle(): boolean {
-        return !this.manager.hideTableFilterToggle
+        return this.hasSelection && !this.manager.hideTableFilterToggle
     }
 
     @computed get showSettingsMenuToggle(): boolean {
         if (this.manager.isOnMapTab) return false
-<<<<<<< HEAD
-        if (this.manager.isOnTableTab) return this.hasSelection
-=======
         if (this.manager.isOnTableTab) return this.showTableFilterToggle
->>>>>>> e2073c69
 
         return !!(
             this.showYScaleToggle ||
@@ -405,11 +401,8 @@
             showFacetControl,
             showFacetYDomainToggle,
             showAbsRelToggle,
-<<<<<<< HEAD
             hasSelection,
-=======
             showTableFilterToggle,
->>>>>>> e2073c69
         } = this
 
         const {
@@ -481,18 +474,10 @@
                         {showZoomToggle && <ZoomToggle manager={manager} />}
                     </Setting>
 
-<<<<<<< HEAD
-                    <Setting
-                        title="Data rows"
-                        active={isOnTableTab && hasSelection}
-                    >
-                        <TableFilterToggle manager={manager} />
-=======
                     <Setting title="Data rows" active={isOnTableTab}>
                         {showTableFilterToggle && (
                             <TableFilterToggle manager={manager} />
                         )}
->>>>>>> e2073c69
                     </Setting>
 
                     <Setting
