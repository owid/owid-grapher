--- conflicted
+++ resolved
@@ -48,11 +48,8 @@
     Fragment = "fragment",
     LinearTopicPage = "linear-topic-page",
     DataInsight = "data-insight",
-<<<<<<< HEAD
     Homepage = "homepage",
-=======
     AboutPage = "about-page",
->>>>>>> 28bf7cfb
 }
 
 export interface OwidGdocBaseInterface {
