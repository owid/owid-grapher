<<<<<<< HEAD
import { OwidArticleLinkJSON } from "./owidTypes.js"
import { Url } from "./urls/Url.js"
=======
import { OwidGdocLinkJSON } from "./owidTypes.js"
>>>>>>> 3c4f81b6

// Works for:
// https://docs.google.com/document/d/abcd1234/edit
// https://docs.google.com/document/d/abcd-1234/edit
// https://docs.google.com/document/u/0/d/abcd-1234/edit
// https://docs.google.com/document/u/0/d/abcd-1234/edit?usp=sharing
export const gdocUrlRegex = /https:\/\/docs\.google\.com\/.+?\/([-\w]+)\/edit/

<<<<<<< HEAD
export function getLinkType(
    urlString: string
): OwidArticleLinkJSON["linkType"] {
    const url = Url.fromURL(urlString)
    if (url.isGoogleDoc) {
=======
export function getLinkType(url: string): OwidGdocLinkJSON["linkType"] {
    if (url.match(gdocUrlRegex)) {
>>>>>>> 3c4f81b6
        return "gdoc"
    }
    if (url.isGrapher) {
        return "grapher"
    }
    if (url.isExplorer) {
        return "explorer"
    }
    return "url"
}

export function checkIsInternalLink(url: string): boolean {
    return ["gdoc", "grapher", "explorer"].includes(getLinkType(url))
}

export function getUrlTarget(urlString: string): string {
    const url = Url.fromURL(urlString)
    if (url.isGoogleDoc) {
        const gdocsMatch = urlString.match(gdocUrlRegex)
        if (gdocsMatch) {
            const [_, gdocId] = gdocsMatch
            return gdocId
        }
    }
    if ((url.isGrapher || url.isExplorer) && url.slug) {
        return url.slug
    }
    return urlString
}<|MERGE_RESOLUTION|>--- conflicted
+++ resolved
@@ -1,9 +1,5 @@
-<<<<<<< HEAD
-import { OwidArticleLinkJSON } from "./owidTypes.js"
+import { OwidGdocLinkJSON } from "./owidTypes.js"
 import { Url } from "./urls/Url.js"
-=======
-import { OwidGdocLinkJSON } from "./owidTypes.js"
->>>>>>> 3c4f81b6
 
 // Works for:
 // https://docs.google.com/document/d/abcd1234/edit
@@ -12,16 +8,9 @@
 // https://docs.google.com/document/u/0/d/abcd-1234/edit?usp=sharing
 export const gdocUrlRegex = /https:\/\/docs\.google\.com\/.+?\/([-\w]+)\/edit/
 
-<<<<<<< HEAD
-export function getLinkType(
-    urlString: string
-): OwidArticleLinkJSON["linkType"] {
+export function getLinkType(urlString: string): OwidGdocLinkJSON["linkType"] {
     const url = Url.fromURL(urlString)
     if (url.isGoogleDoc) {
-=======
-export function getLinkType(url: string): OwidGdocLinkJSON["linkType"] {
-    if (url.match(gdocUrlRegex)) {
->>>>>>> 3c4f81b6
         return "gdoc"
     }
     if (url.isGrapher) {
