import { Tag as TagReactTagAutocomplete } from "react-tag-autocomplete"
import { ImageMetadata } from "./image.js"
import { Static, Type } from "@sinclair/typebox"
import { gdocUrlRegex } from "./GdocsUtils.js"

// todo: remove when we ditch Year and YearIsDay
export const EPOCH_DATE = "2020-01-21"

/** The "plot" is a chart without any header, footer or controls */
export const IDEAL_PLOT_ASPECT_RATIO: number = 1.8

export interface Box {
    x: number
    y: number
    width: number
    height: number
}

export type Integer = number
// TODO: remove duplicate definition, also available in CoreTable
export enum SortOrder {
    asc = "asc",
    desc = "desc",
}

export enum SortBy {
    custom = "custom",
    entityName = "entityName",
    column = "column",
    total = "total",
}

export interface SortConfig {
    sortBy?: SortBy
    sortOrder?: SortOrder
    sortColumnSlug?: string
}

export type Year = Integer
export type Color = string

/**
 * A concrete point in time (year or date). It's always supposed to be a finite number, but we
 * cannot enforce this in TypeScript.
 */
export type Time = Integer
export type TimeRange = [Time, Time]

export type PrimitiveType = number | string | boolean
export type ValueRange = [number, number]

export enum ScaleType {
    linear = "linear",
    log = "log",
}

export interface BasicChartInformation {
    title: string
    slug: string
    variantName?: string | null
}

export interface RelatedChart extends BasicChartInformation {
    isKeyChart?: boolean
}

export type OwidVariableId = Integer // remove.

export const BLOCK_WRAPPER_DATATYPE = "block-wrapper"

export interface FormattedPost extends FullPost {
    supertitle?: string
    stickyNavLinks?: { text: string; target: string }[]
    lastUpdated?: string
    byline?: string
    info?: string
    html: string
    style?: string
    footnotes: string[]
    tocHeadings: TocHeading[]
    pageDesc: string
}

export enum SubNavId {
    about = "about",
    biodiversity = "biodiversity",
    coronavirus = "coronavirus",
    co2 = "co2",
    energy = "energy",
    forests = "forests",
    water = "water",
    explorers = "explorers",
}

export interface FormattingOptions {
    toc?: boolean
    hideAuthors?: boolean
    bodyClassName?: string
    subnavId?: SubNavId
    subnavCurrentId?: string
    raw?: boolean
    hideDonateFooter?: boolean
    footnotes?: boolean
}

export interface KeyValueProps {
    [key: string]: string | boolean | undefined
}

export interface DataValueQueryArgs {
    variableId?: number
    entityId?: number
    chartId?: number
    year?: number
}

export interface DataValueConfiguration {
    queryArgs: DataValueQueryArgs
    template: string
}

export interface DataValueResult {
    value: number
    year: number
    unit?: string
    entityName: string
}

export interface DataValueProps extends DataValueResult {
    formattedValue?: string
    template: string
}

export interface GitCommit {
    author_email: string
    author_name: string
    body: string
    date: string
    hash: string
    message: string
}

export interface SerializedGridProgram {
    slug: string
    program: string
    lastCommit?: GitCommit
}

export interface TocHeading {
    text: string
    html?: string // used by SectionHeading toc. Excluded from LongFormPage toc.
    slug: string
    isSubheading: boolean
}

export interface TocHeadingWithTitleSupertitle extends TocHeading {
    title: string
    supertitle?: string
}

// todo; remove
export interface PostRow {
    id: number
    title: string
    slug: string
    type: WP_PostType
    status: string
    content: string
    published_at: Date | null
    updated_at: Date | null
    updated_at_in_wordpress: Date | null
    archieml: string
    archieml_update_statistics: string
    gdocSuccessorId: string | null
    authors: string
    excerpt: string
    created_at_in_wordpress: Date | null
}

export interface PostRowWithGdocPublishStatus extends PostRow {
    isGdocPublished: boolean
}

export interface Tag extends TagReactTagAutocomplete {
    isKeyChart?: boolean
}

export interface EntryMeta {
    slug: string
    title: string
    excerpt: string
    kpi: string
}

export interface CategoryWithEntries {
    name: string
    slug: string
    entries: EntryMeta[]
    subcategories: CategoryWithEntries[]
}

export enum WP_PostType {
    Post = "post",
    Page = "page",
}

export interface EntryNode {
    slug: string
    title: string
    // in some edge cases (entry alone in a subcategory), WPGraphQL returns
    // null instead of an empty string)
    excerpt: string | null
    kpi: string
}

export type TopicId = number

export enum GraphDocumentType {
    Topic = "topic",
    Article = "article",
}

export interface AlgoliaRecord {
    id: number
    title: string
    type: GraphType | GraphDocumentType
    image?: string
}

export interface DocumentNode {
    id: number
    title: string
    slug: string
    content: string | null // if content is empty
    type: GraphDocumentType
    image: string | null
    parentTopics: Array<TopicId>
}

export interface CategoryNode {
    name: string
    slug: string
    pages: any
    children: any
}

export enum GraphType {
    Document = "document",
    Chart = "chart",
}

export interface ChartRecord {
    id: number
    title: string
    slug: string
    type: GraphType.Chart
    parentTopics: Array<TopicId>
}

export interface PostReference {
    id: number | string
    title: string
    slug: string
}

export type FilterFnPostRestApi = (post: PostRestApi) => boolean

export interface PostRestApi {
    slug: string
    meta: {
        owid_publication_context_meta_field?: {
            immediate_newsletter?: boolean
            homepage?: boolean
            latest?: boolean
        }
    }
}

export interface KeyInsight {
    title: string
    isTitleHidden?: boolean
    content: string
    slug: string
}

export interface IndexPost {
    title: string
    slug: string
    date: Date
    modifiedDate: Date
    authors: string[]
    excerpt?: string
    imageUrl?: string
}

export interface FullPost extends IndexPost {
    id: number
    type: WP_PostType
    path: string
    content: string
    thumbnailUrl?: string
    imageId?: number
    postId?: number
    relatedCharts?: RelatedChart[]
}

export enum WP_ColumnStyle {
    StickyRight = "sticky-right",
    StickyLeft = "sticky-left",
    SideBySide = "side-by-side",
}

export enum WP_BlockClass {
    FullContentWidth = "wp-block-full-content-width", // not an actual WP block yet
}

export enum WP_BlockType {
    AllCharts = "all-charts",
}

export enum SuggestedChartRevisionStatus {
    pending = "pending",
    approved = "approved",
    rejected = "rejected",
    flagged = "flagged",
}

// Exception format that can be easily given as an API error
export class JsonError extends Error {
    status: number
    constructor(message: string, status?: number) {
        super(message)
        this.status = status || 400
    }
}

export enum DeployStatus {
    queued = "queued",
    pending = "pending",
    // done = "done"
}

export interface DeployChange {
    timeISOString?: string
    authorName?: string
    authorEmail?: string
    message?: string
    slug?: string
}

export interface Deploy {
    status: DeployStatus
    changes: DeployChange[]
}

export interface Annotation {
    entityName?: string
    year?: number
}

export enum DimensionProperty {
    y = "y",
    x = "x",
    size = "size",
    color = "color",
    table = "table",
}

// see CoreTableConstants.ts
export type ColumnSlug = string // a url friendly name for a column in a table. cannot have spaces

export enum Position {
    top = "top",
    right = "right",
    bottom = "bottom",
    left = "left",
}

export type PositionMap<Value> = {
    [key in Position]?: Value
}

export enum HorizontalAlign {
    left = "left",
    center = "center",
    right = "right",
}

export enum VerticalAlign {
    top = "top",
    middle = "middle",
    bottom = "bottom",
}

export enum AxisAlign {
    start = "start",
    middle = "middle",
    end = "end",
}

export interface GridParameters {
    rows: number
    columns: number
}

export type SpanSimpleText = {
    spanType: "span-simple-text"
    text: string
}

export type SpanFallback = {
    spanType: "span-fallback"
    children: Span[]
}

export type SpanLink = {
    spanType: "span-link"
    children: Span[]
    url: string
}

export type SpanRef = {
    spanType: "span-ref"
    children: Span[]
    url: string
}

export type SpanDod = {
    spanType: "span-dod"
    children: Span[]
    id: string
}

export type SpanNewline = {
    spanType: "span-newline"
}

export type SpanItalic = {
    spanType: "span-italic"
    children: Span[]
}

export type SpanBold = {
    spanType: "span-bold"
    children: Span[]
}

export type SpanUnderline = {
    spanType: "span-underline"
    children: Span[]
}

export type SpanSubscript = {
    spanType: "span-subscript"
    children: Span[]
}

export type SpanSuperscript = {
    spanType: "span-superscript"
    children: Span[]
}

export type SpanQuote = {
    spanType: "span-quote"
    children: Span[]
}
export type UnformattedSpan = SpanSimpleText | SpanNewline

export type Span =
    | SpanSimpleText
    | SpanDod
    | SpanLink
    | SpanRef
    | SpanNewline
    | SpanItalic
    | SpanBold
    | SpanUnderline
    | SpanSubscript
    | SpanSuperscript
    | SpanQuote
    | SpanFallback

export type BlockPositionChoice = "right" | "left"
export type ChartPositionChoice = "featured"

type ArchieMLUnexpectedNonObjectValue = string

export type ParseError = {
    message: string
    isWarning?: boolean
}

export type EnrichedBlockWithParseErrors = {
    parseErrors: ParseError[]
}

export type RawBlockAsideValue = {
    position?: string // use BlockPositionChoice in matching Enriched block
    caption?: string
}

export type RawBlockAside = {
    type: "aside"
    value: RawBlockAsideValue | ArchieMLUnexpectedNonObjectValue
}

export type EnrichedBlockAside = {
    type: "aside"
    position?: BlockPositionChoice
    caption: Span[]
} & EnrichedBlockWithParseErrors

export type RawBlockChartValue = {
    url?: string
    height?: string
    row?: string
    column?: string
    // TODO: position is used as a classname apparently? Should be renamed or split
    position?: string
    caption?: string
}
export type RawBlockChart = {
    type: "chart"
    value: RawBlockChartValue | string
}

export type EnrichedBlockChart = {
    type: "chart"
    url: string
    height?: string
    row?: string
    column?: string
    position?: ChartPositionChoice
    caption?: Span[]
} & EnrichedBlockWithParseErrors

export type RawBlockScroller = {
    type: "scroller"
    value: OwidRawGdocBlock[] | ArchieMLUnexpectedNonObjectValue
}

export type EnrichedScrollerItem = {
    type: "enriched-scroller-item"
    url: string
    text: EnrichedBlockText
}

export type EnrichedBlockScroller = {
    type: "scroller"
    blocks: EnrichedScrollerItem[]
} & EnrichedBlockWithParseErrors

export type RawChartStoryValue = {
    narrative?: string
    chart?: string
    technical?: string[]
}

export type RawBlockChartStory = {
    type: "chart-story"
    value: RawChartStoryValue[] | ArchieMLUnexpectedNonObjectValue
}

export type EnrichedChartStoryItem = {
    narrative: EnrichedBlockText
    chart: EnrichedBlockChart
    technical: EnrichedBlockText[]
}

export type EnrichedBlockChartStory = {
    type: "chart-story"
    items: EnrichedChartStoryItem[]
} & EnrichedBlockWithParseErrors

export enum BlockImageSize {
    Narrow = "narrow",
    Wide = "wide",
}

export function checkIsBlockImageSize(size: unknown): size is BlockImageSize {
    if (typeof size !== "string") return false
    return Object.values(BlockImageSize).includes(size as any)
}

export type RawBlockImage = {
    type: "image"
    value: {
        filename?: string
        alt?: string
        caption?: string
        size?: BlockImageSize
    }
}

export type EnrichedBlockImage = {
    type: "image"
    filename: string
    alt?: string // optional as we can use the default alt from the file
    caption?: Span[]
    originalWidth?: number
    size: BlockImageSize
} & EnrichedBlockWithParseErrors

// TODO: This is what lists staring with * are converted to in archieToEnriched
// It might also be what is used inside recirc elements but there it's not a simple
// string IIRC - check this
export type RawBlockList = {
    type: "list"
    value: string[] | ArchieMLUnexpectedNonObjectValue
}

export type EnrichedBlockList = {
    type: "list"
    items: EnrichedBlockText[]
} & EnrichedBlockWithParseErrors

export type RawBlockNumberedList = {
    type: "numbered-list"
    value: string[] | ArchieMLUnexpectedNonObjectValue
}

export type EnrichedBlockNumberedList = {
    type: "numbered-list"
    items: EnrichedBlockText[]
} & EnrichedBlockWithParseErrors

export type RawBlockPullQuote = {
    type: "pull-quote"
    value: OwidRawGdocBlock[] | ArchieMLUnexpectedNonObjectValue
}

export type EnrichedBlockPullQuote = {
    type: "pull-quote"
    text: SpanSimpleText[]
} & EnrichedBlockWithParseErrors

export type RawBlockHorizontalRule = {
    type: "horizontal-rule"
    value?: Record<string, never> // dummy value to unify block shapes
}

export type EnrichedBlockHorizontalRule = {
    type: "horizontal-rule"
    value?: Record<string, never> // dummy value to unify block shapes
} & EnrichedBlockWithParseErrors

export type RawRecircLink = {
    url?: string
}

export type RawBlockRecirc = {
    type: "recirc"
    value?: {
        title?: string
        links?: RawRecircLink[]
    }
}

export type EnrichedRecircLink = {
    url: string
    type: "recirc-link"
}

export type EnrichedBlockRecirc = {
    type: "recirc"
    title: SpanSimpleText
    links: EnrichedRecircLink[]
} & EnrichedBlockWithParseErrors

export type RawBlockText = {
    type: "text"
    value: string
}

export type EnrichedBlockText = {
    type: "text"
    value: Span[]
} & EnrichedBlockWithParseErrors

export type EnrichedBlockSimpleText = {
    type: "simple-text"
    value: SpanSimpleText
} & EnrichedBlockWithParseErrors
export type RawBlockHtml = {
    type: "html"
    value: string
}

export type EnrichedBlockHtml = {
    type: "html"
    value: string
} & EnrichedBlockWithParseErrors
export type RawBlockUrl = {
    type: "url"
    value: string
}
// There is no EnrichedBlockUrl because Url blocks only exist inside Sliders;
// they are subsumed into Slider blocks during enrichment
export type RawBlockPosition = {
    type: "position"
    value: string
}

export type RawBlockHeadingValue = {
    text?: string
    level?: string
}
export type RawBlockHeading = {
    type: "heading"
    value: RawBlockHeadingValue | ArchieMLUnexpectedNonObjectValue
}

export type EnrichedBlockHeading = {
    type: "heading"
    text: Span[]
    supertitle?: Span[]
    level: number
} & EnrichedBlockWithParseErrors

export type RawSDGGridItem = {
    goal?: string
    link?: string
}

export type RawBlockSDGGrid = {
    type: "sdg-grid"
    value: RawSDGGridItem[] | ArchieMLUnexpectedNonObjectValue
}

export type EnrichedSDGGridItem = {
    goal: string
    link: string
}

export type EnrichedBlockSDGGrid = {
    type: "sdg-grid"
    items: EnrichedSDGGridItem[]
} & EnrichedBlockWithParseErrors

export type RawBlockStickyRightContainer = {
    type: "sticky-right"
    value: {
        left: OwidRawGdocBlock[]
        right: OwidRawGdocBlock[]
    }
}

export type EnrichedBlockStickyRightContainer = {
    type: "sticky-right"
    left: OwidEnrichedGdocBlock[]
    right: OwidEnrichedGdocBlock[]
} & EnrichedBlockWithParseErrors

export type RawBlockStickyLeftContainer = {
    type: "sticky-left"
    value: {
        left: OwidRawGdocBlock[]
        right: OwidRawGdocBlock[]
    }
}

export type EnrichedBlockStickyLeftContainer = {
    type: "sticky-left"
    left: OwidEnrichedGdocBlock[]
    right: OwidEnrichedGdocBlock[]
} & EnrichedBlockWithParseErrors

export type RawBlockSideBySideContainer = {
    type: "side-by-side"
    value: {
        left: OwidRawGdocBlock[]
        right: OwidRawGdocBlock[]
    }
}

export type EnrichedBlockSideBySideContainer = {
    type: "side-by-side"
    left: OwidEnrichedGdocBlock[]
    right: OwidEnrichedGdocBlock[]
} & EnrichedBlockWithParseErrors

export type RawBlockGraySection = {
    type: "gray-section"
    value: OwidRawGdocBlock[]
}

export type EnrichedBlockGraySection = {
    type: "gray-section"
    items: OwidEnrichedGdocBlock[]
} & EnrichedBlockWithParseErrors

export type ProminentLinkValue = {
    url?: string
    title?: string
    description?: string
    thumbnail?: string
}

export type RawBlockProminentLink = {
    type: "prominent-link"
    value: ProminentLinkValue
}

export type EnrichedBlockProminentLink = {
    type: "prominent-link"
    url: string
    title?: string
    description?: string
    thumbnail?: string
} & EnrichedBlockWithParseErrors

export type RawBlockCallout = {
    type: "callout"
    value: {
        title?: string
        text: RawBlockText[]
    }
}

export type EnrichedBlockCallout = {
    type: "callout"
    title?: string
    text: EnrichedBlockText[]
} & EnrichedBlockWithParseErrors

export type RawBlockTopicPageIntro = {
    type: "topic-page-intro"
    value: {
        "download-button":
            | {
                  text: string
                  url: string
              }
            | undefined
        "related-topics":
            | {
                  text?: string
                  url: string
              }[]
            | undefined
        content: RawBlockText[]
    }
}

export type EnrichedTopicPageIntroRelatedTopic = {
    text?: string
    url: string
    type: "topic-page-intro-related-topic"
}

export type EnrichedTopicPageIntroDownloadButton = {
    text: string
    url: string
    type: "topic-page-intro-download-button"
}

export type EnrichedBlockTopicPageIntro = {
    type: "topic-page-intro"
    downloadButton?: EnrichedTopicPageIntroDownloadButton
    relatedTopics?: EnrichedTopicPageIntroRelatedTopic[]
    content: EnrichedBlockText[]
} & EnrichedBlockWithParseErrors

export type RawBlockKeyInsightsSlide = {
    title?: string
    filename?: string
    url?: string
    content?: OwidRawGdocBlock[]
}

export type RawBlockKeyInsights = {
    type: "key-insights"
    value: {
        heading?: string
        insights?: RawBlockKeyInsightsSlide[]
    }
}

export type EnrichedBlockKeyInsightsSlide = {
    type: "key-insight-slide"
    title: string
    filename?: string
    url?: string
    content: OwidEnrichedGdocBlock[]
}

export type EnrichedBlockKeyInsights = {
    type: "key-insights"
    heading: string
    insights: EnrichedBlockKeyInsightsSlide[]
} & EnrichedBlockWithParseErrors

export type RawBlockSDGToc = {
    type: "sdg-toc"
    value?: Record<string, never>
}

export type EnrichedBlockSDGToc = {
    type: "sdg-toc"
    value?: Record<string, never>
} & EnrichedBlockWithParseErrors

export type RawBlockMissingData = {
    type: "missing-data"
    value?: Record<string, never>
}

export type EnrichedBlockMissingData = {
    type: "missing-data"
    value?: Record<string, never>
} & EnrichedBlockWithParseErrors

export type RawBlockAdditionalCharts = {
    type: "additional-charts"
    value: string[]
}

export type EnrichedBlockAdditionalCharts = {
    type: "additional-charts"
    items: Span[][]
} & EnrichedBlockWithParseErrors

export type OwidRawGdocBlock =
    | RawBlockAside
    | RawBlockCallout
    | RawBlockChart
    | RawBlockScroller
    | RawBlockChartStory
    | RawBlockImage
    | RawBlockList
    | RawBlockPullQuote
    | RawBlockRecirc
    | RawBlockText
    | RawBlockUrl
    | RawBlockPosition
    | RawBlockHeading
    | RawBlockHtml
    | RawBlockHorizontalRule
    | RawBlockSDGGrid
    | RawBlockStickyRightContainer
    | RawBlockStickyLeftContainer
    | RawBlockSideBySideContainer
    | RawBlockGraySection
    | RawBlockProminentLink
    | RawBlockSDGToc
    | RawBlockMissingData
    | RawBlockAdditionalCharts
    | RawBlockNumberedList
    | RawBlockTopicPageIntro
    | RawBlockKeyInsights

export type OwidEnrichedGdocBlock =
    | EnrichedBlockText
    | EnrichedBlockAside
    | EnrichedBlockCallout
    | EnrichedBlockChart
    | EnrichedBlockScroller
    | EnrichedBlockChartStory
    | EnrichedBlockImage
    | EnrichedBlockList
    | EnrichedBlockPullQuote
    | EnrichedBlockRecirc
    | EnrichedBlockHeading
    | EnrichedBlockHtml
    | EnrichedBlockHorizontalRule
    | EnrichedBlockSDGGrid
    | EnrichedBlockStickyRightContainer
    | EnrichedBlockStickyLeftContainer
    | EnrichedBlockSideBySideContainer
    | EnrichedBlockGraySection
    | EnrichedBlockProminentLink
    | EnrichedBlockSDGToc
    | EnrichedBlockMissingData
    | EnrichedBlockAdditionalCharts
    | EnrichedBlockNumberedList
    | EnrichedBlockSimpleText
    | EnrichedBlockTopicPageIntro
    | EnrichedBlockKeyInsights

export enum OwidGdocPublicationContext {
    unlisted = "unlisted",
    listed = "listed",
}

export interface OwidGdocTag {
    id: number
    name: string
    createdAt: Date
    updatedAt: Date
    parentId: number
    isBulkImport: boolean
    specialType: string
}

// A minimal object containing metadata needed for rendering prominent links etc in the client
export interface LinkedChart {
    slug: string
    path: string
    title: string
    thumbnail?: string
}

export enum OwidGdocType {
    Article = "article",
    TopicPage = "topic-page",
    Fragment = "fragment",
}

export interface OwidGdocInterface {
    id: string
    slug: string
    content: OwidGdocContent
    published: boolean
    createdAt: Date
    publishedAt: Date | null
    updatedAt: Date | null
    publicationContext: OwidGdocPublicationContext
    revisionId: string | null
    linkedCharts?: Record<string, LinkedChart>
    linkedDocuments?: Record<string, OwidGdocInterface>
    imageMetadata?: Record<string, ImageMetadata>
    errors?: OwidGdocErrorMessage[]
    tags?: OwidGdocTag[]
}

export enum OwidGdocErrorMessageType {
    Error = "error",
    Warning = "warning",
}

export interface OwidGdocErrorMessage {
    property: keyof OwidGdocInterface | keyof OwidGdocContent
    type: OwidGdocErrorMessageType
    message: string
}

// see also: getOwidGdocFromJSON()
export interface OwidGdocJSON
    extends Omit<OwidGdocInterface, "createdAt" | "publishedAt" | "updatedAt"> {
    createdAt: string
    publishedAt: string | null
    updatedAt: string | null
}

export interface OwidGdocLinkJSON {
    source: OwidGdocInterface
    linkType: "gdoc" | "url" | "grapher" | "explorer"
    target: string
    componentType: string
    text: string
}

/**
 * See ../adminSiteClient/gdocsValidation/getErrors() where these existence
 * constraints are surfaced at runtime on the draft article
 */
export interface OwidGdocPublished extends OwidGdocInterface {
    publishedAt: Date
    updatedAt: Date
    content: OwidGdocContentPublished
}

export interface OwidArticleBackportingStatistics {
    errors: { name: string; details: string }[]
    numErrors: number
    numBlocks: number
    htmlTagCounts: Record<string, number>
    wpTagCounts: Record<string, number>
}

export interface OwidGdocContent {
    body?: OwidEnrichedGdocBlock[]
    type?: OwidGdocType
    title?: string
    supertitle?: string
    subtitle?: string
    authors: string[]
    dateline?: string
    excerpt?: string
    refs?: EnrichedBlockText[]
    summary?: EnrichedBlockText[]
    citation?: EnrichedBlockSimpleText[]
    toc?: TocHeadingWithTitleSupertitle[]
    "cover-image"?: string
    "featured-image"?: string
    "cover-color"?:
        | "sdg-color-1"
        | "sdg-color-2"
        | "sdg-color-3"
        | "sdg-color-4"
        | "sdg-color-5"
        | "sdg-color-6"
        | "sdg-color-7"
        | "sdg-color-8"
        | "sdg-color-9"
        | "sdg-color-10"
        | "sdg-color-11"
        | "sdg-color-12"
        | "sdg-color-13"
        | "sdg-color-14"
        | "sdg-color-15"
        | "sdg-color-16"
        | "sdg-color-17"
<<<<<<< HEAD
=======
    "featured-image"?: any
    "sticky-nav"?: []
>>>>>>> ef02dd88
    details?: DetailDictionary
}

export type OwidGdocStickyNavItem = { target: string; text: string }

export interface OwidGdocContentPublished extends OwidGdocContent {
    body: OwidEnrichedGdocBlock[]
    title: string
    excerpt: string
}

export type GdocsPatch = Partial<OwidGdocInterface>

export enum GdocsContentSource {
    Internal = "internal",
    Gdocs = "gdocs",
}

export enum SiteFooterContext {
    gdocsDocument = "gdocsDocument", // the rendered version (on the site)
    grapherPage = "grapherPage",
    dataPage = "dataPage",
    explorerPage = "explorerPage",
    default = "default",
}

export type RawDetail = {
    id: string
    text: RawBlockText[]
}

export type EnrichedDetail = {
    id: string
    text: EnrichedBlockText[]
} & EnrichedBlockWithParseErrors

export type DetailDictionary = Record<string, EnrichedDetail>

/**
 * An unbounded value (±Infinity) or a concrete point in time (year or date).
 */
export type TimeBound = number

export type TimeBounds = [TimeBound, TimeBound]

/**
 * The two special TimeBound values: unbounded left & unbounded right.
 */
export enum TimeBoundValue {
    negativeInfinity = -Infinity,
    positiveInfinity = Infinity,
}

/**
 * Time tolerance strategy used for maps
 */
export enum ToleranceStrategy {
    closest = "closest",
    backwards = "backwards",
    forwards = "forwards",
}

/**
 * Pageview information about a single URL
 */
export interface RawPageview {
    day: Date
    url: string
    views_7d: number
    views_14d: number
    views_365d: number
}

export const AllowedDataPageGdocFields = [
    "keyInfoText",
    "faqs",
    "descriptionFromSource",
    "datasetDescription",
    "datasetVariableProcessingInfo",
    // This is a hacky way of handling sourceDescription fields, entered in the
    // gdoc as sourceDescription1, sourceDescription2, etc... The 50 limit is
    // arbitrary and should be plenty, but could be increased if needed.
    ...[...Array(50)].map((_, idx) => `sourceDescription${idx + 1}`),
] as const

export type DataPageGdoc = Record<
    (typeof AllowedDataPageGdocFields)[number],
    OwidEnrichedGdocBlock[]
>

// This gives us a typed object we can use to validate datapage JSON files at runtime (see
// Value.Check() and Value.Errors() below), as well as a type that we can use
// for typechecking at compile time (see "type DataPageJson" below).
export const DataPageJsonTypeObject = Type.Object(
    {
        showDataPageOnChartIds: Type.Array(Type.Number()),
        status: Type.Union([Type.Literal("published"), Type.Literal("draft")]),
        title: Type.String(),
        googleDocEditLink: Type.RegEx(gdocUrlRegex),
        topicTagsLinks: Type.Array(
            Type.Object({ title: Type.String(), url: Type.String() })
        ),
        variantDescription1: Type.String(),
        variantDescription2: Type.String(),
        nameOfSource: Type.String(),
        owidProcessingLevel: Type.String(),
        dateRange: Type.String(),
        lastUpdated: Type.String(),
        nextUpdate: Type.String(),
        subtitle: Type.Optional(Type.String()),
        descriptionFromSource: Type.Object({
            title: Type.String(),
        }),
        relatedResearch: Type.Array(
            Type.Object({
                title: Type.String(),
                url: Type.String(),
                authors: Type.Array(Type.String()),
                imageUrl: Type.String(),
            })
        ),
        relatedData: Type.Array(
            Type.Object({
                type: Type.Optional(Type.String()),
                imageUrl: Type.Optional(Type.String()),
                title: Type.String(),
                source: Type.String(),
                url: Type.String(),
                content: Type.Optional(Type.String()),
            })
        ),
        relatedCharts: Type.Object({
            items: Type.Array(
                Type.Object({
                    title: Type.String(),
                    slug: Type.String(),
                })
            ),
        }),
        datasetName: Type.String(),
        datasetFeaturedVariables: Type.Optional(
            Type.Array(
                Type.Object({
                    variableName: Type.String(),
                    variableSubtitle: Type.Optional(Type.String()),
                })
            )
        ),
        datasetCodeUrl: Type.Optional(Type.String()),
        datasetLicenseLink: Type.Optional(
            Type.Object({
                title: Type.String(),
                url: Type.String(),
            })
        ),
        sources: Type.Array(
            Type.Object({
                sourceName: Type.String(),
                sourceRetrievedOn: Type.Optional(Type.String()),
                sourceRetrievedFromUrl: Type.Optional(Type.String()),
                sourceCodeUrl: Type.Optional(Type.String()),
            })
        ),
    },
    // We are not allowing to have any additional properties in the JSON file,
    // in part because the JSON is added as-is to the page source for hydration,
    // and we don't want to risk exposing unwanted draft or internal content.

    // Todo: this doesn't to work for nested objects, even when adding
    // "additionalProperties" keys to each individual ones.
    { additionalProperties: false }
)
export type DataPageJson = Static<typeof DataPageJsonTypeObject>

export type DataPageParseError = { message: string; path?: string }<|MERGE_RESOLUTION|>--- conflicted
+++ resolved
@@ -1101,11 +1101,7 @@
         | "sdg-color-15"
         | "sdg-color-16"
         | "sdg-color-17"
-<<<<<<< HEAD
-=======
-    "featured-image"?: any
     "sticky-nav"?: []
->>>>>>> ef02dd88
     details?: DetailDictionary
 }
 
