import { Tag as TagReactTagAutocomplete } from "react-tag-autocomplete"

// todo: remove when we ditch Year and YearIsDay
export const EPOCH_DATE = "2020-01-21"

/** The "plot" is a chart without any header, footer or controls */
export const IDEAL_PLOT_ASPECT_RATIO: number = 1.8

export interface Box {
    x: number
    y: number
    width: number
    height: number
}

export type Integer = number
// TODO: remove duplicate definition, also available in CoreTable
export enum SortOrder {
    asc = "asc",
    desc = "desc",
}

export enum SortBy {
    custom = "custom",
    entityName = "entityName",
    column = "column",
    total = "total",
}

export interface SortConfig {
    sortBy?: SortBy
    sortOrder?: SortOrder
    sortColumnSlug?: string
}

export type Year = Integer
export type Color = string

/**
 * A concrete point in time (year or date). It's always supposed to be a finite number, but we
 * cannot enforce this in TypeScript.
 */
export type Time = Integer
export type TimeRange = [Time, Time]

export type PrimitiveType = number | string | boolean
export type ValueRange = [number, number]

export enum ScaleType {
    linear = "linear",
    log = "log",
}

export interface RelatedChart {
    title: string
    slug: string
    variantName?: string | null
    isKey?: boolean
}

export type OwidVariableId = Integer // remove.

export const BLOCK_WRAPPER_DATATYPE = "block-wrapper"

export interface FormattedPost extends FullPost {
    supertitle?: string
    stickyNavLinks?: { text: string; target: string }[]
    lastUpdated?: string
    byline?: string
    info?: string
    html: string
    style?: string
    footnotes: string[]
    tocHeadings: TocHeading[]
    pageDesc: string
}

export enum SubNavId {
    about = "about",
    biodiversity = "biodiversity",
    coronavirus = "coronavirus",
    co2 = "co2",
    energy = "energy",
    forests = "forests",
    water = "water",
    explorers = "explorers",
}

export interface FormattingOptions {
    toc?: boolean
    hideAuthors?: boolean
    bodyClassName?: string
    subnavId?: SubNavId
    subnavCurrentId?: string
    raw?: boolean
    hideDonateFooter?: boolean
    footnotes?: boolean
}

export interface KeyValueProps {
    [key: string]: string | boolean | undefined
}

export interface DataValueQueryArgs {
    variableId?: number
    entityId?: number
    chartId?: number
    year?: number
}

export interface DataValueConfiguration {
    queryArgs: DataValueQueryArgs
    template: string
}

export interface DataValueResult {
    value: number
    year: number
    unit?: string
    entityName: string
}

export interface DataValueProps extends DataValueResult {
    formattedValue?: string
    template: string
}

export interface GitCommit {
    author_email: string
    author_name: string
    body: string
    date: string
    hash: string
    message: string
}

export interface SerializedGridProgram {
    slug: string
    program: string
    lastCommit?: GitCommit
}

export interface TocHeading {
    text: string
    html?: string // used by SectionHeading toc. Excluded from LongFormPage toc.
    slug: string
    isSubheading: boolean
}

export interface TocHeadingWithTitleSupertitle extends TocHeading {
    title: string
    supertitle?: string
}

// todo; remove
export interface PostRow {
    id: number
    title: string
    slug: string
    type: WP_PostType
    status: string
    content: string
    published_at: Date | null
    updated_at: Date
    archieml: string
    archieml_update_statistics: string
}

export interface Tag extends TagReactTagAutocomplete {
    isKey?: boolean
}

export interface EntryMeta {
    slug: string
    title: string
    excerpt: string
    kpi: string
}

export interface CategoryWithEntries {
    name: string
    slug: string
    entries: EntryMeta[]
    subcategories: CategoryWithEntries[]
}

export enum WP_PostType {
    Post = "post",
    Page = "page",
}

export interface EntryNode {
    slug: string
    title: string
    // in some edge cases (entry alone in a subcategory), WPGraphQL returns
    // null instead of an empty string)
    excerpt: string | null
    kpi: string
}

export type TopicId = number

export enum GraphDocumentType {
    Topic = "topic",
    Article = "article",
}

export interface AlgoliaRecord {
    id: number
    title: string
    type: GraphType | GraphDocumentType
    image?: string
}

export interface DocumentNode {
    id: number
    title: string
    slug: string
    content: string | null // if content is empty
    type: GraphDocumentType
    image: string | null
    parentTopics: Array<TopicId>
}

export interface CategoryNode {
    name: string
    slug: string
    pages: any
    children: any
}

export enum GraphType {
    Document = "document",
    Chart = "chart",
}

export interface ChartRecord {
    id: number
    title: string
    slug: string
    type: GraphType.Chart
    parentTopics: Array<TopicId>
}

export interface PostReference {
    id: number
    title: string
    slug: string
}

export type FilterFnPostRestApi = (post: PostRestApi) => boolean

export interface PostRestApi {
    slug: string
    meta: {
        owid_publication_context_meta_field?: {
            immediate_newsletter?: boolean
            homepage?: boolean
            latest?: boolean
        }
    }
}

export interface KeyInsight {
    title: string
    isTitleHidden?: boolean
    content: string
    slug: string
}

export interface IndexPost {
    title: string
    slug: string
    date: Date
    modifiedDate: Date
    authors: string[]
    excerpt?: string
    imageUrl?: string
}

export interface FullPost extends IndexPost {
    id: number
    type: WP_PostType
    path: string
    content: string
    thumbnailUrl?: string
    imageId?: number
    postId?: number
    relatedCharts?: RelatedChart[]
    glossary: boolean
}

export enum WP_ColumnStyle {
    StickyRight = "sticky-right",
    StickyLeft = "sticky-left",
    SideBySide = "side-by-side",
}

export enum WP_BlockClass {
    FullContentWidth = "wp-block-full-content-width", // not an actual WP block yet
}

export enum WP_BlockType {
    AllCharts = "all-charts",
}

export enum SuggestedChartRevisionStatus {
    pending = "pending",
    approved = "approved",
    rejected = "rejected",
    flagged = "flagged",
}

// Exception format that can be easily given as an API error
export class JsonError extends Error {
    status: number
    constructor(message: string, status?: number) {
        super(message)
        this.status = status || 400
    }
}

export enum DeployStatus {
    queued = "queued",
    pending = "pending",
    // done = "done"
}

export interface DeployChange {
    timeISOString?: string
    authorName?: string
    authorEmail?: string
    message?: string
    slug?: string
}

export interface Deploy {
    status: DeployStatus
    changes: DeployChange[]
}

export interface Annotation {
    entityName?: string
    year?: number
}

export enum DimensionProperty {
    y = "y",
    x = "x",
    size = "size",
    color = "color",
    table = "table",
}

// see CoreTableConstants.ts
export type ColumnSlug = string // a url friendly name for a column in a table. cannot have spaces

export enum Position {
    top = "top",
    right = "right",
    bottom = "bottom",
    left = "left",
}

export type PositionMap<Value> = {
    [key in Position]?: Value
}

export enum HorizontalAlign {
    left = "left",
    center = "center",
    right = "right",
}

export enum VerticalAlign {
    top = "top",
    middle = "middle",
    bottom = "bottom",
}

export enum AxisAlign {
    start = "start",
    middle = "middle",
    end = "end",
}

export interface GridParameters {
    rows: number
    columns: number
}

export type SpanSimpleText = {
    spanType: "span-simple-text"
    text: string
}
export type SpanFallback = {
    spanType: "span-fallback"
    children: Span[]
}

export type SpanLink = {
    spanType: "span-link"
    children: Span[]
    url: string
}
export type SpanNewline = {
    spanType: "span-newline"
}
export type SpanItalic = {
    spanType: "span-italic"
    children: Span[]
}
export type SpanBold = {
    spanType: "span-bold"
    children: Span[]
}
export type SpanUnderline = {
    spanType: "span-underline"
    children: Span[]
}
export type SpanSubscript = {
    spanType: "span-subscript"
    children: Span[]
}
export type SpanSuperscript = {
    spanType: "span-superscript"
    children: Span[]
}
export type SpanQuote = {
    spanType: "span-quote"
    children: Span[]
}
export type UnformattedSpan = SpanSimpleText | SpanNewline

export type Span =
    | SpanSimpleText
    | SpanLink
    | SpanNewline
    | SpanItalic
    | SpanBold
    | SpanUnderline
    | SpanSubscript
    | SpanSuperscript
    | SpanQuote
    | SpanFallback

export type BlockPositionChoice = "right" | "left"
export type ChartPositionChoice = "featured"

type ArchieMLUnexpectedNonObjectValue = string

export type ParseError = {
    message: string
    isWarning?: boolean
}

export type EnrichedBlockWithParseErrors = {
    parseErrors: ParseError[]
}

export type RawBlockAsideValue = {
    position?: string // use BlockPositionChoice in matching Enriched block
    caption?: string
}

export type RawBlockAside = {
    type: "aside"
    value: RawBlockAsideValue | ArchieMLUnexpectedNonObjectValue
}

export type EnrichedBlockAside = {
    type: "aside"
    position?: BlockPositionChoice
    caption: Span[]
} & EnrichedBlockWithParseErrors

export type RawBlockChartValue = {
    url?: string
    height?: string
    row?: string
    column?: string
    // TODO: position is used as a classname apparently? Should be renamed or split
    position?: string
    caption?: string
}
export type RawBlockChart = {
    type: "chart"
    value: RawBlockChartValue | string
}

export type EnrichedBlockChart = {
    type: "chart"
    url: string
    height?: string
    row?: string
    column?: string
    position?: ChartPositionChoice
    caption?: Span[]
} & EnrichedBlockWithParseErrors

export type RawBlockScroller = {
    type: "scroller"
    value: OwidRawArticleBlock[] | ArchieMLUnexpectedNonObjectValue
}

export type EnrichedScrollerItem = {
    url: string // TODO: should this be transformed into an EnrichedBlockChart?
    text: EnrichedBlockText
}

export type EnrichedBlockScroller = {
    type: "scroller"
    blocks: EnrichedScrollerItem[]
} & EnrichedBlockWithParseErrors

export type RawChartStoryValue = {
    narrative?: string
    chart?: string
    technical?: string[]
}

export type RawBlockChartStory = {
    type: "chart-story"
    value: RawChartStoryValue[] | ArchieMLUnexpectedNonObjectValue
}

export type EnrichedChartStoryItem = {
    narrative: EnrichedBlockText
    chart: EnrichedBlockChart
    technical: EnrichedBlockText[]
}

export type EnrichedBlockChartStory = {
    type: "chart-story"
    items: EnrichedChartStoryItem[]
} & EnrichedBlockWithParseErrors

export type RawBlockFixedGraphic = {
    type: "fixed-graphic"
    value: OwidRawArticleBlock[] | ArchieMLUnexpectedNonObjectValue
}

export type EnrichedBlockFixedGraphic = {
    type: "fixed-graphic"
    graphic: EnrichedBlockChart | EnrichedBlockImage
    position?: BlockPositionChoice
    text: EnrichedBlockText[]
} & EnrichedBlockWithParseErrors
export type RawBlockImageValue = {
    src?: string
    caption?: string
}
export type RawBlockImage = {
    type: "image"
    value: RawBlockImageValue | string
}

export type EnrichedBlockImage = {
    type: "image"
    src: string
    caption: Span[]
} & EnrichedBlockWithParseErrors

// TODO: This is what lists staring with * are converted to in gdocToArhcieml
// It might also be what is used inside recirc elements but there it's not a simple
// string IIRC - check this
export type RawBlockList = {
    type: "list"
    value: string[] | ArchieMLUnexpectedNonObjectValue
}

export type EnrichedBlockList = {
    type: "list"
    items: EnrichedBlockText[]
} & EnrichedBlockWithParseErrors

export type RawBlockPullQuote = {
    type: "pull-quote"
    value: OwidRawArticleBlock[] | ArchieMLUnexpectedNonObjectValue
}

export type EnrichedBlockPullQuote = {
    type: "pull-quote"
    text: SpanSimpleText[]
} & EnrichedBlockWithParseErrors

export type RawBlockHorizontalRule = {
    type: "horizontal-rule"
    value?: string // dummy value to unify block shapes
}

export type EnrichedBlockHorizontalRule = {
    type: "horizontal-rule"
} & EnrichedBlockWithParseErrors

export type RawRecircItem = {
    article?: string
    author?: string
    url?: string
}

export type RawBlockRecircValue = {
    title?: string
    list?: RawRecircItem[]
}
export type RawBlockRecirc = {
    type: "recirc"
    value: RawBlockRecircValue[] | ArchieMLUnexpectedNonObjectValue
}

export type EnrichedRecircItem = {
    article: SpanSimpleText
    author: SpanSimpleText
    url: string
}

export type EnrichedBlockRecirc = {
    type: "recirc"
    title: SpanSimpleText
    items: EnrichedRecircItem[]
} & EnrichedBlockWithParseErrors

export type RawBlockText = {
    type: "text"
    value: string
}

export type EnrichedBlockText = {
    type: "text"
    value: Span[]
} & EnrichedBlockWithParseErrors

export type EnrichedBlockSimpleText = {
    type: "simple-text"
    value: SpanSimpleText
} & EnrichedBlockWithParseErrors
export type RawBlockHtml = {
    type: "html"
    value: string
}

export type EnrichedBlockHtml = {
    type: "html"
    value: string
} & EnrichedBlockWithParseErrors
export type RawBlockUrl = {
    type: "url"
    value: string
}
// There is no EnrichedBlockUrl because Url blocks only exist inside Sliders;
// they are subsumed into Slider blocks during enrichment
export type RawBlockPosition = {
    type: "position"
    value: string
}
// There is no EnrichedBlockUrl because Position blocks only exist inside FixedGraphics;
// they are subsumed into FixedGraphic blocks during enrichment
export type RawBlockHeadingValue = {
    text?: string
    level?: string
}
export type RawBlockHeading = {
    type: "heading"
    value: RawBlockHeadingValue | ArchieMLUnexpectedNonObjectValue
}

export type EnrichedBlockHeading = {
    type: "heading"
    text: SpanSimpleText
    level: number
} & EnrichedBlockWithParseErrors

export type RawSDGGridItem = {
    goal?: string
    link?: string
}

export type RawBlockSDGGrid = {
    type: "sdg-grid"
    value: RawSDGGridItem[] | ArchieMLUnexpectedNonObjectValue
}

export type EnrichedSDGGridItem = {
    goal: string
    link: string
}

export type EnrichedBlockSDGGrid = {
    type: "sdg-grid"
    items: EnrichedSDGGridItem[]
} & EnrichedBlockWithParseErrors

<<<<<<< HEAD
export type RawBlockStickyRightContainer = {
    type: "sticky-right"
    value: {
        left: OwidRawArticleBlock[]
        right: OwidRawArticleBlock[]
    }
}

export type EnrichedBlockStickyRightContainer = {
    type: "sticky-right"
    left: OwidEnrichedArticleBlock[]
    right: OwidEnrichedArticleBlock[]
} & EnrichedBlockWithParseErrors

export type RawBlockStickyLeftContainer = {
    type: "sticky-left"
    value: {
        left: OwidRawArticleBlock[]
        right: OwidRawArticleBlock[]
    }
}

export type EnrichedBlockStickyLeftContainer = {
    type: "sticky-left"
    left: OwidEnrichedArticleBlock[]
    right: OwidEnrichedArticleBlock[]
} & EnrichedBlockWithParseErrors

export type RawBlockSideBySideContainer = {
    type: "side-by-side"
    value: {
        left: OwidRawArticleBlock[]
        right: OwidRawArticleBlock[]
    }
}

export type EnrichedBlockSideBySideContainer = {
    type: "side-by-side"
    left: OwidEnrichedArticleBlock[]
    right: OwidEnrichedArticleBlock[]
} & EnrichedBlockWithParseErrors

export type RawBlockGreySection = {
    type: "grey-section"
    value: OwidRawArticleBlock[]
}

export type EnrichedBlockGreySection = {
    type: "grey-section"
    items: OwidEnrichedArticleBlock[]
} & EnrichedBlockWithParseErrors

export type ProminentLinkValue = {
    url?: string
    title?: string
    description?: string
}

export type RawBlockProminentLink = {
    type: "prominent-link"
    value: ProminentLinkValue
}

export type EnrichedBlockProminentLink = {
    type: "prominent-link"
    url: string
    title: string
    description?: string
=======
export type RawBlockSDGToc = {
    type: "sdg-toc"
}

export type EnrichedBlockSDGToc = {
    type: "sdg-toc"
>>>>>>> 3d5174d4
} & EnrichedBlockWithParseErrors

export type OwidRawArticleBlock =
    | RawBlockAside
    | RawBlockChart
    | RawBlockScroller
    | RawBlockChartStory
    | RawBlockFixedGraphic
    | RawBlockImage
    | RawBlockList
    | RawBlockPullQuote
    | RawBlockRecirc
    | RawBlockText
    | RawBlockUrl
    | RawBlockPosition
    | RawBlockHeading
    | RawBlockHtml
    | RawBlockHorizontalRule
    | RawBlockSDGGrid
<<<<<<< HEAD
    | RawBlockStickyRightContainer
    | RawBlockStickyLeftContainer
    | RawBlockSideBySideContainer
    | RawBlockGreySection
    | RawBlockProminentLink
=======
    | RawBlockSDGToc
>>>>>>> 3d5174d4

export type OwidEnrichedArticleBlock =
    | EnrichedBlockText
    | EnrichedBlockAside
    | EnrichedBlockChart
    | EnrichedBlockScroller
    | EnrichedBlockChartStory
    | EnrichedBlockFixedGraphic
    | EnrichedBlockImage
    | EnrichedBlockList
    | EnrichedBlockPullQuote
    | EnrichedBlockRecirc
    | EnrichedBlockHeading
    | EnrichedBlockHtml
    | EnrichedBlockHorizontalRule
    | EnrichedBlockSDGGrid
<<<<<<< HEAD
    | EnrichedBlockStickyRightContainer
    | EnrichedBlockStickyLeftContainer
    | EnrichedBlockSideBySideContainer
    | EnrichedBlockGreySection
    | EnrichedBlockProminentLink
=======
    | EnrichedBlockSDGToc

export enum OwidArticlePublicationContext {
    unlisted = "unlisted",
    listed = "listed",
}
>>>>>>> 3d5174d4

export interface OwidArticleType {
    id: string
    slug: string
    content: OwidArticleContent
    published: boolean
    createdAt: Date
    publishedAt: Date | null
    updatedAt: Date | null
    publicationContext: OwidArticlePublicationContext
}

// see also: getArticleFromJSON()
export interface OwidArticleTypeJSON
    extends Omit<OwidArticleType, "createdAt" | "publishedAt" | "updatedAt"> {
    createdAt: string
    publishedAt: string | null
    updatedAt: string | null
}

/**
 * See ../adminSiteClient/gdocsValidation/getErrors() where these existence
 * constraints are surfaced at runtime on the draft article
 */
export interface OwidArticleTypePublished extends OwidArticleType {
    publishedAt: Date
    updatedAt: Date
    content: OwidArticleContentPublished
}

export interface OwidArticleContent {
    body?: OwidEnrichedArticleBlock[]
    title?: string
    supertitle?: string
    subtitle?: string
    template?: string
    byline?: string
    dateline?: string
    excerpt?: string
    refs?: EnrichedBlockText[]
    summary?: EnrichedBlockText[]
    citation?: EnrichedBlockSimpleText[]
    toc?: TocHeadingWithTitleSupertitle[]
    "cover-image"?: any
    "cover-color"?:
        | "sdg-color-1"
        | "sdg-color-2"
        | "sdg-color-3"
        | "sdg-color-4"
        | "sdg-color-5"
        | "sdg-color-6"
        | "sdg-color-7"
        | "sdg-color-8"
        | "sdg-color-9"
        | "sdg-color-10"
        | "sdg-color-11"
        | "sdg-color-12"
        | "sdg-color-13"
        | "sdg-color-14"
        | "sdg-color-15"
        | "sdg-color-16"
        | "sdg-color-17"
    "featured-image"?: any
}

export interface OwidArticleContentPublished extends OwidArticleContent {
    body: OwidEnrichedArticleBlock[]
    title: string
    byline: string
    excerpt: string
}

export type GdocsPatch = Partial<OwidArticleType>

export enum GdocsContentSource {
    Internal = "internal",
    Gdocs = "gdocs",
}

export enum SiteFooterContext {
    gdocsPreview = "gdocsPreview", // the previewed version (in the admin)
    gdocsArticle = "gdocsArticle", // the rendered version (on the site)
    grapherPage = "grapherPage",
    explorerPage = "explorerPage",
    default = "default",
}<|MERGE_RESOLUTION|>--- conflicted
+++ resolved
@@ -690,7 +690,6 @@
     items: EnrichedSDGGridItem[]
 } & EnrichedBlockWithParseErrors
 
-<<<<<<< HEAD
 export type RawBlockStickyRightContainer = {
     type: "sticky-right"
     value: {
@@ -759,14 +758,14 @@
     url: string
     title: string
     description?: string
-=======
+} & EnrichedBlockWithParseErrors
+
 export type RawBlockSDGToc = {
     type: "sdg-toc"
 }
 
 export type EnrichedBlockSDGToc = {
     type: "sdg-toc"
->>>>>>> 3d5174d4
 } & EnrichedBlockWithParseErrors
 
 export type OwidRawArticleBlock =
@@ -786,15 +785,12 @@
     | RawBlockHtml
     | RawBlockHorizontalRule
     | RawBlockSDGGrid
-<<<<<<< HEAD
     | RawBlockStickyRightContainer
     | RawBlockStickyLeftContainer
     | RawBlockSideBySideContainer
     | RawBlockGreySection
     | RawBlockProminentLink
-=======
     | RawBlockSDGToc
->>>>>>> 3d5174d4
 
 export type OwidEnrichedArticleBlock =
     | EnrichedBlockText
@@ -811,20 +807,17 @@
     | EnrichedBlockHtml
     | EnrichedBlockHorizontalRule
     | EnrichedBlockSDGGrid
-<<<<<<< HEAD
     | EnrichedBlockStickyRightContainer
     | EnrichedBlockStickyLeftContainer
     | EnrichedBlockSideBySideContainer
     | EnrichedBlockGreySection
     | EnrichedBlockProminentLink
-=======
     | EnrichedBlockSDGToc
 
 export enum OwidArticlePublicationContext {
     unlisted = "unlisted",
     listed = "listed",
 }
->>>>>>> 3d5174d4
 
 export interface OwidArticleType {
     id: string
