--- conflicted
+++ resolved
@@ -956,12 +956,9 @@
     | RawBlockMissingData
     | RawBlockAdditionalCharts
     | RawBlockNumberedList
-<<<<<<< HEAD
     | RawBlockExpandableParagraph
-=======
     | RawBlockTopicPageIntro
     | RawBlockKeyInsights
->>>>>>> ef02dd88
 
 export type OwidEnrichedGdocBlock =
     | EnrichedBlockText
@@ -988,12 +985,9 @@
     | EnrichedBlockAdditionalCharts
     | EnrichedBlockNumberedList
     | EnrichedBlockSimpleText
-<<<<<<< HEAD
     | EnrichedBlockExpandableParagraph
-=======
     | EnrichedBlockTopicPageIntro
     | EnrichedBlockKeyInsights
->>>>>>> ef02dd88
 
 export enum OwidGdocPublicationContext {
     unlisted = "unlisted",
