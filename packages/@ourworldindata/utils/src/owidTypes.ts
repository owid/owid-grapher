--- conflicted
+++ resolved
@@ -498,7 +498,6 @@
     value: OwidRawArticleBlock[] | ArchieMLUnexpectedNonObjectValue
 }
 
-<<<<<<< HEAD
 export type EnrichedScrollerItem = {
     url: string // TODO: should this be transformed into an EnrichedBlockChart?
     text: EnrichedBlockText
@@ -684,6 +683,14 @@
 export type EnrichedBlockSDGGrid = {
     type: "sdg-grid"
     items: EnrichedSDGGridItem[]
+} & EnrichedBlockWithParseErrors
+
+export type RawBlockSDGToc = {
+    type: "sdg-toc"
+}
+
+export type EnrichedBlockSDGToc = {
+    type: "sdg-toc"
 } & EnrichedBlockWithParseErrors
 
 export type OwidRawArticleBlock =
@@ -703,6 +710,7 @@
     | RawBlockHtml
     | RawBlockHorizontalRule
     | RawBlockSDGGrid
+    | RawBlockSDGToc
 
 export type OwidEnrichedArticleBlock =
     | EnrichedBlockText
@@ -719,14 +727,13 @@
     | EnrichedBlockHtml
     | EnrichedBlockHorizontalRule
     | EnrichedBlockSDGGrid
-
-=======
+    | EnrichedBlockSDGToc
+
 export enum OwidArticlePublicationContext {
     unlisted = "unlisted",
     listed = "listed",
 }
 
->>>>>>> c1fed9cf
 export interface OwidArticleType {
     id: string
     slug: string
@@ -764,16 +771,10 @@
     byline?: string | string[]
     dateline?: string
     excerpt?: string
-<<<<<<< HEAD
     refs?: EnrichedBlockText[]
     summary?: EnrichedBlockText[]
     citation?: EnrichedBlockSimpleText[]
-=======
     toc?: TocHeading[]
-    refs?: OwidArticleBlock[]
-    summary?: OwidArticleBlock[]
-    citation?: OwidArticleBlock[]
->>>>>>> c1fed9cf
     "cover-image"?: any
     "cover-color"?:
         | "sdg-color-1"
