import { Tag as TagReactTagAutocomplete } from "react-tag-autocomplete"
import { ImageMetadata } from "./image.js"

// todo: remove when we ditch Year and YearIsDay
export const EPOCH_DATE = "2020-01-21"

/** The "plot" is a chart without any header, footer or controls */
export const IDEAL_PLOT_ASPECT_RATIO: number = 1.8

export interface Box {
    x: number
    y: number
    width: number
    height: number
}

export type Integer = number
// TODO: remove duplicate definition, also available in CoreTable
export enum SortOrder {
    asc = "asc",
    desc = "desc",
}

export enum SortBy {
    custom = "custom",
    entityName = "entityName",
    column = "column",
    total = "total",
}

export interface SortConfig {
    sortBy?: SortBy
    sortOrder?: SortOrder
    sortColumnSlug?: string
}

export type Year = Integer
export type Color = string

/**
 * A concrete point in time (year or date). It's always supposed to be a finite number, but we
 * cannot enforce this in TypeScript.
 */
export type Time = Integer
export type TimeRange = [Time, Time]

export type PrimitiveType = number | string | boolean
export type ValueRange = [number, number]

export enum ScaleType {
    linear = "linear",
    log = "log",
}

export interface BasicChartInformation {
    title: string
    slug: string
    variantName?: string | null
}

export interface RelatedChart extends BasicChartInformation {
    isKeyChart: boolean
}

export type OwidVariableId = Integer // remove.

export const BLOCK_WRAPPER_DATATYPE = "block-wrapper"

export interface FormattedPost extends FullPost {
    supertitle?: string
    stickyNavLinks?: { text: string; target: string }[]
    lastUpdated?: string
    byline?: string
    info?: string
    html: string
    style?: string
    footnotes: string[]
    tocHeadings: TocHeading[]
    pageDesc: string
}

export enum SubNavId {
    about = "about",
    biodiversity = "biodiversity",
    coronavirus = "coronavirus",
    co2 = "co2",
    energy = "energy",
    forests = "forests",
    water = "water",
    explorers = "explorers",
}

export interface FormattingOptions {
    toc?: boolean
    hideAuthors?: boolean
    bodyClassName?: string
    subnavId?: SubNavId
    subnavCurrentId?: string
    raw?: boolean
    hideDonateFooter?: boolean
    footnotes?: boolean
}

export interface KeyValueProps {
    [key: string]: string | boolean | undefined
}

export interface DataValueQueryArgs {
    variableId?: number
    entityId?: number
    chartId?: number
    year?: number
}

export interface DataValueConfiguration {
    queryArgs: DataValueQueryArgs
    template: string
}

export interface DataValueResult {
    value: number
    year: number
    unit?: string
    entityName: string
}

export interface DataValueProps extends DataValueResult {
    formattedValue?: string
    template: string
}

export interface GitCommit {
    author_email: string
    author_name: string
    body: string
    date: string
    hash: string
    message: string
}

export interface SerializedGridProgram {
    slug: string
    program: string
    lastCommit?: GitCommit
}

export interface TocHeading {
    text: string
    html?: string // used by SectionHeading toc. Excluded from LongFormPage toc.
    slug: string
    isSubheading: boolean
}

export interface TocHeadingWithTitleSupertitle extends TocHeading {
    title: string
    supertitle?: string
}

// todo; remove
export interface PostRow {
    id: number
    title: string
    slug: string
    type: WP_PostType
    status: string
    content: string
    published_at: Date | null
    updated_at: Date | null
    updated_at_in_wordpress: Date | null
    archieml: string
    archieml_update_statistics: string
    gdocSuccessorId: string | null
    authors: string
    excerpt: string
    created_at_in_wordpress: Date | null
}

export interface PostRowWithGdocPublishStatus extends PostRow {
    isGdocPublished: boolean
}

export interface Tag extends TagReactTagAutocomplete {
    isKeyChart?: boolean
}

export interface EntryMeta {
    slug: string
    title: string
    excerpt: string
    kpi: string
}

export interface CategoryWithEntries {
    name: string
    slug: string
    entries: EntryMeta[]
    subcategories: CategoryWithEntries[]
}

export enum WP_PostType {
    Post = "post",
    Page = "page",
}

export interface EntryNode {
    slug: string
    title: string
    // in some edge cases (entry alone in a subcategory), WPGraphQL returns
    // null instead of an empty string)
    excerpt: string | null
    kpi: string
}

export type TopicId = number

export enum GraphDocumentType {
    Topic = "topic",
    Article = "article",
}

export interface AlgoliaRecord {
    id: number
    title: string
    type: GraphType | GraphDocumentType
    image?: string
}

export interface DocumentNode {
    id: number
    title: string
    slug: string
    content: string | null // if content is empty
    type: GraphDocumentType
    image: string | null
    parentTopics: Array<TopicId>
}

export interface CategoryNode {
    name: string
    slug: string
    pages: any
    children: any
}

export enum GraphType {
    Document = "document",
    Chart = "chart",
}

export interface ChartRecord {
    id: number
    title: string
    slug: string
    type: GraphType.Chart
    parentTopics: Array<TopicId>
}

export interface PostReference {
    id: number | string
    title: string
    slug: string
}

export type FilterFnPostRestApi = (post: PostRestApi) => boolean

export interface PostRestApi {
    slug: string
    meta: {
        owid_publication_context_meta_field?: {
            immediate_newsletter?: boolean
            homepage?: boolean
            latest?: boolean
        }
    }
}

export interface KeyInsight {
    title: string
    isTitleHidden?: boolean
    content: string
    slug: string
}

export interface IndexPost {
    title: string
    slug: string
    date: Date
    modifiedDate: Date
    authors: string[]
    excerpt?: string
    imageUrl?: string
}

export interface FullPost extends IndexPost {
    id: number
    type: WP_PostType
    path: string
    content: string
    thumbnailUrl?: string
    imageId?: number
    postId?: number
    relatedCharts?: RelatedChart[]
    glossary: boolean
}

export enum WP_ColumnStyle {
    StickyRight = "sticky-right",
    StickyLeft = "sticky-left",
    SideBySide = "side-by-side",
}

export enum WP_BlockClass {
    FullContentWidth = "wp-block-full-content-width", // not an actual WP block yet
}

export enum WP_BlockType {
    AllCharts = "all-charts",
}

export enum SuggestedChartRevisionStatus {
    pending = "pending",
    approved = "approved",
    rejected = "rejected",
    flagged = "flagged",
}

// Exception format that can be easily given as an API error
export class JsonError extends Error {
    status: number
    constructor(message: string, status?: number) {
        super(message)
        this.status = status || 400
    }
}

export enum DeployStatus {
    queued = "queued",
    pending = "pending",
    // done = "done"
}

export interface DeployChange {
    timeISOString?: string
    authorName?: string
    authorEmail?: string
    message?: string
    slug?: string
}

export interface Deploy {
    status: DeployStatus
    changes: DeployChange[]
}

export interface Annotation {
    entityName?: string
    year?: number
}

export enum DimensionProperty {
    y = "y",
    x = "x",
    size = "size",
    color = "color",
    table = "table",
}

// see CoreTableConstants.ts
export type ColumnSlug = string // a url friendly name for a column in a table. cannot have spaces

export enum Position {
    top = "top",
    right = "right",
    bottom = "bottom",
    left = "left",
}

export type PositionMap<Value> = {
    [key in Position]?: Value
}

export enum HorizontalAlign {
    left = "left",
    center = "center",
    right = "right",
}

export enum VerticalAlign {
    top = "top",
    middle = "middle",
    bottom = "bottom",
}

export enum AxisAlign {
    start = "start",
    middle = "middle",
    end = "end",
}

export interface GridParameters {
    rows: number
    columns: number
}

export type SpanSimpleText = {
    spanType: "span-simple-text"
    text: string
}

export type SpanFallback = {
    spanType: "span-fallback"
    children: Span[]
}

export type SpanLink = {
    spanType: "span-link"
    children: Span[]
    url: string
}

export type SpanRef = {
    spanType: "span-ref"
    children: Span[]
    url: string
}

export type SpanNewline = {
    spanType: "span-newline"
}

export type SpanItalic = {
    spanType: "span-italic"
    children: Span[]
}

export type SpanBold = {
    spanType: "span-bold"
    children: Span[]
}

export type SpanUnderline = {
    spanType: "span-underline"
    children: Span[]
}

export type SpanSubscript = {
    spanType: "span-subscript"
    children: Span[]
}

export type SpanSuperscript = {
    spanType: "span-superscript"
    children: Span[]
}

export type SpanQuote = {
    spanType: "span-quote"
    children: Span[]
}
export type UnformattedSpan = SpanSimpleText | SpanNewline

export type Span =
    | SpanSimpleText
    | SpanLink
    | SpanRef
    | SpanNewline
    | SpanItalic
    | SpanBold
    | SpanUnderline
    | SpanSubscript
    | SpanSuperscript
    | SpanQuote
    | SpanFallback

export type BlockPositionChoice = "right" | "left"
export type ChartPositionChoice = "featured"

type ArchieMLUnexpectedNonObjectValue = string

export type ParseError = {
    message: string
    isWarning?: boolean
}

export type EnrichedBlockWithParseErrors = {
    parseErrors: ParseError[]
}

export type RawBlockAsideValue = {
    position?: string // use BlockPositionChoice in matching Enriched block
    caption?: string
}

export type RawBlockAside = {
    type: "aside"
    value: RawBlockAsideValue | ArchieMLUnexpectedNonObjectValue
}

export type EnrichedBlockAside = {
    type: "aside"
    position?: BlockPositionChoice
    caption: Span[]
} & EnrichedBlockWithParseErrors

export type RawBlockChartValue = {
    url?: string
    height?: string
    row?: string
    column?: string
    // TODO: position is used as a classname apparently? Should be renamed or split
    position?: string
    caption?: string
}
export type RawBlockChart = {
    type: "chart"
    value: RawBlockChartValue | string
}

export type EnrichedBlockChart = {
    type: "chart"
    url: string
    height?: string
    row?: string
    column?: string
    position?: ChartPositionChoice
    caption?: Span[]
} & EnrichedBlockWithParseErrors

export type RawBlockScroller = {
    type: "scroller"
    value: OwidRawGdocBlock[] | ArchieMLUnexpectedNonObjectValue
}

export type EnrichedScrollerItem = {
    url: string // TODO: should this be transformed into an EnrichedBlockChart?
    text: EnrichedBlockText
}

export type EnrichedBlockScroller = {
    type: "scroller"
    blocks: EnrichedScrollerItem[]
} & EnrichedBlockWithParseErrors

export type RawChartStoryValue = {
    narrative?: string
    chart?: string
    technical?: string[]
}

export type RawBlockChartStory = {
    type: "chart-story"
    value: RawChartStoryValue[] | ArchieMLUnexpectedNonObjectValue
}

export type EnrichedChartStoryItem = {
    narrative: EnrichedBlockText
    chart: EnrichedBlockChart
    technical: EnrichedBlockText[]
}

export type EnrichedBlockChartStory = {
    type: "chart-story"
    items: EnrichedChartStoryItem[]
} & EnrichedBlockWithParseErrors

export enum BlockImageSize {
    Narrow = "narrow",
    Wide = "wide",
}

export function checkIsBlockImageSize(size: unknown): size is BlockImageSize {
    if (typeof size !== "string") return false
    return Object.values(BlockImageSize).includes(size as any)
}

export type RawBlockImage = {
    type: "image"
    value: {
        filename?: string
        alt?: string
        caption?: string
        size?: BlockImageSize
    }
}

export type EnrichedBlockImage = {
    type: "image"
    filename: string
    alt?: string // optional as we can use the default alt from the file
    caption?: Span[]
    originalWidth?: number
    size: BlockImageSize
} & EnrichedBlockWithParseErrors

// TODO: This is what lists staring with * are converted to in gdocToArhcieml
// It might also be what is used inside recirc elements but there it's not a simple
// string IIRC - check this
export type RawBlockList = {
    type: "list"
    value: string[] | ArchieMLUnexpectedNonObjectValue
}

export type EnrichedBlockList = {
    type: "list"
    items: EnrichedBlockText[]
} & EnrichedBlockWithParseErrors

export type RawBlockNumberedList = {
    type: "numbered-list"
    value: string[] | ArchieMLUnexpectedNonObjectValue
}

export type EnrichedBlockNumberedList = {
    type: "numbered-list"
    items: EnrichedBlockText[]
} & EnrichedBlockWithParseErrors

export type RawBlockPullQuote = {
    type: "pull-quote"
    value: OwidRawGdocBlock[] | ArchieMLUnexpectedNonObjectValue
}

export type EnrichedBlockPullQuote = {
    type: "pull-quote"
    text: SpanSimpleText[]
} & EnrichedBlockWithParseErrors

export type RawBlockHorizontalRule = {
    type: "horizontal-rule"
    value?: Record<string, never> // dummy value to unify block shapes
}

export type EnrichedBlockHorizontalRule = {
    type: "horizontal-rule"
    value?: Record<string, never> // dummy value to unify block shapes
} & EnrichedBlockWithParseErrors

export type RawRecircItem = {
    article?: string
    author?: string
    url?: string
}

export type RawBlockRecircValue = {
    title?: string
    list?: RawRecircItem[]
}
export type RawBlockRecirc = {
    type: "recirc"
    value: RawBlockRecircValue[] | ArchieMLUnexpectedNonObjectValue
}

export type EnrichedRecircItem = {
    article: SpanSimpleText
    author: SpanSimpleText
    url: string
}

export type EnrichedBlockRecirc = {
    type: "recirc"
    title: SpanSimpleText
    items: EnrichedRecircItem[]
} & EnrichedBlockWithParseErrors

export type RawBlockText = {
    type: "text"
    value: string
}

export type EnrichedBlockText = {
    type: "text"
    value: Span[]
} & EnrichedBlockWithParseErrors

export type EnrichedBlockSimpleText = {
    type: "simple-text"
    value: SpanSimpleText
} & EnrichedBlockWithParseErrors
export type RawBlockHtml = {
    type: "html"
    value: string
}

export type EnrichedBlockHtml = {
    type: "html"
    value: string
} & EnrichedBlockWithParseErrors
export type RawBlockUrl = {
    type: "url"
    value: string
}
// There is no EnrichedBlockUrl because Url blocks only exist inside Sliders;
// they are subsumed into Slider blocks during enrichment
export type RawBlockPosition = {
    type: "position"
    value: string
}

export type RawBlockHeadingValue = {
    text?: string
    level?: string
}
export type RawBlockHeading = {
    type: "heading"
    value: RawBlockHeadingValue | ArchieMLUnexpectedNonObjectValue
}

export type EnrichedBlockHeading = {
    type: "heading"
    text: Span[]
    supertitle?: Span[]
    level: number
} & EnrichedBlockWithParseErrors

export type RawSDGGridItem = {
    goal?: string
    link?: string
}

export type RawBlockSDGGrid = {
    type: "sdg-grid"
    value: RawSDGGridItem[] | ArchieMLUnexpectedNonObjectValue
}

export type EnrichedSDGGridItem = {
    goal: string
    link: string
}

export type EnrichedBlockSDGGrid = {
    type: "sdg-grid"
    items: EnrichedSDGGridItem[]
} & EnrichedBlockWithParseErrors

export type RawBlockStickyRightContainer = {
    type: "sticky-right"
    value: {
        left: OwidRawGdocBlock[]
        right: OwidRawGdocBlock[]
    }
}

export type EnrichedBlockStickyRightContainer = {
    type: "sticky-right"
    left: OwidEnrichedGdocBlock[]
    right: OwidEnrichedGdocBlock[]
} & EnrichedBlockWithParseErrors

export type RawBlockStickyLeftContainer = {
    type: "sticky-left"
    value: {
        left: OwidRawGdocBlock[]
        right: OwidRawGdocBlock[]
    }
}

export type EnrichedBlockStickyLeftContainer = {
    type: "sticky-left"
    left: OwidEnrichedGdocBlock[]
    right: OwidEnrichedGdocBlock[]
} & EnrichedBlockWithParseErrors

export type RawBlockSideBySideContainer = {
    type: "side-by-side"
    value: {
        left: OwidRawGdocBlock[]
        right: OwidRawGdocBlock[]
    }
}

export type EnrichedBlockSideBySideContainer = {
    type: "side-by-side"
    left: OwidEnrichedGdocBlock[]
    right: OwidEnrichedGdocBlock[]
} & EnrichedBlockWithParseErrors

export type RawBlockGraySection = {
    type: "gray-section"
    value: OwidRawGdocBlock[]
}

export type EnrichedBlockGraySection = {
    type: "gray-section"
    items: OwidEnrichedGdocBlock[]
} & EnrichedBlockWithParseErrors

export type ProminentLinkValue = {
    url?: string
    title?: string
    description?: string
    thumbnail?: string
}

export type RawBlockProminentLink = {
    type: "prominent-link"
    value: ProminentLinkValue
}

export type EnrichedBlockProminentLink = {
    type: "prominent-link"
    url: string
    title?: string
    description?: string
    thumbnail?: string
} & EnrichedBlockWithParseErrors

export type RawBlockCallout = {
    type: "callout"
    value: {
        title?: string
        text: RawBlockText[]
    }
}

export type EnrichedBlockCallout = {
    type: "callout"
    title?: string
    text: Span[][]
} & EnrichedBlockWithParseErrors

export type RawBlockSDGToc = {
    type: "sdg-toc"
    value?: Record<string, never>
}

export type EnrichedBlockSDGToc = {
    type: "sdg-toc"
    value?: Record<string, never>
} & EnrichedBlockWithParseErrors

export type RawBlockMissingData = {
    type: "missing-data"
    value?: Record<string, never>
}

export type EnrichedBlockMissingData = {
    type: "missing-data"
    value?: Record<string, never>
} & EnrichedBlockWithParseErrors

export type RawBlockAdditionalCharts = {
    type: "additional-charts"
    value: string[]
}

export type EnrichedBlockAdditionalCharts = {
    type: "additional-charts"
    items: Span[][]
} & EnrichedBlockWithParseErrors

export type OwidRawGdocBlock =
    | RawBlockAside
    | RawBlockCallout
    | RawBlockChart
    | RawBlockScroller
    | RawBlockChartStory
    | RawBlockImage
    | RawBlockList
    | RawBlockPullQuote
    | RawBlockRecirc
    | RawBlockText
    | RawBlockUrl
    | RawBlockPosition
    | RawBlockHeading
    | RawBlockHtml
    | RawBlockHorizontalRule
    | RawBlockSDGGrid
    | RawBlockStickyRightContainer
    | RawBlockStickyLeftContainer
    | RawBlockSideBySideContainer
    | RawBlockGraySection
    | RawBlockProminentLink
    | RawBlockSDGToc
    | RawBlockMissingData
    | RawBlockAdditionalCharts
    | RawBlockNumberedList

export type OwidEnrichedGdocBlock =
    | EnrichedBlockText
    | EnrichedBlockAside
    | EnrichedBlockCallout
    | EnrichedBlockChart
    | EnrichedBlockScroller
    | EnrichedBlockChartStory
    | EnrichedBlockImage
    | EnrichedBlockList
    | EnrichedBlockPullQuote
    | EnrichedBlockRecirc
    | EnrichedBlockHeading
    | EnrichedBlockHtml
    | EnrichedBlockHorizontalRule
    | EnrichedBlockSDGGrid
    | EnrichedBlockStickyRightContainer
    | EnrichedBlockStickyLeftContainer
    | EnrichedBlockSideBySideContainer
    | EnrichedBlockGraySection
    | EnrichedBlockProminentLink
    | EnrichedBlockSDGToc
    | EnrichedBlockMissingData
    | EnrichedBlockAdditionalCharts
    | EnrichedBlockNumberedList
    | EnrichedBlockSimpleText

export enum OwidGdocPublicationContext {
    unlisted = "unlisted",
    listed = "listed",
}

<<<<<<< HEAD
// A minimal object containing metadata needed for rendering prominent links etc in the client
export interface LinkedChart {
    slug: string
    path: string
    title: string
    thumbnail?: string
}

export interface OwidArticleType {
=======
export enum OwidGdocType {
    Article = "article",
    TopicPage = "topic-page",
    Fragment = "fragment",
}

export interface OwidGdocInterface {
>>>>>>> 3c4f81b6
    id: string
    slug: string
    content: OwidGdocContent
    published: boolean
    createdAt: Date
    publishedAt: Date | null
    updatedAt: Date | null
    publicationContext: OwidGdocPublicationContext
    revisionId: string | null
<<<<<<< HEAD
    linkedCharts?: Record<string, LinkedChart>
    linkedDocuments?: Record<string, OwidArticleType>
=======
    linkedDocuments?: Record<string, OwidGdocInterface>
>>>>>>> 3c4f81b6
    imageMetadata?: Record<string, ImageMetadata>
    errors?: OwidGdocErrorMessage[]
}

export enum OwidGdocErrorMessageType {
    Error = "error",
    Warning = "warning",
}

export interface OwidGdocErrorMessage {
    property: keyof OwidGdocInterface | keyof OwidGdocContent
    type: OwidGdocErrorMessageType
    message: string
}

// see also: getOwidGdocFromJSON()
export interface OwidGdocJSON
    extends Omit<OwidGdocInterface, "createdAt" | "publishedAt" | "updatedAt"> {
    createdAt: string
    publishedAt: string | null
    updatedAt: string | null
}

<<<<<<< HEAD
export interface OwidArticleLinkJSON {
    source: OwidArticleType
    linkType: "gdoc" | "url" | "grapher" | "explorer"
=======
export interface OwidGdocLinkJSON {
    source: OwidGdocInterface
    linkType: "gdoc" | "url"
>>>>>>> 3c4f81b6
    target: string
    componentType: string
    text: string
}

/**
 * See ../adminSiteClient/gdocsValidation/getErrors() where these existence
 * constraints are surfaced at runtime on the draft article
 */
export interface OwidGdocPublished extends OwidGdocInterface {
    publishedAt: Date
    updatedAt: Date
    content: OwidGdocContentPublished
}

export interface OwidArticleBackportingStatistics {
    errors: { name: string; details: string }[]
    numErrors: number
    numBlocks: number
    htmlTagCounts: Record<string, number>
    wpTagCounts: Record<string, number>
}

export interface OwidGdocContent {
    body?: OwidEnrichedGdocBlock[]
    type?: OwidGdocType
    title?: string
    supertitle?: string
    subtitle?: string
    template?: string
    byline?: string
    dateline?: string
    excerpt?: string
    cover?: string
    refs?: EnrichedBlockText[]
    summary?: EnrichedBlockText[]
    citation?: EnrichedBlockSimpleText[]
    toc?: TocHeadingWithTitleSupertitle[]
    "cover-image"?: any
    "cover-color"?:
        | "sdg-color-1"
        | "sdg-color-2"
        | "sdg-color-3"
        | "sdg-color-4"
        | "sdg-color-5"
        | "sdg-color-6"
        | "sdg-color-7"
        | "sdg-color-8"
        | "sdg-color-9"
        | "sdg-color-10"
        | "sdg-color-11"
        | "sdg-color-12"
        | "sdg-color-13"
        | "sdg-color-14"
        | "sdg-color-15"
        | "sdg-color-16"
        | "sdg-color-17"
    "featured-image"?: any
}

export interface OwidGdocContentPublished extends OwidGdocContent {
    body: OwidEnrichedGdocBlock[]
    title: string
    byline: string
    excerpt: string
}

export type GdocsPatch = Partial<OwidGdocInterface>

export enum GdocsContentSource {
    Internal = "internal",
    Gdocs = "gdocs",
}

export enum SiteFooterContext {
    gdocsDocument = "gdocsDocument", // the rendered version (on the site)
    grapherPage = "grapherPage",
    explorerPage = "explorerPage",
    default = "default",
}

export interface Detail {
    category: string
    term: string
    title: string
    content: string
    id: number
}

/**
 * An unbounded value (±Infinity) or a concrete point in time (year or date).
 */
export type TimeBound = number

export type TimeBounds = [TimeBound, TimeBound]

/**
 * The two special TimeBound values: unbounded left & unbounded right.
 */
export enum TimeBoundValue {
    negativeInfinity = -Infinity,
    positiveInfinity = Infinity,
}

/**
 * Time tolerance strategy used for maps
 */
export enum ToleranceStrategy {
    closest = "closest",
    backwards = "backwards",
    forwards = "forwards",
}

/**
 * Pageview information about a single URL
 */
export interface RawPageview {
    day: Date
    url: string
    views_7d: number
    views_14d: number
}<|MERGE_RESOLUTION|>--- conflicted
+++ resolved
@@ -906,7 +906,6 @@
     listed = "listed",
 }
 
-<<<<<<< HEAD
 // A minimal object containing metadata needed for rendering prominent links etc in the client
 export interface LinkedChart {
     slug: string
@@ -915,8 +914,6 @@
     thumbnail?: string
 }
 
-export interface OwidArticleType {
-=======
 export enum OwidGdocType {
     Article = "article",
     TopicPage = "topic-page",
@@ -924,7 +921,6 @@
 }
 
 export interface OwidGdocInterface {
->>>>>>> 3c4f81b6
     id: string
     slug: string
     content: OwidGdocContent
@@ -934,12 +930,8 @@
     updatedAt: Date | null
     publicationContext: OwidGdocPublicationContext
     revisionId: string | null
-<<<<<<< HEAD
     linkedCharts?: Record<string, LinkedChart>
-    linkedDocuments?: Record<string, OwidArticleType>
-=======
     linkedDocuments?: Record<string, OwidGdocInterface>
->>>>>>> 3c4f81b6
     imageMetadata?: Record<string, ImageMetadata>
     errors?: OwidGdocErrorMessage[]
 }
@@ -963,15 +955,9 @@
     updatedAt: string | null
 }
 
-<<<<<<< HEAD
-export interface OwidArticleLinkJSON {
-    source: OwidArticleType
-    linkType: "gdoc" | "url" | "grapher" | "explorer"
-=======
 export interface OwidGdocLinkJSON {
     source: OwidGdocInterface
-    linkType: "gdoc" | "url"
->>>>>>> 3c4f81b6
+    linkType: "gdoc" | "url" | "grapher" | "explorer"
     target: string
     componentType: string
     text: string
