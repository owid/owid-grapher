// We're importing every item on its own to enable webpack tree shaking
import capitalize from "lodash/capitalize.js"
import chunk from "lodash/chunk.js"
import clone from "lodash/clone.js"
import cloneDeep from "lodash/cloneDeep.js"
import compact from "lodash/compact.js"
import countBy from "lodash/countBy.js"
import debounce from "lodash/debounce.js"
import difference from "lodash/difference.js"
import drop from "lodash/drop.js"
import escapeRegExp from "lodash/escapeRegExp.js"
import extend from "lodash/extend.js"
import findIndex from "lodash/findIndex.js"
import findLastIndex from "lodash/findLastIndex.js"
import fromPairs from "lodash/fromPairs.js"
import flatten from "lodash/flatten.js"
import get from "lodash/get.js"
import groupBy from "lodash/groupBy.js"
import identity from "lodash/identity.js"
import invert from "lodash/invert.js"
import isArray from "lodash/isArray.js"
import isBoolean from "lodash/isBoolean.js"
import isEmpty from "lodash/isEmpty.js"
import isEqual from "lodash/isEqual.js"
import isNil from "lodash/isNil.js"
import isNull from "lodash/isNull.js"
import isNumber from "lodash/isNumber.js"
import isObject from "lodash/isObject.js"
import isPlainObject from "lodash/isPlainObject.js"
import isString from "lodash/isString.js"
import isUndefined from "lodash/isUndefined.js"
import keyBy from "lodash/keyBy.js"
import keys from "lodash/keys.js"
import mapValues from "lodash/mapValues.js"
import max from "lodash/max.js"
import maxBy from "lodash/maxBy.js"
import memoize from "lodash/memoize.js"
import min from "lodash/min.js"
import minBy from "lodash/minBy.js"
import noop from "lodash/noop.js"
import omit from "lodash/omit.js"
import once from "lodash/once.js"
import orderBy from "lodash/orderBy.js"
import partition from "lodash/partition.js"
import pick from "lodash/pick.js"
import range from "lodash/range.js"
import reverse from "lodash/reverse.js"
import round from "lodash/round.js"
import sample from "lodash/sample.js"
import sampleSize from "lodash/sampleSize.js"
import set from "lodash/set.js"
import sortBy from "lodash/sortBy.js"
import sortedUniqBy from "lodash/sortedUniqBy.js"
import startCase from "lodash/startCase.js"
import sum from "lodash/sum.js"
import sumBy from "lodash/sumBy.js"
import tail from "lodash/tail.js"
import takeWhile from "lodash/takeWhile.js"
import throttle from "lodash/throttle.js"
import toString from "lodash/toString.js"
import union from "lodash/union.js"
import uniq from "lodash/uniq.js"
import uniqBy from "lodash/uniqBy.js"
import uniqWith from "lodash/uniqWith.js"
import unset from "lodash/unset.js"
import upperFirst from "lodash/upperFirst.js"
import without from "lodash/without.js"
import zip from "lodash/zip.js"
export {
    capitalize,
    chunk,
    clone,
    cloneDeep,
    compact,
    countBy,
    debounce,
    difference,
    drop,
    escapeRegExp,
    extend,
    findIndex,
    findLastIndex,
    flatten,
    fromPairs,
    get,
    groupBy,
    identity,
    invert,
    isArray,
    isBoolean,
    isEmpty,
    isEqual,
    isNil,
    isNull,
    isNumber,
    isString,
    isUndefined,
    keyBy,
    keys,
    mapValues,
    max,
    maxBy,
    memoize,
    min,
    minBy,
    noop,
    omit,
    once,
    orderBy,
    partition,
    pick,
    range,
    reverse,
    round,
    sample,
    sampleSize,
    set,
    sortBy,
    sortedUniqBy,
    startCase,
    sum,
    sumBy,
    tail,
    takeWhile,
    throttle,
    toString,
    union,
    uniq,
    uniqBy,
    uniqWith,
    unset,
    upperFirst,
    without,
    zip,
}
import { extent, pairs } from "d3-array"
export { pairs }
import dayjs from "./dayjs.js"
import { formatLocale, FormatLocaleObject } from "d3-format"
import striptags from "striptags"
import parseUrl from "url-parse"
import linkifyHtml from "linkifyjs/html.js"
import {
    SortOrder,
    Integer,
    Time,
    EPOCH_DATE,
    ScaleType,
    VerticalAlign,
    HorizontalAlign,
    IDEAL_PLOT_ASPECT_RATIO,
    GridParameters,
    OwidArticleType,
    OwidArticleTypeJSON,
<<<<<<< HEAD
    OwidEnrichedArticleBlock,
=======
    TimeBound,
    TimeBoundValue,
>>>>>>> 76e1e403
} from "./owidTypes.js"
import { PointVector } from "./PointVector.js"
import React from "react"

export type NoUndefinedValues<T> = {
    [P in keyof T]: Required<NonNullable<T[P]>>
}

type OptionalKeysOf<T> = Exclude<
    {
        [K in keyof T]: T extends Record<K, T[K]> ? never : K
    }[keyof T],
    undefined
>

type AllowUndefinedValues<T> = {
    [K in keyof T]: T[K] | undefined
}

/**
 * This generic makes every (top-level) optional property in an interface required,
 * but with `undefined` as an allowed value.
 *
 * For example:
 *     AllKeysRequired<{
 *         a: number
 *         b?: number
 *     }>
 * becomes:
 *     {
 *         a: number
 *         b: number | undefined
 *     }
 */
// This was tricky to construct.
// It seems like the initial, elegant approach is:
//
// export type AllKeysRequired<T> = {
//     [K in keyof T]-?: T extends Record<K, T[K]> ? T[K] : T[K] | undefined
// }
//
// But TypeScript will omit `undefined` from the value type whenever you
// make the key required with `-?`. So we have this ugly workaround.
//
// -@danielgavrilov, 2022-02-15
export type AllKeysRequired<T> = AllowUndefinedValues<
    Required<Pick<T, OptionalKeysOf<T>>>
> &
    Exclude<T, OptionalKeysOf<T>>

export type PartialBy<T, K extends keyof T> = Omit<T, K> & Partial<Pick<T, K>>

// d3 v6 changed the default minus sign used in d3-format to "−" (Unicode minus sign), which looks
// nicer but can cause issues when copy-pasting values into a spreadsheet or script.
// For that reason we change that back to a plain old hyphen.
// See https://observablehq.com/@d3/d3v6-migration-guide#minus
export const createFormatter = (
    currency: string = "$"
): FormatLocaleObject["format"] =>
    formatLocale({
        decimal: ".",
        thousands: ",",
        grouping: [3],
        minus: "-",
        currency: [currency, ""],
    }).format

const getRootSVG = (
    element: Element | SVGGraphicsElement | SVGSVGElement
): SVGSVGElement | undefined => {
    if ("createSVGPoint" in element) return element
    if ("ownerSVGElement" in element)
        return element.ownerSVGElement || undefined
    return undefined
}

export const getRelativeMouse = (
    node: Element | SVGGraphicsElement | SVGSVGElement,
    event: React.TouchEvent | TouchEvent | { clientX: number; clientY: number }
): PointVector => {
    const eventOwner = checkIsTouchEvent(event) ? event.targetTouches[0] : event

    const { clientX, clientY } = eventOwner

    const svg = getRootSVG(node)
    if (svg && "getScreenCTM" in node) {
        const svgPoint = svg.createSVGPoint()
        svgPoint.x = clientX
        svgPoint.y = clientY
        const point = svgPoint.matrixTransform(node.getScreenCTM()?.inverse())
        return new PointVector(point.x, point.y)
    }

    const rect = node.getBoundingClientRect()
    return new PointVector(
        clientX - rect.left - node.clientLeft,
        clientY - rect.top - node.clientTop
    )
}

// Purely for local development time
const isStorybook = (): boolean =>
    window.location.host.startsWith("localhost:6006") &&
    document.title === "Storybook"

// Just a quick and dirty way to expose window.chart/explorer/etc for debugging. Last caller wins.
export const exposeInstanceOnWindow = (
    component: unknown,
    name = "chart",
    alsoOnTopWindow?: boolean
): void => {
    if (typeof window === "undefined") return
    const win = window as any
    win[name] = component
    alsoOnTopWindow =
        alsoOnTopWindow === undefined ? isStorybook() : alsoOnTopWindow
    if (alsoOnTopWindow && win !== win.top) win.top[name] = component
}

// Make an arbitrary string workable as a css class name
export const makeSafeForCSS = (name: string): string =>
    name.replace(/[^a-z0-9]/g, (str) => {
        const char = str.charCodeAt(0)
        if (char === 32) return "-"
        if (char === 95) return "_"
        if (char >= 65 && char <= 90) return str
        return "__" + ("000" + char.toString(16)).slice(-4)
    })

export function formatDay(
    dayAsYear: number,
    options?: { format?: string }
): string {
    const format = options?.format ?? "MMM D, YYYY"
    // Use dayjs' UTC mode
    // This will force dayjs to format in UTC time instead of local time,
    // making dates consistent no matter what timezone the user is in.
    return dayjs.utc(EPOCH_DATE).add(dayAsYear, "days").format(format)
}

export const formatYear = (year: number): string => {
    if (isNaN(year)) {
        console.warn(`Invalid year '${year}'`)
        return ""
    }

    return year < 0
        ? `${createFormatter()(",.0f")(Math.abs(year))} BCE`
        : year.toString()
}

/**
 *  Computes the base-10 magnitude of a number, which can be useful for rounding by sigfigs etc.
 * Formally, numberMagnitude computes `m` such that `10^(m-1) <= abs(num) < 10^m`.
 * Equivalently, `num / 10^(numberMagnitude(num))` is always in the range ±[0.1, 1[.
 *
 * - numberMagnitude(0.5) = 0
 * - numberMagnitude(1) = 1
 * - numberMagnitude(-2) = 1
 * - numberMagnitude(100) = 3
 */
export const numberMagnitude = (num: number): number => {
    if (num === 0) return 0
    const magnitude = Math.floor(Math.log10(Math.abs(num))) + 1
    return Number.isFinite(magnitude) ? magnitude : 0
}

export const roundSigFig = (num: number, sigfigs: number = 1): number => {
    if (num === 0) return 0
    const magnitude = numberMagnitude(num)
    return round(num, -magnitude + sigfigs)
}

export const first = <T>(arr: readonly T[]): T | undefined => arr[0]

export const last = <T>(arr: readonly T[]): T | undefined => arr[arr.length - 1]

export const excludeUndefined = <T>(arr: (T | undefined)[]): T[] =>
    arr.filter((x) => x !== undefined) as T[]

export const firstOfNonEmptyArray = <T>(arr: T[]): T => {
    if (arr.length < 1) throw new Error("array is empty")
    return first(arr) as T
}

export const lastOfNonEmptyArray = <T>(arr: T[]): T => {
    if (arr.length < 1) throw new Error("array is empty")
    return last(arr) as T
}

export const mapToObjectLiteral = <K>(
    map: Map<string, K>
): Record<string, K> => {
    const init: Record<string, K> = {}
    return Array.from(map).reduce((objLit, [key, value]) => {
        objLit[key] = value
        return objLit
    }, init)
}

export function next<T>(set: T[], current: T): T {
    let nextIndex = set.indexOf(current) + 1
    nextIndex = nextIndex === -1 ? 0 : nextIndex
    return set[nextIndex === set.length ? 0 : nextIndex]
}

export const previous = <T>(set: T[], current: T): T => {
    const nextIndex = set.indexOf(current) - 1
    return set[nextIndex < 0 ? set.length - 1 : nextIndex]
}

// Calculate the extents of a set of numbers, with safeguards for log scales
export const domainExtent = (
    numValues: number[],
    scaleType: ScaleType,
    maxValueMultiplierForPadding = 1
): [number, number] => {
    const filterValues =
        scaleType === ScaleType.log ? numValues.filter((v) => v > 0) : numValues
    const [minValue, maxValue] = extent(filterValues)

    if (
        minValue !== undefined &&
        maxValue !== undefined &&
        isFinite(minValue) &&
        isFinite(maxValue)
    ) {
        if (minValue !== maxValue) {
            return [minValue, maxValue * maxValueMultiplierForPadding]
        } else {
            // Only one value, make up a reasonable default
            return scaleType === ScaleType.log
                ? [minValue / 10, minValue * 10]
                : [minValue - 1, maxValue + 1]
        }
    } else {
        return scaleType === ScaleType.log ? [1, 100] : [-1, 1]
    }
}

// Compound annual growth rate
// cagr = ((new_value - old_value) ** (1 / Δt)) - 1
// see https://en.wikipedia.org/wiki/Compound_annual_growth_rate
export const cagr = (
    startValue: number,
    endValue: number,
    yearsElapsed: number
): number => {
    const ratio = endValue / startValue
    return (
        Math.sign(ratio) *
        (Math.pow(Math.abs(ratio), 1 / yearsElapsed) - 1) *
        100
    )
}

export const makeAnnotationsSlug = (columnSlug: string): string =>
    `${columnSlug}-annotations`

export const isVisible = (elm: HTMLElement | null): boolean => {
    if (!elm || !elm.getBoundingClientRect) return false
    const rect = elm.getBoundingClientRect()
    const viewHeight = Math.max(
        document.documentElement.clientHeight,
        window.innerHeight
    )
    return !(rect.bottom < 0 || rect.top - viewHeight >= 0)
}

// Take an arbitrary string and turn it into a nice url slug
export const slugify = (str: string): string =>
    slugifySameCase(str.toLowerCase())

export const slugifySameCase = (str: string): string =>
    str
        .trim()
        .replace(/\s*\*.+\*/, "")
        .replace(/[^\w- ]+/g, "")
        .replace(/ +/g, "-")

// Unique number for this execution context
// Useful for coordinating between embeds to avoid conflicts in their ids
let _guid = 0
export const guid = (): number => ++_guid
export const TESTING_ONLY_reset_guid = (): number => (_guid = 0)

// Take an array of points and make it into an SVG path specification string
export const pointsToPath = (points: Array<[number, number]>): string => {
    let path = ""
    for (let i = 0; i < points.length; i++) {
        if (i === 0) path += `M${points[i][0]} ${points[i][1]}`
        else path += `L${points[i][0]} ${points[i][1]}`
    }
    return path
}

// Based on https://stackoverflow.com/a/30245398/1983739
// In case of tie returns higher value
// todo: add unit tests
export const sortedFindClosestIndex = (
    array: number[],
    value: number,
    startIndex: number = 0,
    // non-inclusive end
    endIndex: number = array.length
): number => {
    if (startIndex >= endIndex) return -1

    if (value < array[startIndex]) return startIndex

    if (value > array[endIndex - 1]) return endIndex - 1

    let lo = startIndex
    let hi = endIndex - 1

    while (lo <= hi) {
        const mid = Math.round((hi + lo) / 2)

        if (value < array[mid]) {
            hi = mid - 1
        } else if (value > array[mid]) {
            lo = mid + 1
        } else {
            return mid
        }
    }

    // lo == hi + 1
    return array[lo] - value < value - array[hi] ? lo : hi
}

export const sortedFindClosest = (
    array: number[],
    value: number,
    startIndex?: number,
    endIndex?: number
): number | undefined => {
    const index = sortedFindClosestIndex(array, value, startIndex, endIndex)
    return index !== -1 ? array[index] : undefined
}

export const isMobile = (): boolean =>
    typeof window === "undefined"
        ? false
        : !!window?.navigator?.userAgent.toLowerCase().includes("mobi")

export const isTouchDevice = (): boolean => !!("ontouchstart" in window)

// General type reperesenting arbitrary json data; basically a non-nullable 'any'
export interface Json {
    [x: string]: any
}

// Escape a function for storage in a csv cell
export const csvEscape = (value: unknown): string => {
    const valueStr = toString(value)
    return valueStr.includes(",")
        ? `"${valueStr.replace(/\"/g, '""')}"`
        : valueStr
}

export const arrToCsvRow = (arr: unknown[]): string =>
    arr.map((x) => csvEscape(x)).join(",") + "\n"

export const urlToSlug = (url: string): string =>
    last(
        parseUrl(url)
            .pathname.split("/")
            .filter((x) => x)
    ) as string

// Removes all undefineds from an object.
export const trimObject = <Obj>(
    obj: Obj,
    trimStringEmptyStrings = false
): NoUndefinedValues<Obj> => {
    const clone: any = {}
    for (const key in obj) {
        const val = obj[key] as any
        if (isObject(val) && isEmpty(val)) {
            // Drop empty objects
        } else if (trimStringEmptyStrings && val === "") {
        } else if (val !== undefined) clone[key] = obj[key]
    }
    return clone
}

export const fetchText = async (url: string): Promise<string> => {
    return await fetch(url).then((res) => {
        if (!res.ok)
            throw new Error(`Fetch failed: ${res.status} ${res.statusText}`)
        return res.text()
    })
}

export const getCountryCodeFromNetlifyRedirect = async (): Promise<
    string | undefined
> =>
    await fetch("/detect-country-redirect").then((res) => {
        if (!res.ok) throw new Error("Couldn't retrieve country code")
        return res.url.split("?")[1]
    })

export const stripHTML = (html: string): string => striptags(html)

// Math.rand doesn't have between nor seed. Lodash's Random doesn't take a seed, making it bad for testing.
// So we have our own *very* psuedo-RNG.
export const getRandomNumberGenerator =
    (min: Integer = 0, max: Integer = 100, seed = Date.now()) =>
    (): Integer => {
        const semiRand = Math.sin(seed++) * 10000
        return Math.floor(min + (max - min) * (semiRand - Math.floor(semiRand)))
    }

export const sampleFrom = <T>(
    collection: T[],
    howMany: number,
    seed: number
): T[] => shuffleArray(collection, seed).slice(0, howMany)

// A seeded array shuffle
// https://stackoverflow.com/questions/2450954/how-to-randomize-shuffle-a-javascript-array
const shuffleArray = <T>(array: T[], seed = Date.now()): T[] => {
    const rand = getRandomNumberGenerator(0, 100, seed)
    const clonedArr = array.slice()
    for (let index = clonedArr.length - 1; index > 0; index--) {
        const replacerIndex = Math.floor((rand() / 100) * (index + 1))
        ;[clonedArr[index], clonedArr[replacerIndex]] = [
            clonedArr[replacerIndex],
            clonedArr[index],
        ]
    }
    return clonedArr
}

export const getIdealGridParams = ({
    count,
    containerAspectRatio,
    idealAspectRatio = IDEAL_PLOT_ASPECT_RATIO,
}: {
    count: number
    containerAspectRatio: number
    idealAspectRatio?: number
}): GridParameters => {
    // See Observable notebook: https://observablehq.com/@danielgavrilov/pack-rectangles-of-a-preferred-aspect-ratio
    // Also Desmos graph: https://www.desmos.com/calculator/tmajzuq5tm
    const ratio = containerAspectRatio / idealAspectRatio
    // Prefer vertical grid for count=2.
    if (count === 2 && ratio < 2) return { rows: 2, columns: 1 }
    // Otherwise, optimize for closest to the ideal aspect ratio.
    const initialColumns = Math.min(Math.round(Math.sqrt(count * ratio)), count)
    const rows = Math.ceil(count / initialColumns)
    // Remove extra columns if we can fit everything in fewer.
    // This will result in wider aspect ratios than ideal, which is ok.
    const columns = Math.ceil(count / rows)
    return {
        rows,
        columns,
    }
}

export const findClosestTimeIndex = (
    times: Time[],
    targetTime: Time,
    tolerance?: number
): Time | undefined => {
    let closest: Time | undefined
    let closestIndex: number | undefined
    for (let index = 0; index < times.length; index++) {
        const time = times[index]
        const currentTimeDist = Math.abs(time - targetTime)
        if (currentTimeDist === 0) return index // Found the winner, stop searching.
        if (tolerance !== undefined && currentTimeDist > tolerance) continue

        const closestTimeDist =
            closest !== undefined ? Math.abs(closest - targetTime) : Infinity

        if (
            closest === undefined ||
            closestTimeDist > currentTimeDist ||
            // Prefer later times, e.g. if targetTime is 2010, prefer 2011 to 2009
            (closestTimeDist === currentTimeDist && time > closest)
        ) {
            closest = time
            closestIndex = index
        }
    }
    return closestIndex
}

export const isNegativeInfinity = (
    timeBound: TimeBound
): timeBound is TimeBoundValue => timeBound === TimeBoundValue.negativeInfinity

export const isPositiveInfinity = (
    timeBound: TimeBound
): timeBound is TimeBoundValue => timeBound === TimeBoundValue.positiveInfinity

export const findClosestTime = (
    times: Time[],
    targetTime: Time,
    tolerance?: number
): Time | undefined => {
    if (isNegativeInfinity(targetTime)) return min(times)
    if (isPositiveInfinity(targetTime)) return max(times)
    const index = findClosestTimeIndex(times, targetTime, tolerance)
    return index !== undefined ? times[index] : undefined
}

// _.mapValues() equivalent for ES6 Maps
export const es6mapValues = <K, V, M>(
    input: Map<K, V>,
    mapper: (value: V, key: K) => M
): Map<K, M> =>
    new Map(
        Array.from(input, ([key, value]) => {
            return [key, mapper(value, key)]
        })
    )

export interface DataValue {
    time: Time | undefined
    value: number | string | undefined
}

const valuesAtTimes = (
    valueByTime: Map<number, string | number>,
    targetTimes: Time[],
    tolerance = 0
): { time: number | undefined; value: string | number | undefined }[] => {
    const times = Array.from(valueByTime.keys())
    return targetTimes.map((targetTime) => {
        const time = findClosestTime(times, targetTime, tolerance)
        const value = time === undefined ? undefined : valueByTime.get(time)
        return {
            time,
            value,
        }
    })
}

export const valuesByEntityAtTimes = (
    valueByEntityAndTime: Map<string, Map<number, string | number>>,
    targetTimes: Time[],
    tolerance = 0
): Map<string, DataValue[]> =>
    es6mapValues(valueByEntityAndTime, (valueByTime) =>
        valuesAtTimes(valueByTime, targetTimes, tolerance)
    )

export const valuesByEntityWithinTimes = (
    valueByEntityAndTimes: Map<string, Map<number, string | number>>,
    range: (number | undefined)[]
): Map<string, DataValue[]> => {
    const start = range[0] !== undefined ? range[0] : -Infinity
    const end = range[1] !== undefined ? range[1] : Infinity
    return es6mapValues(valueByEntityAndTimes, (valueByTime) =>
        Array.from(valueByTime.keys())
            .filter((time) => time >= start && time <= end)
            .map((time) => ({
                time,
                value: valueByTime.get(time),
            }))
    )
}

export const getStartEndValues = (
    values: DataValue[]
): (DataValue | undefined)[] => [
    minBy(values, (dv) => dv.time),
    maxBy(values, (dv) => dv.time),
]

const MS_PER_DAY = 1000 * 60 * 60 * 24

// From https://stackoverflow.com/a/15289883
export function dateDiffInDays(a: Date, b: Date): number {
    // Discard the time and time-zone information.
    const utca = Date.UTC(a.getFullYear(), a.getMonth(), a.getDate())
    const utcb = Date.UTC(b.getFullYear(), b.getMonth(), b.getDate())
    return Math.floor((utca - utcb) / MS_PER_DAY)
}

export const diffDateISOStringInDays = (a: string, b: string): number =>
    dayjs.utc(a).diff(dayjs.utc(b), "day")

export const getYearFromISOStringAndDayOffset = (
    epoch: string,
    daysOffset: number
): number => {
    const date = dayjs.utc(epoch).add(daysOffset, "day")
    return date.year()
}

export const addDays = (date: Date, days: number): Date => {
    const newDate = new Date(date.getTime())
    newDate.setDate(newDate.getDate() + days)
    return newDate
}

export async function retryPromise<T>(
    promiseGetter: () => Promise<T>,
    maxRetries: number = 3
): Promise<T> {
    let retried = 0
    let lastError
    while (retried++ < maxRetries) {
        try {
            return await promiseGetter()
        } catch (error) {
            lastError = error
        }
    }
    throw lastError
}

export function parseIntOrUndefined(s: string | undefined): number | undefined {
    if (s === undefined) return undefined
    const value = parseInt(s)
    return isNaN(value) ? undefined : value
}

export const anyToString = (value: unknown): string => {
    if (typeof value === "undefined" || value === null) return ""
    return String(value)
}

// Scroll Helpers
// Borrowed from: https://github.com/JedWatson/react-select/blob/32ad5c040b/packages/react-select/src/utils.js

function isDocumentElement(el: HTMLElement): boolean {
    return [document.documentElement, document.body].indexOf(el) > -1
}

function scrollTo(el: HTMLElement, top: number): void {
    // with a scroll distance, we perform scroll on the element
    if (isDocumentElement(el)) {
        window.scrollTo(0, top)
        return
    }

    el.scrollTop = top
}

export function scrollIntoViewIfNeeded(
    containerEl: HTMLElement,
    focusedEl: HTMLElement
): void {
    const menuRect = containerEl.getBoundingClientRect()
    const focusedRect = focusedEl.getBoundingClientRect()
    const overScroll = focusedEl.offsetHeight / 3

    if (focusedRect.bottom + overScroll > menuRect.bottom) {
        scrollTo(
            containerEl,
            Math.min(
                focusedEl.offsetTop +
                    focusedEl.clientHeight -
                    containerEl.offsetHeight +
                    overScroll,
                containerEl.scrollHeight
            )
        )
    } else if (focusedRect.top - overScroll < menuRect.top) {
        scrollTo(containerEl, Math.max(focusedEl.offsetTop - overScroll, 0))
    }
}

export function rollingMap<T, U>(array: T[], mapper: (a: T, b: T) => U): U[] {
    const result: U[] = []
    if (array.length <= 1) return result
    for (let i = 0; i < array.length - 1; i++) {
        result.push(mapper(array[i], array[i + 1]))
    }
    return result
}

export function groupMap<T, K>(array: T[], accessor: (v: T) => K): Map<K, T[]> {
    const result = new Map<K, T[]>()
    array.forEach((item) => {
        const key = accessor(item)
        if (result.has(key)) {
            result.get(key)?.push(item)
        } else {
            result.set(key, [item])
        }
    })
    return result
}

export function keyMap<Key, Value>(
    array: Value[],
    accessor: (v: Value) => Key
): Map<Key, Value> {
    const result = new Map<Key, Value>()
    array.forEach((item) => {
        const key = accessor(item)
        if (!result.has(key)) {
            result.set(key, item)
        }
    })
    return result
}

export const linkify = (str: string): string => linkifyHtml(str)

export const oneOf = <T>(value: unknown, options: T[], defaultOption: T): T => {
    for (const option of options) {
        if (value === option) return option
    }
    return defaultOption
}

export const intersectionOfSets = <T>(sets: Set<T>[]): Set<T> => {
    if (!sets.length) return new Set<T>()
    const intersection = new Set<T>(sets[0])

    sets.slice(1).forEach((set) => {
        for (const elem of intersection) {
            if (!set.has(elem)) {
                intersection.delete(elem)
            }
        }
    })
    return intersection
}

export const unionOfSets = <T>(sets: Set<T>[]): Set<T> => {
    if (!sets.length) return new Set<T>()
    const unionSet = new Set<T>(...sets)
    return unionSet
}

export const differenceOfSets = <T>(sets: Set<T>[]): Set<T> => {
    if (!sets.length) return new Set<T>()
    const diff = new Set<T>(sets[0])

    sets.slice(1).forEach((set) => {
        for (const elem of set) {
            diff.delete(elem)
        }
    })
    return diff
}

/** Tests whether the first argument is a strict subset of the second. The arguments do not have
    to be sets yet, they can be any iterable. Sets will be created by the function internally */
export function isSubsetOf<T>(
    subsetIter: Iterable<T>,
    supersetIter: Iterable<T>
): boolean {
    const subset = new Set(subsetIter)
    const superset = new Set(supersetIter)
    return intersectionOfSets([subset, superset]).size === subset.size
}

// ES6 is now significantly faster than lodash's intersection
export const intersection = <T>(...arrs: T[][]): T[] => {
    if (arrs.length === 0) return []
    if (arrs.length === 1) return arrs[0]
    if (arrs.length === 2) {
        const set = new Set(arrs[0])
        return arrs[1].filter((value) => set.has(value))
    }
    return intersection(arrs[0], intersection(...arrs.slice(1)))
}

export function sortByUndefinedLast<T>(
    array: T[],
    accessor: (t: T) => string | number | undefined,
    order: SortOrder = SortOrder.asc
): T[] {
    const sorted = sortBy(array, (value) => {
        const mapped = accessor(value)
        if (mapped === undefined) {
            return order === SortOrder.asc ? Infinity : -Infinity
        }
        return mapped
    })
    return order === SortOrder.asc ? sorted : sorted.reverse()
}

export const mapNullToUndefined = <T>(
    array: (T | undefined | null)[]
): (T | undefined)[] => array.map((v) => (v === null ? undefined : v))

export const lowerCaseFirstLetterUnlessAbbreviation = (str: string): string =>
    str.charAt(1).match(/[A-Z]/)
        ? str
        : str.charAt(0).toLowerCase() + str.slice(1)

/**
 * Use with caution - please note that this sort function only sorts on numeric data, and that sorts
 * **in-place** and **not stable**.
 * If you need a more general sort function that is stable and leaves the original array untouched,
 * please use lodash's `sortBy` instead. This function is faster, though.
 */
export const sortNumeric = <T>(
    arr: T[],
    sortByFn: (el: T) => number = identity,
    sortOrder: SortOrder = SortOrder.asc
): T[] =>
    arr.sort(
        sortOrder === SortOrder.asc
            ? (a: T, b: T): number => sortByFn(a) - sortByFn(b)
            : (a: T, b: T): number => sortByFn(b) - sortByFn(a)
    )

export const mapBy = <T, K, V>(
    arr: T[],
    keyAccessor: (t: T) => K,
    valueAccessor: (t: T) => V
): Map<K, V> => {
    const map = new Map<K, V>()
    arr.forEach((val) => {
        map.set(keyAccessor(val), valueAccessor(val))
    })
    return map
}

// Adapted from lodash baseFindIndex which is ~2x as fast as the wrapped findIndex
export const findIndexFast = (
    array: unknown[],
    predicate: (value: unknown, index: number) => boolean,
    fromIndex = 0,
    toIndex = array.length
): number => {
    let index = fromIndex
    while (index < toIndex) {
        if (predicate(array[index], index)) return index
        index++
    }
    return -1
}

export const logMe = (
    target: unknown,
    propertyName: string,
    descriptor: TypedPropertyDescriptor<any>
): TypedPropertyDescriptor<any> => {
    const originalMethod = descriptor.value
    descriptor.value = function (...args: any[]): any {
        // eslint-disable-next-line no-console
        console.log(`Running ${propertyName} with '${args}'`)
        return originalMethod.apply(this, args)
    }
    return descriptor
}

export function getClosestTimePairs(
    sortedTimesA: Time[],
    sortedTimesB: Time[],
    maxDiff: Integer = Infinity
): [number, number][] {
    if (sortedTimesA.length === 0 || sortedTimesB.length === 0) return []

    const decidedPairs: [Time, Time][] = []
    const undecidedPairs: [Time, Time][] = []

    let indexB = 0

    for (let indexA = 0; indexA < sortedTimesA.length; indexA++) {
        const timeA = sortedTimesA[indexA]

        const closestIndexInB = sortedFindClosestIndex(
            sortedTimesB,
            timeA,
            indexB
        )

        /**
         * the index that holds the value that is definitely lower than timeA, the candidate time
         */
        const lowCandidateIndexB =
            sortedTimesB[closestIndexInB] < timeA
                ? closestIndexInB
                : closestIndexInB > indexB
                ? closestIndexInB - 1
                : undefined

        /**
         * the index that holds the value that is definitely equal to or greater than timeA, the candidate time
         */
        const highCandidateIndexB =
            sortedTimesB[closestIndexInB] >= timeA ? closestIndexInB : undefined

        if (
            lowCandidateIndexB !== undefined &&
            highCandidateIndexB !== undefined &&
            timeA - sortedTimesB[lowCandidateIndexB] <= maxDiff &&
            timeA - sortedTimesB[lowCandidateIndexB] <
                sortedTimesB[highCandidateIndexB] - timeA
        ) {
            decidedPairs.push([timeA, sortedTimesB[lowCandidateIndexB]])
        } else if (
            highCandidateIndexB !== undefined &&
            timeA === sortedTimesB[highCandidateIndexB]
        ) {
            decidedPairs.push([timeA, sortedTimesB[highCandidateIndexB]])
        } else {
            if (
                lowCandidateIndexB !== undefined &&
                timeA - sortedTimesB[lowCandidateIndexB] <= maxDiff
            ) {
                undecidedPairs.push([timeA, sortedTimesB[lowCandidateIndexB]])
            }
            if (
                highCandidateIndexB !== undefined &&
                sortedTimesB[highCandidateIndexB] - timeA <= maxDiff
            ) {
                undecidedPairs.push([timeA, sortedTimesB[highCandidateIndexB]])
            }
        }

        indexB = closestIndexInB
    }

    const seenTimes = new Set(flatten(decidedPairs))

    sortBy(undecidedPairs, (pair) => Math.abs(pair[0] - pair[1])).forEach(
        (pair) => {
            if (!seenTimes.has(pair[0]) && !seenTimes.has(pair[1])) {
                decidedPairs.push(pair)
                seenTimes.add(pair[0])
                seenTimes.add(pair[1])
            }
        }
    )

    return decidedPairs
}

export const omitUndefinedValues = <T>(object: T): NoUndefinedValues<T> => {
    const result: any = {}
    for (const key in object) {
        if (object[key] !== undefined) result[key] = object[key]
    }
    return result
}

export const omitNullableValues = <T>(object: T): NoUndefinedValues<T> => {
    const result: any = {}
    for (const key in object) {
        if (object[key] !== undefined && object[key] !== null) {
            result[key] = object[key]
        }
    }
    return result
}

export const isInIFrame = (): boolean => {
    try {
        return window.self !== window.top
    } catch (e) {
        return false
    }
}

export const differenceObj = <A extends Record<string, unknown>>(
    obj: A,
    defaultObj: Record<string, unknown>
): Partial<A> => {
    const result: Partial<A> = {}
    for (const key in obj) {
        if (defaultObj[key] !== obj[key]) {
            result[key] = obj[key]
        }
    }
    return result
}

export const findDOMParent = (
    el: HTMLElement,
    condition: (el: HTMLElement) => boolean
): HTMLElement | null => {
    let current: HTMLElement | null = el
    while (current) {
        if (condition(current)) return current
        current = current.parentElement
    }
    return null
}

export const wrapInDiv = (el: Element, classes?: string[]): Element => {
    if (!el.parentNode) return el
    const wrapper = document.createElement("div")
    if (classes) wrapper.classList.add(...classes)
    el.parentNode.insertBefore(wrapper, el)
    wrapper.appendChild(el)
    return wrapper
}

export const textAnchorFromAlign = (
    align: HorizontalAlign
): "start" | "middle" | "end" => {
    if (align === HorizontalAlign.center) return "middle"
    if (align === HorizontalAlign.right) return "end"
    return "start"
}

export const dyFromAlign = (align: VerticalAlign): string => {
    if (align === VerticalAlign.middle) return ".32em"
    if (align === VerticalAlign.bottom) return ".71em"
    return "0"
}

export const values = <Obj extends Record<string, any>>(
    obj: Obj
): Obj[keyof Obj][] => {
    return Object.values(obj)
}

export function stringifyUnkownError(error: unknown): string | undefined {
    if (error === undefined || error === null) return undefined
    if (error instanceof Error) {
        return error.message
    }
    if (typeof error === "function") {
        // Within this branch, `error` has type `Function`,
        // so we can access the function's `name` property
        const functionName = error.name || "(anonymous)"
        return `[function ${functionName}]`
    }

    if (error instanceof Date) {
        // Within this branch, `error` has type `Date`,
        // so we can call the `toISOString` method
        return error.toISOString()
    }

    if (typeof error === "object" && !Array.isArray(error) && error !== null) {
        if (error.hasOwnProperty("message")) {
            // Within this branch, `error` is an object with the `message`
            // property, so we can access the object's `message` property.
            return (error as any).message
        } else {
            // Otherwise, `error` is an object with an unknown structure, so
            // we stringify it.
            return JSON.stringify(error)
        }
    }

    return String(error)
}

/**
 * Turns a 2D array that is not necessarily rectangular into a rectangular array
 * by appending missing values and filling them with `fill`.
 */
export function toRectangularMatrix<T, F>(arr: T[][], fill: F): (T | F)[][] {
    if (arr.length === 0) return []
    const width = max(arr.map((row) => row.length)) as number

    return arr.map((row) => {
        if (row.length < width)
            return [...row, ...Array(width - row.length).fill(fill)]
        else return row
    })
}

export function checkIsPlainObjectWithGuard(
    x: unknown
): x is Record<string, unknown> {
    return isPlainObject(x)
}

export function checkIsStringIndexable(
    x: unknown
): x is Record<string, unknown> {
    return isPlainObject(x) || isArray(x)
}

function checkIsTouchEvent(
    event: unknown
): event is React.TouchEvent | TouchEvent {
    if (isObject(event)) {
        return "targetTouches" in event
    }
    return false
}

export const triggerDownloadFromBlob = (filename: string, blob: Blob): void => {
    const objectUrl = URL.createObjectURL(blob)
    triggerDownloadFromUrl(filename, objectUrl)
    URL.revokeObjectURL(objectUrl)
}

export const triggerDownloadFromUrl = (filename: string, url: string): void => {
    const downloadLink = document.createElement("a")
    downloadLink.setAttribute("href", url)
    downloadLink.setAttribute("download", filename)
    downloadLink.click()
}

export const removeAllWhitespace = (text: string): string => {
    return text.replace(/\s+|\n/g, "")
}

export function moveArrayItemToIndex<Item>(
    arr: Item[],
    fromIndex: number,
    toIndex: number
): Item[] {
    const newArray = Array.from(arr)
    const [removed] = newArray.splice(fromIndex, 1)
    newArray.splice(toIndex, 0, removed)
    return newArray
}

export const getIndexableKeys = Object.keys as <T extends object>(
    obj: T
) => Array<keyof T>

export const formatDate = (date: Date): string => {
    return date.toLocaleDateString("en-US", {
        year: "numeric",
        month: "long",
        day: "2-digit",
    })
}

/**
 *
 * Parses a gdoc article JSON with non-primitive types (Date)
 *
 * Note: if dates could also be found deeper in the JSON, it could make sense to
 * write a custom JSON parser to handle that automatically for all keys. At this
 * stage, the manual approach is probably simpler.
 */
export const getArticleFromJSON = (
    json: OwidArticleTypeJSON
): OwidArticleType => {
    return {
        ...json,
        createdAt: new Date(json.createdAt),
        publishedAt: json.publishedAt ? new Date(json.publishedAt) : null,
        updatedAt: json.updatedAt ? new Date(json.updatedAt) : null,
    }
}

export function recursivelyMapArticleBlock(
    block: OwidEnrichedArticleBlock,
    callback: (block: OwidEnrichedArticleBlock) => OwidEnrichedArticleBlock
): OwidEnrichedArticleBlock {
    if (block.type === "gray-section") {
        block.items.map((block) => recursivelyMapArticleBlock(block, callback))
    }
    if (
        block.type === "sticky-left" ||
        block.type === "sticky-right" ||
        block.type === "side-by-side"
    ) {
        block.left.map((node) => recursivelyMapArticleBlock(node, callback))
        block.right.map((node) => recursivelyMapArticleBlock(node, callback))
    }

    return callback(block)
}

// Checking whether we have clipboard write access is surprisingly complicated.
// For example, if a chart is embedded in an iframe, then Chrome will prevent the
// use of clipboard.writeText() unless the iframe has allow="clipboard-write".
// On the other hand, Firefox and Safari haven't implemented the Permissions API
// for "clipboard-write", so we need to handle that case gracefully.
// See https://developer.mozilla.org/en-US/docs/Web/API/Permissions_API#browser_compatibility
export const canWriteToClipboard = async (): Promise<boolean> => {
    if (!("clipboard" in navigator)) return false

    if ("permissions" in navigator) {
        // Is Permissions API implemented?

        try {
            // clipboard-write permission is not supported in all browsers - need to catch that case
            const res = await navigator.permissions.query({
                name: "clipboard-write" as PermissionName,
            })

            // Asking permission was successful, we may use clipboard-write methods if permission wasn't denied.
            return ["granted", "prompt"].includes(res.state)
        } catch (err) {}
    }
    // navigator.clipboard is available, but we couldn't check for permissions -- assume we can use it.
    return true
}

<<<<<<< HEAD
export function findDuplicates<T>(arr: T[]): T[] {
    const set = new Set()
    const duplicates: Set<T> = new Set()
    arr.forEach((item) => {
        if (set.has(item)) {
            if (!duplicates.has(item)) {
                duplicates.add(item)
            }
        } else {
            set.add(item)
        }
    })
    return [...duplicates]
=======
// Memoization for immutable getters. Run the function once for this instance and cache the result.
export const imemo = <Type>(
    target: unknown,
    propertyName: string,
    descriptor: TypedPropertyDescriptor<Type>
): void => {
    const originalFn = descriptor.get!
    descriptor.get = function (this: Record<string, Type>): Type {
        const propName = `${propertyName}_memoized`
        if (this[propName] === undefined) {
            // Define the prop the long way so we don't enumerate over it
            Object.defineProperty(this, propName, {
                configurable: false,
                enumerable: false,
                writable: false,
                value: originalFn.apply(this),
            })
        }
        return this[propName]
    }
>>>>>>> 76e1e403
}<|MERGE_RESOLUTION|>--- conflicted
+++ resolved
@@ -152,12 +152,9 @@
     GridParameters,
     OwidArticleType,
     OwidArticleTypeJSON,
-<<<<<<< HEAD
     OwidEnrichedArticleBlock,
-=======
     TimeBound,
     TimeBoundValue,
->>>>>>> 76e1e403
 } from "./owidTypes.js"
 import { PointVector } from "./PointVector.js"
 import React from "react"
@@ -1343,7 +1340,6 @@
     return true
 }
 
-<<<<<<< HEAD
 export function findDuplicates<T>(arr: T[]): T[] {
     const set = new Set()
     const duplicates: Set<T> = new Set()
@@ -1357,7 +1353,8 @@
         }
     })
     return [...duplicates]
-=======
+}
+
 // Memoization for immutable getters. Run the function once for this instance and cache the result.
 export const imemo = <Type>(
     target: unknown,
@@ -1378,5 +1375,4 @@
         }
         return this[propName]
     }
->>>>>>> 76e1e403
 }