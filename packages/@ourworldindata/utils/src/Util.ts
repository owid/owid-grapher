--- conflicted
+++ resolved
@@ -1663,10 +1663,10 @@
     return filteredValues
 }
 
-<<<<<<< HEAD
 export function getFontScale(size: number, base = 16): number {
     return size / base
-=======
+}
+
 // TODO: type this correctly once we have moved types into their own top level package
 export function mergePartialGrapherConfigs<T extends Record<string, any>>(
     ...grapherConfigs: (T | undefined)[]
@@ -1700,5 +1700,4 @@
     )
     const sourceName = variable.source?.name
     return uniq(compact([sourceName, ...originAttributionFragments])).join(", ")
->>>>>>> 649f7e3b
 }