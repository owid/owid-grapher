--- conflicted
+++ resolved
@@ -79,18 +79,13 @@
 rm -rf ~/NEW_NAME-data/bakedSite/.netlify
 # Create new Netlify site
 cd ~/NEW_NAME-data/bakedSite/
-<<<<<<< HEAD
-netlify deploy --dir=.
+netlify deploy --dir=. --timeout 6000
 # What would you like to do?: Create + configure a new site
 # Team: owid
 # Site name: NEW_NAME-owid
-=======
-netlify deploy --dir=. --prodIfUnlocked --timeout 6000
-# Use NEW_NAME-owid as site name
->>>>>>> 22486263
 # Leave publish to .
 # As of March 2022, this took over 20 minutes which caused the client to time out - though it appears to have still worked.
-# netlify deploy --prodIfUnlocked
+netlify deploy --prodIfUnlocked
 
 ## PM2
 cd ~/NEW_NAME
