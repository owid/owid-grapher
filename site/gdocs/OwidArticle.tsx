--- conflicted
+++ resolved
@@ -61,7 +61,6 @@
 }`
 
     return (
-<<<<<<< HEAD
         <ArticleContext.Provider value={{ isPreviewing: isPreviewing }}>
             <article className="centered-article-container grid grid-cols-12-full-width">
                 <div className="article-banner" style={coverStyle}></div>
@@ -73,38 +72,6 @@
                         <h1 className="centered-article-header__title">
                             {content.title}
                         </h1>
-=======
-        <article className="centered-article-container grid grid-cols-12-full-width">
-            <div className="article-banner" style={coverStyle}></div>
-            <header className="centered-article-header align-center grid grid-cols-8 col-start-4 span-cols-8 col-md-start-3 span-md-cols-10 col-sm-start-2 span-sm-cols-12">
-                <div className="centered-article-header__title-container col-start-2 span-cols-6">
-                    <h3 className="centered-article-header__supertitle span-cols-8">
-                        {content.supertitle}
-                    </h3>
-                    <h1 className="centered-article-header__title">
-                        {content.title}
-                    </h1>
-                </div>
-                {content.subtitle ? (
-                    <h2 className="centered-article-header__subtitle col-start-2 span-cols-6">
-                        {content.subtitle}
-                    </h2>
-                ) : null}
-                <div className="centered-article-header__meta-container col-start-2 span-cols-6 grid grid-cols-2">
-                    <div className="span-cols-1 span-sm-cols-2">
-                        <div className="centered-article-header__byline">
-                            {"By: "}
-                            <a href="/team">
-                                {formatAuthors({
-                                    authors,
-                                })}
-                            </a>
-                        </div>
-                        <div className="centered-article-header__dateline body-3-medium-italic">
-                            {content.dateline ||
-                                (publishedAt && formatDate(publishedAt))}
-                        </div>
->>>>>>> 84d4d839
                     </div>
                     {content.subtitle ? (
                         <h2 className="centered-article-header__subtitle col-start-2 span-cols-6">
@@ -114,7 +81,7 @@
                     <div className="centered-article-header__meta-container col-start-2 span-cols-6 grid grid-cols-2">
                         <div className="span-cols-1 span-sm-cols-2">
                             <div className="centered-article-header__byline">
-                                By:{" "}
+                                {"By: "}
                                 <a href="/team">
                                     {formatAuthors({
                                         authors,
