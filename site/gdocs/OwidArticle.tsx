--- conflicted
+++ resolved
@@ -50,74 +50,64 @@
 }`
 
     return (
-<<<<<<< HEAD
         <article className="article-container grid grid-cols-12-full-width">
             <div className="article-banner" style={coverStyle}></div>
             <header className="article-header grid grid-cols-8 col-start-4 span-cols-8 col-md-start-3 span-md-cols-10 col-sm-start-2 span-sm-cols-12">
-                <h1 className="article-header__title col-start-2 span-cols-6">
-                    {content.title}
-                </h1>
-                <h2 className="article-header__subtitle col-start-2 span-cols-6">
-                    {content.subtitle}
-                </h2>
-                <div className="article-header__byline-container col-start-2 span-cols-6">
-                    By:
-                    <div>{content.byline}</div>
-                    <div>
-                        {content.dateline ||
-                            (publishedAt && formatDate(publishedAt))}
+                <div className="article-header__title-container col-start-2 span-cols-6">
+                    <h3 className="article-header__supertitle span-cols-8">
+                        {content.supertitle}
+                    </h3>
+                    <h1 className="article-header__title">{content.title}</h1>
+                </div>
+                {content.subtitle ? (
+                    <h2 className="article-header__subtitle">
+                        {content.subtitle}
+                    </h2>
+                ) : null}
+                <div className="article-header__meta-container col-start-2 span-cols-6 grid grid-cols-2">
+                    <div className="span-cols-1 span-sm-cols-2">
+                        <div className="article-header__byline">
+                            By:{" "}
+                            <a href="/team">
+                                {formatAuthors({
+                                    authors,
+                                })}
+                            </a>
+                        </div>
+                        <div className="article-header__dateline body-3-medium-italic">
+                            {content.dateline ||
+                                (publishedAt && formatDate(publishedAt))}
+                        </div>
                     </div>
-=======
-        <article className={"owidArticle"}>
-            <div className={"articleCover"} style={coverStyle}></div>
-            <div className={"articlePage"}></div>
-            <div className={"titling"}>
-                <div className={"supertitle"}>{content.supertitle}</div>
-                <h1 className={"title"}>{content.title}</h1>
-                {content.subtitle ? (
-                    <div className={"subtitle"}>{content.subtitle}</div>
-                ) : null}
-            </div>
-            <div className={"meta"}>
-                <div>
-                    <div className="body-1-regular">
-                        By:{" "}
-                        <a href="/team">
-                            {formatAuthors({
-                                authors,
-                            })}
-                        </a>
-                    </div>
-                    <div className="body-3-medium-italic">
-                        {content.dateline ||
-                            (publishedAt && formatDate(publishedAt))}
-                    </div>
-                </div>
-                <div>
-                    <div className="body-1-regular">
-                        <a href="#citation">
+                    <div className="span-cols-1 span-sm-cols-2">
+                        <a
+                            href="#citation"
+                            className="body-1-regular display-block"
+                        >
                             <FontAwesomeIcon icon={faBook} />
                             Cite this article
                         </a>
-                    </div>
-                    <div className="body-3-medium">
-                        <a href="#licence">
+
+                        <a
+                            href="#licence"
+                            className="body-3-medium display-block"
+                        >
                             <FontAwesomeIcon icon={faCreativeCommons} />
                             Reuse our work freely
                         </a>
                     </div>
                 </div>
-            </div>
+            </header>
 
             {content.summary ? (
-                <div>
-                    <details className={"summary"} open={true}>
-                        <summary>Summary</summary>
-                        <ArticleBlocks blocks={content.summary} />
-                    </details>
->>>>>>> 3d5174d4
-                </div>
-            </header>
+                <details
+                    className="article-summary col-start-5 span-cols-6 col-md-start-3 span-md-cols-10 col-sm-start-2 span-sm-cols-12"
+                    open={true}
+                >
+                    <summary>Summary</summary>
+                    <ArticleBlocks blocks={content.summary} />
+                </details>
+            ) : null}
 
             {content.body ? (
                 <ArticleBlocks toc={content.toc} blocks={content.body} />
@@ -125,10 +115,10 @@
 
             {/* {content.refs ? <Footnotes d={content.refs} /> : null} */}
 
-<<<<<<< HEAD
-            {/* content.citation ? (
-=======
-            <div id="citation">
+            <div
+                id="citation"
+                className="col-start-5 span-cols-6 col-md-start-3 span-md-cols-10 col-sm-start-2 span-sm-cols-12"
+            >
                 <h3>Cite this work</h3>
                 <p>
                     Our articles and data visualizations rely on work from many
@@ -137,20 +127,19 @@
                     be cited as:
                 </p>
                 {/* TODO? renderSpans(content.citation.map((block) => block.value)) */}
->>>>>>> 3d5174d4
                 <div>
                     <CodeSnippet code={citationText} />
                 </div>
-<<<<<<< HEAD
-            ) : null} */}
-=======
                 <p>BibTeX citation</p>
                 <div>
                     <CodeSnippet code={bibtex} />
                 </div>
             </div>
 
-            <div id="licence">
+            <div
+                id="licence"
+                className="col-start-5 span-cols-6 col-md-start-3 span-md-cols-10 col-sm-start-2 span-sm-cols-12"
+            >
                 <img
                     src="/owid-logo.svg"
                     className="img-raw"
@@ -188,7 +177,6 @@
                     in any site.
                 </p>
             </div>
->>>>>>> 3d5174d4
         </article>
     )
 }
