import React, { useContext } from "react"
import {
    EnrichedBlockImage,
    getSizes,
    generateSrcSet,
    getFilenameWithoutExtension,
} from "@ourworldindata/utils"
import { LIGHTBOX_IMAGE_CLASS } from "../Lightbox.js"
import cx from "classnames"
import {
    IMAGE_HOSTING_BUCKET_SUBFOLDER_PATH,
    IMAGE_HOSTING_CDN_URL,
} from "../../settings/clientSettings.js"
import { ArticleContext } from "./OwidArticle.js"
import { Container } from "./ArticleBlock.js"
import { useImage } from "./utils.js"
import { BlockErrorFallback } from "./BlockErrorBoundary.js"

// generates rules that tell the browser:
// below the medium breakpoint, the image will be 95vw wide
// above that breakpoint, the image will be (at maximum) some fraction of 1280px
const generateResponsiveSizes = (numberOfColumns: number): string =>
    `(max-width: 960px) 95vw, (min-width: 960px) ${Math.floor(
        1280 * (numberOfColumns / 12)
    )}px`

const gridSpan5 = generateResponsiveSizes(5)
const gridSpan6 = generateResponsiveSizes(6)
const gridSpan7 = generateResponsiveSizes(7)

type ImageParentContainer = Container | "thumbnail"

const containerSizes: Record<ImageParentContainer, string> = {
    ["default"]: gridSpan6,
    ["sticky-right-left-column"]: gridSpan5,
    ["sticky-right-right-column"]: gridSpan7,
    ["sticky-left-left-column"]: gridSpan7,
    ["sticky-left-right-column"]: gridSpan5,
    ["side-by-side"]: gridSpan6,
    ["summary"]: gridSpan6,
    ["thumbnail"]: "350px",
}

export default function Image(props: {
    filename: string
    alt?: string
    className?: string
    containerType?: ImageParentContainer
}) {
    const { filename, className = "", containerType = "default" } = props
    const { isPreviewing } = useContext(ArticleContext)
    const image = useImage(filename)
    if (!image) {
        if (isPreviewing) {
            return (
                <BlockErrorFallback
                    className={className}
                    error={{
                        name: "Image error",
                        message: `Image with filename "${filename}" not found. This block will not render when the page is baked.`,
                    }}
                />
            )
        }
        return null
    }

    const alt = props.alt ?? image.defaultAlt
    const maybeLightboxClassName =
        containerType === "thumbnail" ? "" : LIGHTBOX_IMAGE_CLASS

    if (isPreviewing) {
        return (
            <img
                src={`${IMAGE_HOSTING_CDN_URL}/${IMAGE_HOSTING_BUCKET_SUBFOLDER_PATH}/${filename}`}
                alt={alt}
                className={cx(maybeLightboxClassName, className, "lazyload")}
            />
        )
    }

    if (filename.endsWith(".svg")) {
        const pngFilename = `${getFilenameWithoutExtension(filename)}.png`
        return (
            <div className={className}>
                <img
                    src={`/images/published/${filename}`}
                    alt={alt}
                    className={maybeLightboxClassName}
                />
                {containerType !== "thumbnail" ? (
                    <a
                        className="download-png-link"
                        href={`/images/published/${pngFilename}`}
                        download
                    >
                        Download image
                    </a>
                ) : null}
            </div>
        )
    }

    const sizes = getSizes(image.originalWidth)
    const srcSet = generateSrcSet(sizes, filename)

    return (
        <picture className={className}>
            <source
                srcSet={srcSet}
                type="image/webp"
                sizes={containerSizes[containerType] ?? containerSizes.default}
            />
            <img
<<<<<<< HEAD
                src={`/images/published/${filename}`}
                alt={alt}
                className={maybeLightboxClassName}
=======
                src={`/images/published/${d.filename}`}
                alt={d.alt}
                className={LIGHTBOX_IMAGE_CLASS}
                loading="lazy"
>>>>>>> 04397a2c
            />
        </picture>
    )
}<|MERGE_RESOLUTION|>--- conflicted
+++ resolved
@@ -112,16 +112,10 @@
                 sizes={containerSizes[containerType] ?? containerSizes.default}
             />
             <img
-<<<<<<< HEAD
                 src={`/images/published/${filename}`}
                 alt={alt}
                 className={maybeLightboxClassName}
-=======
-                src={`/images/published/${d.filename}`}
-                alt={d.alt}
-                className={LIGHTBOX_IMAGE_CLASS}
                 loading="lazy"
->>>>>>> 04397a2c
             />
         </picture>
     )
