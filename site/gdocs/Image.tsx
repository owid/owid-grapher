import React, { useContext } from "react"
import {
    getSizes,
    generateSrcSet,
    getFilenameWithoutExtension,
} from "@ourworldindata/utils"
import { LIGHTBOX_IMAGE_CLASS } from "../Lightbox.js"
import cx from "classnames"
import {
    IMAGE_HOSTING_BUCKET_SUBFOLDER_PATH,
    IMAGE_HOSTING_CDN_URL,
} from "../../settings/clientSettings.js"
import { DocumentContext } from "./OwidGdoc.js"
import { Container } from "./ArticleBlock.js"
import { useImage } from "./utils.js"
import { BlockErrorFallback } from "./BlockErrorBoundary.js"

// generates rules that tell the browser:
// below the medium breakpoint, the image will be 95vw wide
// above that breakpoint, the image will be (at maximum) some fraction of 1280px
const generateResponsiveSizes = (numberOfColumns: number): string =>
    `(max-width: 960px) 95vw, (min-width: 960px) ${Math.floor(
        1280 * (numberOfColumns / 12)
    )}px`

const gridSpan5 = generateResponsiveSizes(5)
const gridSpan6 = generateResponsiveSizes(6)
const gridSpan7 = generateResponsiveSizes(7)

type ImageParentContainer = Container | "thumbnail" | "full-width"

const containerSizes: Record<ImageParentContainer, string> = {
    ["default"]: gridSpan6,
    ["sticky-right-left-column"]: gridSpan5,
    ["sticky-right-right-column"]: gridSpan7,
    ["sticky-left-left-column"]: gridSpan7,
    ["sticky-left-right-column"]: gridSpan5,
    ["side-by-side"]: gridSpan6,
    ["summary"]: gridSpan6,
    ["thumbnail"]: "350px",
    ["datapage"]: gridSpan6,
<<<<<<< HEAD
    ["full-width"]: "100vw",
=======
    ["key-insight"]: gridSpan5,
>>>>>>> ef02dd88
}

export default function Image(props: {
    filename: string
    alt?: string
    className?: string
    containerType?: ImageParentContainer
    shouldLightbox?: boolean
}) {
    const {
        filename,
        className = "",
        containerType = "default",
        shouldLightbox = true,
    } = props
    const { isPreviewing } = useContext(DocumentContext)
    const image = useImage(filename)
    if (!image) {
        if (isPreviewing) {
            return (
                <BlockErrorFallback
                    className={className}
                    error={{
                        name: "Image error",
                        message: `Image with filename "${filename}" not found. This block will not render when the page is baked.`,
                    }}
                />
            )
        }
        return null
    }

    const alt = props.alt ?? image.defaultAlt
    const maybeLightboxClassName =
        containerType === "thumbnail" || !shouldLightbox
            ? ""
            : LIGHTBOX_IMAGE_CLASS

    if (isPreviewing) {
        return (
            <img
                src={`${IMAGE_HOSTING_CDN_URL}/${IMAGE_HOSTING_BUCKET_SUBFOLDER_PATH}/${filename}`}
                alt={alt}
                className={cx(maybeLightboxClassName, className, "lazyload")}
            />
        )
    }

    if (filename.endsWith(".svg")) {
        const pngFilename = `${getFilenameWithoutExtension(filename)}.png`
        return (
            <div className={className}>
                <img
                    src={`/images/published/${filename}`}
                    alt={alt}
                    className={maybeLightboxClassName}
                />
                {containerType !== "thumbnail" ? (
                    <a
                        className="download-png-link"
                        href={`/images/published/${pngFilename}`}
                        download
                    >
                        Download image
                    </a>
                ) : null}
            </div>
        )
    }

    const sizes = getSizes(image.originalWidth)
    const srcSet = generateSrcSet(sizes, filename)

    return (
        <picture className={className}>
            <source
                srcSet={srcSet}
                type="image/webp"
                sizes={containerSizes[containerType] ?? containerSizes.default}
            />
            <img
                src={`/images/published/${filename}`}
                alt={alt}
                className={maybeLightboxClassName}
                loading="lazy"
            />
        </picture>
    )
}<|MERGE_RESOLUTION|>--- conflicted
+++ resolved
@@ -39,11 +39,8 @@
     ["summary"]: gridSpan6,
     ["thumbnail"]: "350px",
     ["datapage"]: gridSpan6,
-<<<<<<< HEAD
     ["full-width"]: "100vw",
-=======
     ["key-insight"]: gridSpan5,
->>>>>>> ef02dd88
 }
 
 export default function Image(props: {
