import React from "react"
import ArticleBlock from "./ArticleBlock.js"
import {
    OwidEnrichedArticleBlock,
    TocHeadingWithTitleSupertitle,
} from "@ourworldindata/utils"

export const ArticleBlocks = ({
    blocks,
    toc,
}: {
    blocks: OwidEnrichedArticleBlock[]
<<<<<<< HEAD
}) => {
    return (
        <>
            {blocks.map((block: OwidEnrichedArticleBlock, i: number) => {
                return <ArticleBlock key={i} b={block} />
            })}
        </>
    )
}
=======
    toc?: TocHeadingWithTitleSupertitle[]
}) => (
    <>
        {blocks.map((block: OwidEnrichedArticleBlock, i: number) => {
            return <ArticleBlock key={i} b={block} toc={toc} />
        })}
    </>
)
>>>>>>> 3d5174d4
<|MERGE_RESOLUTION|>--- conflicted
+++ resolved
@@ -10,17 +10,6 @@
     toc,
 }: {
     blocks: OwidEnrichedArticleBlock[]
-<<<<<<< HEAD
-}) => {
-    return (
-        <>
-            {blocks.map((block: OwidEnrichedArticleBlock, i: number) => {
-                return <ArticleBlock key={i} b={block} />
-            })}
-        </>
-    )
-}
-=======
     toc?: TocHeadingWithTitleSupertitle[]
 }) => (
     <>
@@ -28,5 +17,4 @@
             return <ArticleBlock key={i} b={block} toc={toc} />
         })}
     </>
-)
->>>>>>> 3d5174d4
+)