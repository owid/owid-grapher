--- conflicted
+++ resolved
@@ -1,25 +1,16 @@
 import React from "react"
 import ArticleBlock from "./ArticleBlock.js"
-<<<<<<< HEAD
-import { OwidEnrichedArticleBlock, TocHeading } from "@ourworldindata/utils"
-=======
 import {
-    OwidArticleBlock,
+    OwidEnrichedArticleBlock,
     TocHeadingWithTitleSupertitle,
 } from "@ourworldindata/utils"
->>>>>>> 7592a5d7
 
 export const ArticleBlocks = ({
     blocks,
     toc,
 }: {
-<<<<<<< HEAD
     blocks: OwidEnrichedArticleBlock[]
-    toc?: TocHeading[]
-=======
-    blocks: OwidArticleBlock[]
     toc?: TocHeadingWithTitleSupertitle[]
->>>>>>> 7592a5d7
 }) => (
     <>
         {blocks.map((block: OwidEnrichedArticleBlock, i: number) => {
