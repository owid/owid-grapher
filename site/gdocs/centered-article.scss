--- conflicted
+++ resolved
@@ -1,4 +1,3 @@
-<<<<<<< HEAD
 .article-container {
 }
 
@@ -16,190 +15,22 @@
     background: #fff;
     min-height: $banner-height;
     text-align: center;
-}
-
-.article-header__title {
-    @include display-2-semibold;
-    color: $blue-90;
-=======
-.owidArticle {
-    /* padding: 0 80px; */
-    flex: 1;
-    display: flex;
-    flex-direction: column;
-    justify-content: center;
-    @include grid(12);
-    grid-template-columns: calc((100vw - 1280px) / 2) repeat(12, 1fr) calc(
-            (100vw - 1280px) / 2
-        );
-    grid-template-rows: auto;
-    /* max-width: 1440px; */
-    margin: 0 auto;
-    background-color: #fff;
-    position: relative;
-}
-
-.owidArticle > h1,
-.owidArticle > h2,
-.owidArticle > h3,
-.owidArticle > h4,
-.owidArticle > h5,
-.owidArticle > h6,
-.owidArticle > div,
-.owidArticle p,
-.owidArticle > blockquote,
-.owidArticle > ul,
-.owidArticle > img {
-    grid-row: auto;
-    grid-column: 5 / span 6;
-    width: 100%;
-    max-width: 100%;
-    color: #1d3d63;
-    z-index: 1;
-}
-
-.owidArticle h2,
-.owidArticle h3 {
-    text-align: center;
-    .supertitle {
+    margin-top: 80px;
+}
+
+.article-header__title-container {
+    margin-top: 50px;
+    .article-header__supertitle {
         @include overline-black-caps;
-        display: block;
-        margin-bottom: 8px;
+        text-align: centered;
         color: $blue-50;
     }
-}
-
-.owidArticle h2 {
-    @include h1-semibold;
-    margin-top: 48px;
-    margin-bottom: 24px;
-    padding-top: 48px;
-    border-top: 1px solid $blue-20; // this border doesn't go all the way to the edge.
-}
-
-.owidArticle h3 {
-    @include h2-bold;
-    margin-top: 64px;
-    margin-bottom: 32px;
-}
-
-.owidArticle > figure {
-    grid-row: auto;
-    grid-column: 4 / span 8;
-    width: 100%;
-    max-width: 100%;
-    margin-bottom: 32px;
-}
-
-.owidArticle > figure.inline {
-    grid-column: 5 / span 6;
-}
-.owidArticle > figure.full {
-    grid-column: 2 / span 12;
-}
-
-.owidArticle > .aside-text {
-    grid-column: 11 / span 3;
-}
-.owidArticle > .aside-text.left {
-    grid-column: 1 / span 3;
-    text-align: right;
-}
-
-.owidArticle > .aside-text figcaption {
-    border-left: solid 1px #dbe5f0;
-    padding-left: 1em;
-    font-size: 14px;
-    line-height: 21px;
-    letter-spacing: 1%;
-    font-style: italic;
-}
-.owidArticle > .aside-text.left figcaption {
-    border-right: solid 1px #dbe5f0;
-    border-left: none;
-    padding-right: 1em;
-    padding-left: none;
-}
-
-.owidArticle p {
-    margin-top: 0;
-    margin-bottom: 32px;
-    /* font-weight: 400; */
-}
-
-.owidArticle > blockquote {
-    border-top: solid 1px #dbe5f0;
-    border-bottom: solid 1px #dbe5f0;
-    margin: 32px 0;
-    text-align: center;
-    padding: 32px 0;
-    font-family: "Playfair Display", serif;
-    font-size: 32px;
-    line-height: 40px;
-    font-style: italic;
-    font-weight: 700;
-}
-
-.owidArticle > ul {
-    margin-bottom: 32px;
-}
-
-.owidArticle .articlePage {
-    position: absolute;
-    grid-row: 1 / -1;
-    grid-column: 4 / span 8;
-    background-color: #fff;
-    width: 100%;
-    top: $article-page-top-offset;
-    bottom: 0;
-    z-index: 0;
-    height: $article-cover-height - $article-page-top-offset;
-}
-
-.owidArticle .articleCover {
-    position: absolute;
-    height: $article-cover-height;
-    background-color: #f7c020;
-    top: 0;
-    grid-row: 1 / -1;
-    grid-column: 1 / span 14;
-    z-index: 0;
-}
-
-.owidArticle .titling {
-    margin-top: 52px + $article-page-top-offset;
-
-    .supertitle {
-        @include overline-black-caps;
-        text-align: center;
-        display: block;
-        margin-bottom: 8px;
-        color: $blue-50;
-    }
-    .title {
-        margin: 0;
-        line-height: 48px;
-        font-size: 40px;
-        max-width: 100%;
-        font-weight: 600;
-        letter-spacing: -1%;
-        margin-bottom: 24px;
-        text-align: center;
-    }
-
-    .subtitle {
-        margin: 0;
-        margin-bottom: 0.5em;
-        line-height: 32px;
-        letter-spacing: 0;
-        font-size: 24px;
-        font-weight: 500;
-        font-family: "Lato", sans-serif;
-        color: #6e87a2;
-        text-align: center;
-        margin-bottom: 32px;
-    }
->>>>>>> 3d5174d4
+
+    .article-header__title {
+        @include display-2-semibold;
+        margin-top: 0;
+        color: $blue-90;
+    }
 }
 
 .article-header__subtitle {
@@ -207,102 +38,42 @@
     color: $blue-50;
 }
 
-<<<<<<< HEAD
-.article-header__byline-container {
-    border-bottom: 1px solid $blue-20;
-    border-top: 1px solid $blue-20;
+.article-header__meta-container {
+    border-bottom: 1px solid $blue-10;
+    border-top: 1px solid $blue-10;
     margin-bottom: 32px;
     padding: 32px 0;
+    color: $blue-60;
     @include body-1-regular;
+
+    a {
+        text-underline-offset: 5px;
+        margin-bottom: 8px;
+        @include owid-link-60;
+        &:visited {
+            color: $blue-60;
+        }
+    }
+
+    .article-header__byline,
+    .article-header__dateline {
+        margin-bottom: 8px;
+    }
+
+    svg {
+        margin-right: 8px;
+    }
+
+    @include sm-up {
+        > div:first-child {
+            border-right: 1px solid $blue-10;
+        }
+    }
 }
 
 .article-block__text,
 .article-block__html {
     @include body-1-regular;
-=======
-.owidArticle .meta {
-    display: flex;
-    margin-bottom: 24px;
-    padding: 24px 0;
-    text-align: center;
-    border-top: solid 1px $blue-10;
-    border-bottom: solid 1px $blue-10;
-    color: $blue-60;
-    text-underline-offset: 5px;
-
-    > div {
-        width: 50%;
-        padding: 0 16px;
-
-        &:first-child {
-            border-right: 1px solid $blue-10;
-        }
-
-        > div:first-child {
-            margin-bottom: 8px;
-        }
-    }
-
-    a {
-        @include owid-link-60;
-        text-decoration-thickness: 1px;
-    }
-
-    svg {
-        margin-right: 0.5em;
-    }
-}
-
-.owidArticle details.summary {
-    margin-bottom: 32px;
-}
-
-.owidArticle .fixedSection {
-    display: contents;
-    position: relative;
-
-    @include grid(12);
-    grid-template-rows: auto;
-    grid-column: 2 / -2;
-    margin-bottom: 32px;
-}
-
-.owidArticle .fixedSection .fixedSectionContent {
-    grid-row: 1 / auto;
-    grid-column: 1 / span 6;
-
-    h3 {
-        text-align: left;
-    }
-}
-.owidArticle .fixedSection .fixedSectionGraphic {
-    grid-row: 1 / auto;
-    grid-column: 7 / span 6;
-    position: sticky;
-    top: 0;
-    align-self: start;
-    display: flex;
-    flex-direction: column;
-    justify-content: center;
-}
-
-.owidArticle .fixedSection.left .fixedSectionContent {
-    grid-column: 7 / span 6;
-}
-.owidArticle .fixedSection.left .fixedSectionGraphic {
-    grid-column: 1 / span 6;
-}
-
-.owidArticle img:not(.img-raw) {
-    display: block;
-    max-width: 100%;
-    max-height: 90vh;
-    margin: 0 auto 1em auto;
-    cursor: pointer;
-    border-radius: 2px;
-    padding: 1em;
-    box-shadow: 0 0 2px 0 rgb(0 0 0 / 10%), 0 2px 2px 0 rgb(0 0 0 / 25%);
->>>>>>> 3d5174d4
 }
 
 .article-block__aside-right figcaption {
@@ -320,101 +91,12 @@
     padding-right: 24px;
     text-align: right;
 
-<<<<<<< HEAD
     // Same as aside-right when in a single-column mobile view
     @include md-down {
         border: 1px solid $blue-20;
         padding: 24px;
         text-align: left;
     }
-=======
-.owidArticle .chartStory .chart-story--about-data {
-    text-transform: uppercase;
-    font-size: 12px;
-    font-weight: 800;
-    line-height: 16px;
-    letter-spacing: 10%;
-    color: #6e87a2;
-}
-
-.owidArticle .recirc {
-    grid-column: 11 / span 3;
-    grid-row: auto / span 3;
-}
-
-.owidArticle .recirc .recircContent {
-    background-color: #f7f7f7;
-    padding: 1em;
-}
-
-.blackCaps {
-    font-size: 12px;
-    font-family: "Lato", sans-serif;
-    line-height: 16px;
-    letter-spacing: 10%;
-    font-weight: 800;
-    text-transform: uppercase;
-}
-.recircContent .blackCaps {
-    color: #98a9bd;
-}
-.recircArticle {
-    font-size: 16px;
-    font-family: "Playfair Display", serif;
-    line-height: 24px;
-    letter-spacing: 10%;
-    font-weight: 600;
-}
-.recircArticle:hover {
-    /* text-decoration: underline; */
-    color: #bf1b1b;
-}
-.recircByline {
-    font-size: 14px;
-    font-family: "Lato", sans-serif;
-    line-height: 21px;
-    letter-spacing: 1%;
-    font-weight: 500;
-    font-style: italic;
-    color: #6e87a2;
-    margin-top: 0.5em;
-}
-.recircArticleContainer {
-    padding: 1em 0;
-}
-.recircArticleContainer:not(:last-of-type) {
-    border-bottom: solid 1px #ebeef2;
-}
-
-.owidArticle .chartStory .chart-story--technical-details li {
-    margin-bottom: 1em;
-}
-
-.owidArticle .stickySection {
-    @include grid(12);
-    grid-column: 2 / -2;
-    grid-template-rows: auto;
-    /* height: 100vh; */
-    position: relative;
-}
-
-.owidArticle .stickyFigure {
-    position: sticky;
-    grid-row: auto;
-    grid-column: 7 / span 6;
-    top: calc((100vh - 550px) / 2);
-}
-
-.owidArticle .stickyContent {
-    grid-row: auto;
-    grid-column: 1 / span 6;
-    /* position: relative; */
-}
-
-.owidArticle .stickyContent p {
-    height: 50vh;
-    margin: 200px 0;
->>>>>>> 3d5174d4
 }
 
 .article-block__pull-quote {
@@ -426,58 +108,8 @@
     text-align: center;
 }
 
-<<<<<<< HEAD
 .article-block__recirc {
     margin-bottom: 24px;
-=======
-.owidArticle #citation,
-.owidArticle #licence {
-    grid-column: 4 / span 8;
-    margin-top: 48px;
-    padding-top: 48px;
-    @include body-3-medium;
-    border-top: 1px solid $blue-10;
-
-    h3 {
-        @include h3-bold;
-        color: $blue-50;
-        margin: 24px 0 16px;
-    }
-
-    a {
-        @include owid-link-60;
-    }
-}
-
-.owidArticle #citation {
-    h3 {
-        margin-top: 0;
-    }
-    p {
-        margin-bottom: 16px;
-    }
-    div:last-of-type .wp-code-snippet {
-        margin-bottom: 0;
-    }
-}
-
-.owidArticle #licence {
-    text-align: center;
-    margin-bottom: 16px; // Should be 48px, but I don't get why this margin doesn't collapse with the 32px margin of the last paragraph.
-}
-
-@media only screen and (max-width: 1280px) {
-    .owidArticle {
-        grid-template-columns: repeat(12, 1fr);
-    }
-    .owidArticle > h1,
-    .owidArticle > h2,
-    .owidArticle > div,
-    .owidArticle p,
-    .owidArticle > blockquote {
-        grid-column: 4 / span 6;
-    }
->>>>>>> 3d5174d4
 
     .recirc-content {
         background: $gray-10;
