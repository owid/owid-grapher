--- conflicted
+++ resolved
@@ -48,11 +48,7 @@
         href = `/${linkedDocument?.slug}`
         title = title ?? linkedDocument?.content.title
         description = description ?? linkedDocument?.content.excerpt
-<<<<<<< HEAD
-        thumbnail = thumbnail ?? linkedDocument?.content["cover-image"]
-=======
         thumbnail = thumbnail ?? linkedDocument?.content["featured-image"]
->>>>>>> 281fc7a1
     } else if (linkType === "grapher" || linkType === "explorer") {
         href = `${linkedChart?.path}`
         title = title ?? linkedChart?.title
