import React, { useContext } from "react"
import cx from "classnames"
import { getLinkType } from "@ourworldindata/utils"

import Image from "./Image.js"
<<<<<<< HEAD
import { useLinkedChart, useLinkedDocument } from "./utils.js"
import { ArticleContext } from "./OwidArticle.js"
=======
import { useLinkedDocument } from "./utils.js"
import { DocumentContext } from "./OwidGdoc.js"
>>>>>>> 3c4f81b6
import { BlockErrorFallback } from "./BlockErrorBoundary.js"

export const ProminentLink = (props: {
    url: string
    className: string
    title?: string
    description?: string
    thumbnail?: string
}) => {
<<<<<<< HEAD
    const linkType = getLinkType(props.url)
    const { linkedDocument, errorMessage: linkedDocumentErrorMessage } =
        useLinkedDocument(props.url)
    const { linkedChart, errorMessage: linkedChartErrorMessage } =
        useLinkedChart(props.url)
    const errorMessage = linkedDocumentErrorMessage || linkedChartErrorMessage
    const { isPreviewing } = useContext(ArticleContext)

    if (errorMessage) {
        if (isPreviewing) {
            return (
                <div className={props.className}>
                    <BlockErrorFallback
                        className="span-cols-6 span-md-cols-10 span-sm-cols-12"
                        error={{
                            name: "Error with prominent link",
                            message: `${errorMessage}\nThis block won't render when the page is published`,
                        }}
                    />
                </div>
            )
        } else return null
=======
    const { url, className = "" } = props
    const linkType = getLinkType(url)
    const linkedDocument = useLinkedDocument(url)
    const { isPreviewing } = useContext(DocumentContext)
    if (linkType == "gdoc") {
        let error: Error | undefined = undefined
        if (!linkedDocument) {
            error = {
                name: "Error in prominent link",
                message: `Google doc URL ${url} isn't registered. This block will not render when the page is baked.`,
            }
        } else if (!linkedDocument.published) {
            error = {
                name: "Error in prominent link",
                message: `Article with slug "${linkedDocument.slug}" isn't published. This block will not render when the page is baked.`,
            }
        }
        if (error) {
            if (isPreviewing) {
                return (
                    <div className={className}>
                        <BlockErrorFallback
                            className="span-cols-6"
                            error={error}
                        />
                    </div>
                )
            } else return null
        }
>>>>>>> 3c4f81b6
    }

    // If the link points to a gdoc_post or chart, we can use its metadata
    // But we still allow for overrides written in archie
    let href: string = props.url
    let title: string | undefined = props.title
    let description: string | undefined = props.description
    let thumbnail: string | undefined = props.thumbnail
    if (linkType === "gdoc") {
        href = `/${linkedDocument?.slug}`
        title = title ?? linkedDocument?.content.title
        description = description ?? linkedDocument?.content.excerpt
        thumbnail = thumbnail ?? linkedDocument?.content.cover
    } else if (linkType === "grapher" || linkType === "explorer") {
        href = `${linkedChart?.path}`
        title = title ?? linkedChart?.title
        thumbnail = thumbnail ?? linkedChart?.thumbnail
        description =
            // Adding extra context for graphers by default.
            // Not needed for Explorers as their titles are self-explanatory
            description ?? linkType === "grapher"
                ? "See the data in our interactive visualization"
                : ""
    }

    const anchorTagProps =
        linkType === "url"
            ? { target: "_blank", rel: "noopener noreferrer" }
            : undefined

    const textContainerClassName = thumbnail
        ? "col-sm-start-4 col-md-start-3 col-start-2 col-end-limit"
        : "col-start-1 col-end-limit"

    return (
        <a
            className={cx(props.className, "prominent-link")}
            href={href}
            {...anchorTagProps}
        >
            {thumbnail ? (
                <div className="prominent-link__image span-sm-cols-3 span-md-cols-2">
                    {linkType === "gdoc" ? (
                        <Image filename={thumbnail} containerType="thumbnail" />
                    ) : (
                        <img loading="lazy" src={thumbnail} />
                    )}
                </div>
            ) : null}
            <div className={textContainerClassName}>
                <h3 className="h3-bold">{title}</h3>
                {description ? (
                    <p className="body-3-medium">{description}</p>
                ) : null}
            </div>
        </a>
    )
}<|MERGE_RESOLUTION|>--- conflicted
+++ resolved
@@ -3,13 +3,8 @@
 import { getLinkType } from "@ourworldindata/utils"
 
 import Image from "./Image.js"
-<<<<<<< HEAD
 import { useLinkedChart, useLinkedDocument } from "./utils.js"
-import { ArticleContext } from "./OwidArticle.js"
-=======
-import { useLinkedDocument } from "./utils.js"
 import { DocumentContext } from "./OwidGdoc.js"
->>>>>>> 3c4f81b6
 import { BlockErrorFallback } from "./BlockErrorBoundary.js"
 
 export const ProminentLink = (props: {
@@ -19,14 +14,13 @@
     description?: string
     thumbnail?: string
 }) => {
-<<<<<<< HEAD
     const linkType = getLinkType(props.url)
     const { linkedDocument, errorMessage: linkedDocumentErrorMessage } =
         useLinkedDocument(props.url)
     const { linkedChart, errorMessage: linkedChartErrorMessage } =
         useLinkedChart(props.url)
     const errorMessage = linkedDocumentErrorMessage || linkedChartErrorMessage
-    const { isPreviewing } = useContext(ArticleContext)
+    const { isPreviewing } = useContext(DocumentContext)
 
     if (errorMessage) {
         if (isPreviewing) {
@@ -42,37 +36,6 @@
                 </div>
             )
         } else return null
-=======
-    const { url, className = "" } = props
-    const linkType = getLinkType(url)
-    const linkedDocument = useLinkedDocument(url)
-    const { isPreviewing } = useContext(DocumentContext)
-    if (linkType == "gdoc") {
-        let error: Error | undefined = undefined
-        if (!linkedDocument) {
-            error = {
-                name: "Error in prominent link",
-                message: `Google doc URL ${url} isn't registered. This block will not render when the page is baked.`,
-            }
-        } else if (!linkedDocument.published) {
-            error = {
-                name: "Error in prominent link",
-                message: `Article with slug "${linkedDocument.slug}" isn't published. This block will not render when the page is baked.`,
-            }
-        }
-        if (error) {
-            if (isPreviewing) {
-                return (
-                    <div className={className}>
-                        <BlockErrorFallback
-                            className="span-cols-6"
-                            error={error}
-                        />
-                    </div>
-                )
-            } else return null
-        }
->>>>>>> 3c4f81b6
     }
 
     // If the link points to a gdoc_post or chart, we can use its metadata
