--- conflicted
+++ resolved
@@ -1,11 +1,6 @@
 import React, { useContext } from "react"
 import cx from "classnames"
-<<<<<<< HEAD
-import { FontAwesomeIcon } from "@fortawesome/react-fontawesome/index.js"
-import { faArrowRight } from "@fortawesome/free-solid-svg-icons/faArrowRight"
 import { getLinkType } from "@ourworldindata/utils"
-=======
->>>>>>> efa5f312
 
 import Image from "./Image.js"
 import { useLinkedChart, useLinkedDocument } from "./utils.js"
@@ -58,7 +53,6 @@
         href = `${linkedChart?.path}`
         title = title ?? linkedChart?.title
         thumbnail = thumbnail ?? linkedChart?.thumbnail
-        // TODO: this won't work with the Image component
     }
 
     const anchorTagProps =
@@ -67,38 +61,29 @@
             : undefined
 
     const textContainerClassName = thumbnail
-<<<<<<< HEAD
-        ? "col-start-2 col-md-start-3 col-end-limit"
+        ? "col-sm-start-4 col-md-start-3 col-start-2 col-end-limit"
         : "col-start-1 col-end-limit"
 
     return (
-        <div className={cx(props.className, "prominent-link")}>
+        <a
+            className={cx(props.className, "prominent-link")}
+            href={href}
+            {...anchorTagProps}
+        >
             {thumbnail ? (
-                <div className="prominent-link__image span-cols-1 span-md-cols-2">
+                <div className="prominent-link__image span-sm-cols-3 span-md-cols-2">
                     {linkType === "gdoc" ? (
                         <Image filename={thumbnail} containerType="thumbnail" />
                     ) : (
                         <img src={thumbnail} />
                     )}
-=======
-        ? "col-sm-start-4 col-md-start-3 col-start-2 col-end-limit"
-        : "col-start-1 col-end-limit"
-
-    return (
-        <a
-            className={cx(className, "prominent-link")}
-            href={href}
-            {...anchorTagProps}
-        >
-            {thumbnail ? (
-                <div className="prominent-link__image span-sm-cols-3 span-md-cols-2">
-                    <Image filename={thumbnail} containerType="thumbnail" />
->>>>>>> efa5f312
                 </div>
             ) : null}
             <div className={textContainerClassName}>
                 <h3 className="h3-bold">{title}</h3>
-                <p className="body-3-medium">{description}</p>
+                {description ? (
+                    <p className="body-3-medium">{description}</p>
+                ) : null}
             </div>
         </a>
     )
