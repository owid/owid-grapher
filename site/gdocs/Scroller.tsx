<<<<<<< HEAD
import React, { useState, useRef } from "react"
import { InView } from 'react-intersection-observer';
=======
import React, { useState } from "react"
import { InView } from "react-intersection-observer"
>>>>>>> d087a627
import { OwidArticleBlock } from "./gdoc-types.js"

import { useEmbedChart } from "../hooks.js"

export default function Scroller({ d }: any) {
    let lastUrl: string
    const figureURLs = d.value.reduce(
        (memo: string[], { type, value }: OwidArticleBlock) => {
            if (type === "url") {
                lastUrl = value
            }
            if (type === "text") {
                memo = [...memo, lastUrl]
            }
            return memo
        },
        []
    )

    const [figureSrc, setFigureSrc] = useState(d.value[0].value)

    const refChartContainer = useRef<HTMLDivElement>(null)

    const [activeChartIdx, setActiveChartIdx] = useState(0)
    useEmbedChart(activeChartIdx, refChartContainer);

    return (
        <section className={"stickySection"}>
            {figureSrc ? (
                <div className={"stickyFigure"}>
                    <figure
                        // Use unique `key` to force React to re-render tree
                        key={figureSrc}
                        data-grapher-src={figureSrc}
                        style={{
                            width: "100%",
                            height: "550px",
                            border: "0px none",
                        }}
                    />
                </div>
            ) : null}
            <div className={"stickyContent"}>
                {d.value
                    .filter((_d: OwidArticleBlock) => _d.type === "text")
                    .map(({ value }: OwidArticleBlock, i: number) => {
                        return (
                            <InView
                                key={i}
                                threshold={0.67}
                                onChange={(isVisible: boolean) => {
                                    if (isVisible) {
                                        setFigureSrc(figureURLs[i])
                                        setActiveChartIdx(i)
                                    }
                                }}
                            >
                                <p>{value}</p>
                            </InView>
                        )
                    })}
            </div>
        </section>
    )
}<|MERGE_RESOLUTION|>--- conflicted
+++ resolved
@@ -1,10 +1,5 @@
-<<<<<<< HEAD
 import React, { useState, useRef } from "react"
-import { InView } from 'react-intersection-observer';
-=======
-import React, { useState } from "react"
-import { InView } from "react-intersection-observer"
->>>>>>> d087a627
+import { InView } from 'react-intersection-observer'
 import { OwidArticleBlock } from "./gdoc-types.js"
 
 import { useEmbedChart } from "../hooks.js"
