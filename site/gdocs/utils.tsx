--- conflicted
+++ resolved
@@ -14,12 +14,8 @@
 
 export const useLinkedDocument = (
     url: string
-<<<<<<< HEAD
-): { linkedDocument?: OwidArticleType; errorMessage?: string } => {
+): { linkedDocument?: OwidGdocInterface; errorMessage?: string } => {
     let errorMessage: string | undefined = undefined
-=======
-): OwidGdocInterface | undefined => {
->>>>>>> 3c4f81b6
     const { linkedDocuments } = useContext(AttachmentsContext)
     const urlTarget = getUrlTarget(url)
     const linkType = getLinkType(url)
