--- conflicted
+++ resolved
@@ -8,57 +8,22 @@
 import Recirc from "./Recirc"
 import List from "./List"
 import Image from "./Image"
-<<<<<<< HEAD
-import { OwidEnrichedArticleBlock } from "@ourworldindata/utils"
+import { OwidEnrichedArticleBlock, TocHeading } from "@ourworldindata/utils"
 import SDGGrid from "./SDGGrid.js"
 import { BlockErrorBoundary, BlockErrorFallback } from "./BlockErrorBoundary"
 import { match } from "ts-pattern"
 import { renderSpans } from "./utils"
 import Paragraph from "./Paragraph.js"
-=======
-import { OwidArticleBlock, TocHeading } from "@ourworldindata/utils"
-import SDGGrid from "./SDGGrid.js"
-import { BlockErrorBoundary } from "./BlockErrorBoundary"
 import SDGTableOfContents from "./SDGTableOfContents.js"
+import urlSlug from "url-slug"
 
 export default function ArticleBlock({
-    d,
+    b,
     toc,
 }: {
-    d: OwidArticleBlock
+    b: OwidEnrichedArticleBlock
     toc?: TocHeading[]
 }) {
-    const handleArchie = (d: OwidArticleBlock, key: string) => {
-        const _type = d.type.toLowerCase()
-        let content: any = JSON.stringify(d)
-        if (_type === "chart") {
-            content = <Chart d={d} key={key} />
-        } else if (_type === "aside") {
-            content = (
-                <figure
-                    key={key}
-                    className={`aside-text ${
-                        d.value.position ? d.value.position : ""
-                    }`}
-                >
-                    {d.value.caption ? (
-                        <figcaption>{d.value.caption}</figcaption>
-                    ) : null}
-                </figure>
-            )
-        } else if (_type === "scroller") {
-            content = <Scroller key={key} d={d} />
-        } else if (_type === "chart-grid") {
-            let columns = 1
-            try {
-                columns =
-                    +d.value.find(
-                        (_d: OwidArticleBlock) => _d.type === "columns"
-                    ).value || 1
-            } catch (e) {}
->>>>>>> c1fed9cf
-
-export default function ArticleBlock({ b }: { b: OwidEnrichedArticleBlock }) {
     const handleArchie = (block: OwidEnrichedArticleBlock, key: string) => {
         block.type = block.type.toLowerCase() as any // this comes from the user and may not be all lowercase, enforce it here
         if (block.parseErrors.length > 0) {
@@ -73,7 +38,6 @@
                     }}
                 />
             )
-<<<<<<< HEAD
         } else {
             const content: JSX.Element | null = match(block)
                 .with({ type: "aside" }, (aside) => (
@@ -116,22 +80,22 @@
                     <Paragraph d={block} key={key} />
                 ))
                 .with({ type: "header", level: 1 }, (block) => (
-                    <h1>{block.text.text}</h1>
+                    <h1 id={urlSlug(block.text.text)}>{block.text.text}</h1>
                 ))
                 .with({ type: "header", level: 2 }, (block) => (
-                    <h2>{block.text.text}</h2>
+                    <h2 id={urlSlug(block.text.text)}>{block.text.text}</h2>
                 ))
                 .with({ type: "header", level: 3 }, (block) => (
-                    <h3>{block.text.text}</h3>
+                    <h3 id={urlSlug(block.text.text)}>{block.text.text}</h3>
                 ))
                 .with({ type: "header", level: 4 }, (block) => (
-                    <h4>{block.text.text}</h4>
+                    <h4 id={urlSlug(block.text.text)}>{block.text.text}</h4>
                 ))
                 .with({ type: "header", level: 5 }, (block) => (
-                    <h5>{block.text.text}</h5>
+                    <h5 id={urlSlug(block.text.text)}>{block.text.text}</h5>
                 ))
                 .with({ type: "header", level: 6 }, (block) => (
-                    <h6>{block.text.text}</h6>
+                    <h6 id={urlSlug(block.text.text)}>{block.text.text}</h6>
                 ))
                 .with(
                     { type: "header" },
@@ -145,26 +109,10 @@
                 .with({ type: "sdg-grid" }, (block) => (
                     <SDGGrid d={block} key={key} />
                 ))
+                .with({ type: "sdg-toc" }, () => {
+                    return toc ? <SDGTableOfContents toc={toc} /> : null
+                })
                 .exhaustive()
-=======
-        } else if (_type === "chart-story") {
-            content = <ChartStory key={key} slides={d.value} />
-        } else if (_type === "pull-quote") {
-            content = <PullQuote d={d} key={key} />
-        } else if (_type === "fixed-graphic") {
-            content = <FixedGraphic d={d} key={key} />
-        } else if (_type === "recirc") {
-            content = <Recirc d={d} key={key} />
-        } else if (_type === "list") {
-            content = <List d={d} key={key} />
-        } else if (_type === "image") {
-            content = <Image d={d} key={key} />
-        } else if (_type === "sdg-grid") {
-            content = <SDGGrid d={d} key={key} />
-        } else if (_type === "sdg-toc" && toc) {
-            content = <SDGTableOfContents toc={toc} />
-        }
->>>>>>> c1fed9cf
 
             // if (_type === "chart-grid") {
             //     let columns = 1
@@ -195,30 +143,6 @@
 
             return content
         }
-<<<<<<< HEAD
-=======
-        const makeRef = (index: string) =>
-            `<a class="ref" id="ref-${index}" href="#note-${index}"><sup>${index}</sup></a>`
-        return (
-            <div
-                dangerouslySetInnerHTML={{
-                    __html:
-                        d.value.startsWith("<div") ||
-                        d.value.trim() === "<hr />"
-                            ? d.value.replace(/\\:/g, ":")
-                            : `<p>${d.value
-                                  .replace(/\\:/g, ":")
-                                  .replace(
-                                      /<ref id="note-(\d+)" \/>/g,
-                                      (_: string, index: string) =>
-                                          makeRef(index)
-                                  )}</p>`,
-                }}
-            />
-        )
-    } else {
-        return handleArchie(d, "")
->>>>>>> c1fed9cf
     }
 
     return <BlockErrorBoundary>{handleArchie(b, "")}</BlockErrorBoundary>
