import React from "react"
import cx from "classnames"

import ChartStory from "./ChartStory.js"
import Scroller from "./Scroller.js"
import Chart from "./Chart.js"
import PullQuote from "./PullQuote.js"
import FixedGraphic from "./FixedGraphic.js"
import Recirc from "./Recirc.js"
import List from "./List.js"
import NumberedList from "./NumberedList.js"
import Image from "./Image.js"
import {
    get,
    OwidEnrichedArticleBlock,
    TocHeadingWithTitleSupertitle,
} from "@ourworldindata/utils"
import SDGGrid from "./SDGGrid.js"
import { BlockErrorBoundary, BlockErrorFallback } from "./BlockErrorBoundary.js"
import { match } from "ts-pattern"
import { renderSpans, spansToUnformattedPlainText } from "./utils"
import Paragraph from "./Paragraph.js"
import SDGTableOfContents from "./SDGTableOfContents.js"
import urlSlug from "url-slug"
import { faArrowRight } from "@fortawesome/free-solid-svg-icons/faArrowRight"
import { FontAwesomeIcon } from "@fortawesome/react-fontawesome/index.js"
import { MissingData } from "./MissingData.js"
import { AdditionalCharts } from "./AdditionalCharts.js"

export type Container =
    | "default"
    | "sticky-right-left-column"
    | "sticky-right-right-column"
    | "sticky-left-left-column"
    | "sticky-left-right-column"
    | "side-by-side"
    | "summary"

// Each container must have a default layout, usually just full-width
type Layouts = { default: string; [key: string]: string }

// no line-wrapping for easier alphabetisation
// prettier-ignore
const layouts: { [key in Container]: Layouts} = {
    ["default"]: {
        ["aside-left"]: "col-start-2 span-cols-3 span-md-cols-10 col-md-start-3",
        ["aside-right"]: "col-start-11 span-cols-3 span-md-cols-10 col-md-start-3",
        ["chart-story"]: "col-start-4 span-cols-8 col-md-start-3 span-md-cols-10 span-sm-cols-12 col-sm-start-2",
        ["chart"]: "col-start-4 span-cols-8 col-md-start-3 span-md-cols-10 span-sm-cols-12 col-sm-start-2",
        ["default"]: "col-start-5 span-cols-6 col-md-start-3 span-md-cols-10 span-sm-cols-12 col-sm-start-2",
        ["divider"]: "col-start-2 span-cols-12",
        ["fixed-graphic"]: "col-start-5 span-cols-6 col-md-start-3 span-md-cols-10 span-sm-cols-12 col-sm-start-2",
        ["gray-section"]: "span-cols-14 grid grid-cols-12-full-width",
        ["heading"]: "align-center col-start-5 span-cols-6 col-md-start-3 span-md-cols-10 span-sm-cols-12 col-sm-start-2",
        ["horizontal-rule"]: "col-start-5 span-cols-6 col-md-start-3 span-md-cols-10 span-sm-cols-12 col-sm-start-2",
        ["html"]: "col-start-5 span-cols-6 col-md-start-3 span-md-cols-10 span-sm-cols-12 col-sm-start-2",
        ["image"]: "col-start-5 span-cols-6 col-md-start-3 span-md-cols-10 span-sm-cols-12 col-sm-start-2",
        ["list"]: "col-start-5 span-cols-6 col-md-start-3 span-md-cols-10 span-sm-cols-12 col-sm-start-2",
        ["numbered-list"]: "col-start-5 span-cols-6 col-md-start-3 span-md-cols-10 span-sm-cols-12 col-sm-start-2",
        ["prominent-link"]: "grid grid-cols-6 span-cols-6 col-start-5 span-md-cols-10 col-md-start-3 grid-md-cols-10 span-sm-cols-12 col-sm-start-2 grid-sm-cols-12",
        ["pull-quote"]: "col-start-5 span-cols-6 col-md-start-3 span-md-cols-10 span-sm-cols-12 col-sm-start-2",
        ["recirc"]: "col-start-11 span-cols-3 span-rows-3 col-md-start-3 span-md-cols-10 span-sm-cols-12 col-sm-start-2",
        ["scroller"]: "grid span-cols-12 col-start-2",
        ["sdg-grid"]: "grid col-start-2 span-cols-12 col-lg-start-3 span-lg-cols-10 span-sm-cols-12 col-sm-start-2",
        ["sdg-toc"]: "grid grid-cols-8 col-start-4 span-cols-8 grid-md-cols-10 col-md-start-3 span-md-cols-10 grid-sm-cols-12 span-sm-cols-12 col-sm-start-2",
        ["side-by-side"]: "grid span-cols-12 col-start-2",
        ["sticky-left-left-column"]: "grid grid-cols-7 span-cols-7 span-md-cols-12 grid-md-cols-12",
        ["sticky-left-right-column"]: "grid grid-cols-5 span-cols-5 span-md-cols-12 grid-md-cols-12",
        ["sticky-left"]: "grid span-cols-12 col-start-2",
        ["sticky-right-left-column"]: "grid span-cols-5 grid grid-cols-5 span-md-cols-12 grid-md-cols-12",
        ["sticky-right-right-column"]: "span-cols-7 span-md-cols-12",
        ["sticky-right"]: "grid span-cols-12 col-start-2",
        ["text"]: "col-start-5 span-cols-6 col-md-start-3 span-md-cols-10 span-sm-cols-12 col-sm-start-2",
    },
    ["sticky-right-left-column"]: {
        ["chart"]: "span-cols-5 col-start-1 span-md-cols-10 col-md-start-2 span-sm-cols-12 col-sm-start-1",
        ["default"]: "span-cols-5 col-start-1 span-md-cols-12",
        ["prominent-link"]: "grid grid-cols-6 span-cols-6 col-start-5 span-md-cols-10 col-md-start-3 grid-md-cols-10 span-sm-cols-12 col-sm-start-2 grid-sm-cols-12",
    },
    ["sticky-right-right-column"]: {
        ["chart"]: "span-cols-7 col-start-1 span-md-cols-10 col-md-start-2 span-sm-cols-12 col-sm-start-1",
        ["default"]: "span-cols-7 span-md-cols-10 span-md-cols-12",
        ["prominent-link"]: "grid grid-cols-6 span-cols-6 span-sm-cols-12 col-sm-start-2 grid-sm-cols-12",
    },
    ["sticky-left-left-column"]: {
        ["chart"]: "span-cols-7 col-start-1 span-md-cols-10 col-md-start-2 span-sm-cols-12 col-sm-start-1",
        ["default"]: "span-cols-7 span-md-cols-12",
        ["prominent-link"]: "grid grid-cols-6 span-cols-6 span-sm-cols-12 col-sm-start-1 grid-sm-cols-12",
    },
    ["sticky-left-right-column"]: {
        ["chart"]: "span-cols-5 col-start-1 span-md-cols-10 col-md-start-2 span-sm-cols-12 col-sm-start-1",
        ["default"]: "span-cols-5 span-md-cols-12",
        ["prominent-link"]: "grid grid-cols-6 span-cols-6 col-start-5 span-md-cols-10 col-md-start-3 grid-md-cols-10 span-sm-cols-12 col-sm-start-2 grid-sm-cols-12",
    },
    ["side-by-side"]: {
        ["default"]: "span-cols-6 span-sm-cols-12",
    },
    ["summary"]: {
        ["default"]: "col-start-5 span-cols-6 col-md-start-3 span-md-cols-10 span-sm-cols-12 col-sm-start-2",
    },
}

export function getLayout(
    blockType: string = "default",
    containerType: Container = "default"
): string {
    const layout = get(
        layouts,
        [containerType, blockType],
        // fallback to the default for the container
        get(layouts, [containerType, "default"])
    )
    return cx(`article-block__${blockType}`, layout)
}

const ProminentLink = ({
    title,
    href,
    className = "",
    description,
}: {
    title: string
    href: string
    className: string
    description?: string
}) => (
    <div className={cx(className, "prominent-link")}>
        {/* TODO: where do we get the image from? */}
        <div className="prominent-link__image span-cols-1 span-md-cols-2"></div>
        <div className="col-start-2 col-md-start-3 col-end-limit">
            <a href={href}>
                <h3 className="h3-bold">{title}</h3>
                <FontAwesomeIcon icon={faArrowRight} />
            </a>
            <p className="body-3-medium">{description}</p>
        </div>
    </div>
)

export default function ArticleBlock({
    b: block,
    containerType = "default",
    toc,
}: {
    b: OwidEnrichedArticleBlock
    containerType?: Container
    toc?: TocHeadingWithTitleSupertitle[]
}) {
    block.type = block.type.toLowerCase() as any // this comes from the user and may not be all lowercase, enforce it here
    if (block.parseErrors.length > 0) {
        return (
            <BlockErrorFallback
                className={getLayout("default", containerType)}
                error={{
                    name: `Error in ${block.type}`,
                    message: block.parseErrors[0].message,
                }}
            />
        )
    }
    const content: any | null = match(block)
        .with({ type: "aside" }, ({ caption, position = "right" }) => (
            <figure
                className={cx(
                    "body-3-medium-italic",
                    getLayout(`aside-${position}`)
                )}
            >
                {caption ? (
                    <figcaption>{renderSpans(caption)}</figcaption>
                ) : null}
            </figure>
        ))
        .with({ type: "chart" }, (block) => (
            <Chart className={getLayout("chart", containerType)} d={block} />
        ))
        .with({ type: "scroller" }, (block) => (
            <Scroller
                className={getLayout("scroller", containerType)}
                d={block}
            />
        ))
        .with({ type: "chart-story" }, (block) => (
            <ChartStory
                d={block}
                className={getLayout("chart-story", containerType)}
            />
        ))
        .with({ type: "fixed-graphic" }, (block) => (
            <FixedGraphic
                className={getLayout("fixed-graphic", containerType)}
                d={block}
            />
        ))
        .with({ type: "image" }, (block) => (
            <Image className={getLayout("image", containerType)} d={block} />
        ))
        .with({ type: "pull-quote" }, (block) => (
            <PullQuote
                className={getLayout("pull-quote", containerType)}
                d={block}
            />
        ))
        .with({ type: "recirc" }, (block) => (
            <Recirc className={getLayout("recirc", containerType)} d={block} />
        ))
        .with({ type: "list" }, (block) => (
            <List className={getLayout("list", containerType)} d={block} />
        ))
        .with({ type: "text" }, (block) => {
            return (
                <Paragraph
                    d={block}
                    className={getLayout("text", containerType)}
                />
            )
<<<<<<< HEAD
        })
        .with({ type: "heading", level: 1 }, (block) => (
            <h1
                className={cx(
                    "display-2-semibold",
                    getLayout("heading", containerType)
                )}
                id={urlSlug(spansToUnformattedPlainText(block.text))}
            >
                {renderSpans(block.text)}
            </h1>
        ))
        .with({ type: "heading", level: 2 }, (block) => {
            const { supertitle, text } = block
=======
        } else {
            const content: any | null = match(block)
                .with({ type: "aside" }, ({ caption, position = "right" }) => (
                    <figure
                        key={key}
                        className={cx(
                            "body-3-medium-italic",
                            getLayout(`aside-${position}`)
                        )}
                    >
                        {caption ? (
                            <figcaption>{renderSpans(caption)}</figcaption>
                        ) : null}
                    </figure>
                ))
                .with({ type: "chart" }, (block) => (
                    <Chart
                        className={getLayout("chart", containerType)}
                        d={block}
                        key={key}
                    />
                ))
                .with({ type: "scroller" }, (block) => (
                    <Scroller
                        className={getLayout("scroller", containerType)}
                        d={block}
                        key={key}
                    />
                ))
                .with({ type: "chart-story" }, (block) => (
                    <ChartStory
                        key={key}
                        d={block}
                        className={getLayout("chart-story", containerType)}
                    />
                ))
                .with({ type: "fixed-graphic" }, (block) => (
                    <FixedGraphic
                        className={getLayout("fixed-graphic", containerType)}
                        d={block}
                        key={key}
                    />
                ))
                .with({ type: "image" }, (block) => (
                    <Image
                        className={getLayout("image", containerType)}
                        d={block}
                        key={key}
                    />
                ))
                .with({ type: "pull-quote" }, (block) => (
                    <PullQuote
                        className={getLayout("pull-quote", containerType)}
                        d={block}
                        key={key}
                    />
                ))
                .with({ type: "recirc" }, (block) => (
                    <Recirc
                        className={getLayout("recirc", containerType)}
                        d={block}
                        key={key}
                    />
                ))
                .with({ type: "numbered-list" }, (block) => (
                    <NumberedList
                        className={getLayout("numbered-list", containerType)}
                        d={block}
                        key={key}
                    />
                ))
                .with({ type: "list" }, (block) => (
                    <List
                        className={getLayout("list", containerType)}
                        d={block}
                        key={key}
                    />
                ))
                .with({ type: "text" }, (block) => {
                    return (
                        <Paragraph
                            d={block}
                            key={key}
                            className={getLayout("text", containerType)}
                        />
                    )
                })
                .with({ type: "heading", level: 1 }, (block) => (
                    <h1
                        className={cx(
                            "display-2-semibold",
                            getLayout("heading", containerType)
                        )}
                        id={urlSlug(spansToUnformattedPlainText(block.text))}
                    >
                        {renderSpans(block.text)}
                    </h1>
                ))
                .with({ type: "heading", level: 2 }, (block) => {
                    const { supertitle, text } = block
>>>>>>> 603d0d65

            const id = supertitle
                ? urlSlug(
                      `${spansToUnformattedPlainText(
                          supertitle
                      )}-${spansToUnformattedPlainText(text)}`
                  )
                : urlSlug(spansToUnformattedPlainText(block.text))

            return (
                <>
                    {supertitle ? (
                        <div className={getLayout("divider", containerType)} />
                    ) : null}
                    <h2
                        className={cx(
                            "h1-semibold",
                            getLayout("heading", containerType),
                            {
                                "has-supertitle": supertitle
                                    ? spansToUnformattedPlainText(supertitle)
                                    : "",
                            }
                        )}
                        id={id}
                    >
                        {supertitle ? (
                            <div className="article-block__heading-supertitle overline-black-caps">
                                {renderSpans(supertitle)}
                            </div>
                        ) : null}
                        {renderSpans(text)}
                    </h2>
                </>
            )
        })
        .with({ type: "heading", level: 3 }, (block) => {
            const { supertitle, text } = block
            const id = supertitle
                ? urlSlug(
                      `${spansToUnformattedPlainText(
                          supertitle
                      )}-${spansToUnformattedPlainText(text)}`
                  )
                : urlSlug(spansToUnformattedPlainText(block.text))
            return (
                <h3
                    className={cx(
                        "h2-bold",
                        getLayout("heading", containerType),
                        {
                            "has-supertitle": supertitle
                                ? spansToUnformattedPlainText(supertitle)
                                : undefined,
                        }
                    )}
                    id={id}
                >
                    {supertitle ? (
                        <div className="article-block__heading-supertitle overline-black-caps">
                            {renderSpans(supertitle)}
                        </div>
                    ) : null}
                    {renderSpans(text)}
                </h3>
            )
        })
        .with({ type: "heading", level: 4 }, (block) => (
            <h4
                className={cx("h3-bold", getLayout("heading", containerType))}
                id={urlSlug(spansToUnformattedPlainText(block.text))}
            >
                {renderSpans(block.text)}
            </h4>
        ))
        .with({ type: "heading", level: 5 }, (block) => (
            <h5
                className={cx(
                    "h4-semibold",
                    getLayout("heading", containerType)
                )}
                id={urlSlug(spansToUnformattedPlainText(block.text))}
            >
                {renderSpans(block.text)}
            </h5>
        ))
        .with({ type: "heading", level: 6 }, (block) => (
            <h6
                className={cx(
                    "overline-black-caps",
                    getLayout("heading", containerType)
                )}
                id={urlSlug(spansToUnformattedPlainText(block.text))}
            >
                {renderSpans(block.text)}
            </h6>
        ))
        .with(
            { type: "heading" },
            // during parsing we take care of level being in a valid range
            () => null
        )
        .with({ type: "html" }, (block) => (
            <div
                className={getLayout("html", containerType)}
                dangerouslySetInnerHTML={{ __html: block.value }}
            />
        ))
        .with({ type: "horizontal-rule" }, () => <hr></hr>)
        .with({ type: "sdg-grid" }, (block) => (
            <SDGGrid
                className={getLayout("sdg-grid", containerType)}
                d={block}
            />
        ))
        .with({ type: "sticky-right" }, (block) => (
            <div className={getLayout("sticky-right", containerType)}>
                <div
                    className={getLayout(
                        "sticky-right-left-column",
                        containerType
                    )}
                >
                    {block.left.map((item, i) => (
                        <ArticleBlock
                            key={i}
                            b={item}
                            containerType="sticky-right-left-column"
                        />
                    ))}
                </div>
                <div
                    className={getLayout(
                        "sticky-right-right-column",
                        containerType
                    )}
                >
                    <div className="sticky-column-wrapper grid grid-cols-7 span-cols-7 grid-md-cols-12 span-md-cols-12">
                        {block.right.map((item, i) => (
                            <ArticleBlock
                                key={i}
                                b={item}
                                containerType="sticky-right-right-column"
                            />
                        ))}
                    </div>
                </div>
            </div>
        ))
        .with({ type: "sticky-left" }, (block) => (
            <div className={getLayout("sticky-left", containerType)}>
                <div
                    className={getLayout(
                        "sticky-left-left-column",
                        containerType
                    )}
                >
                    <div className="sticky-column-wrapper grid grid-cols-7 span-cols-7 grid-md-cols-12 span-md-cols-12">
                        {block.left.map((item, i) => (
                            <ArticleBlock
                                key={i}
                                b={item}
                                containerType="sticky-left-left-column"
                            />
                        ))}
                    </div>
                </div>
                <div
                    className={getLayout(
                        "sticky-left-right-column",
                        containerType
                    )}
                >
                    {block.right.map((item, i) => (
                        <ArticleBlock
                            key={i}
                            b={item}
                            containerType="sticky-left-right-column"
                        />
<<<<<<< HEAD
                    ))}
                </div>
            </div>
        ))
        .with({ type: "side-by-side" }, (block) => (
            <div className={getLayout("side-by-side", containerType)}>
                <div className="grid grid-cols-6 span-cols-6 span-sm-cols-12">
                    {block.left.map((item, i) => (
                        <ArticleBlock
                            key={i}
                            b={item}
                            containerType="side-by-side"
                        />
                    ))}
                </div>
                <div className="grid grid-cols-6 span-cols-6 span-sm-cols-12">
                    {block.right.map((item, i) => (
                        <ArticleBlock
                            key={i}
                            b={item}
                            containerType="side-by-side"
                        />
                    ))}
                </div>
            </div>
        ))
        .with({ type: "gray-section" }, (block) => (
            <div className={getLayout("gray-section")}>
                {block.items.map((item, i) => (
                    <ArticleBlock key={i} b={item} />
                ))}
            </div>
        ))
        .with({ type: "prominent-link" }, (block) => (
            <ProminentLink
                className={getLayout("prominent-link", containerType)}
                title={block.title}
                href={block.url}
                description={block.description}
            />
        ))
        .with({ type: "sdg-toc" }, () => {
            return toc ? (
                <SDGTableOfContents
                    toc={toc}
                    className={getLayout("sdg-toc", containerType)}
                />
            ) : null
        })
        .with({ type: "missing-data" }, () => (
            <MissingData className={getLayout("missing-data", containerType)} />
        ))
        .with({ type: "additional-charts" }, (block) => (
            <AdditionalCharts
                items={block.items}
                className={getLayout("additional-charts", containerType)}
            />
        ))
        .exhaustive()
=======
                    ) : null
                })
                .with({ type: "missing-data" }, () => (
                    <MissingData
                        className={getLayout("missing-data", containerType)}
                    />
                ))
                .with({ type: "additional-charts" }, (block) => (
                    <AdditionalCharts // bla
                        items={block.items}
                        className={getLayout(
                            "additional-charts",
                            containerType
                        )}
                    />
                ))
                .exhaustive()

            // if (_type === "chart-grid") {
            //     let columns = 1
            //     try {
            //         columns =
            //             +b.value.find(
            //                 (_d: OwidRawArticleBlock) => _d.type === "columns"
            //             ).value || 1
            //     } catch (e) {}
>>>>>>> 603d0d65

    // if (_type === "chart-grid") {
    //     let columns = 1
    //     try {
    //         columns =
    //             +b.value.find(
    //                 (_d: OwidRawArticleBlock) => _d.type === "columns"
    //             ).value || 1
    //     } catch (e) {}

    //     return (
    //         <div
    //             key={key}
    //             className={"chartGrid"}
    //             style={{
    //                 display: "grid",
    //                 gridTemplateRows: "auto",
    //                 gridTemplateColumns: `repeat(${columns}, 1fr)`,
    //             }}
    //         >
    //             {d.value
    //                 .filter((_d: OwidRawArticleBlock) => _d.type === "chart")
    //                 .map((_d: OwidRawArticleBlock, i: number) => {
    //                     return <Chart d={_d} key={i} />
    //                 })}
    //         </div>
    //     )

    return <BlockErrorBoundary>{content}</BlockErrorBoundary>
}<|MERGE_RESOLUTION|>--- conflicted
+++ resolved
@@ -204,6 +204,13 @@
         .with({ type: "recirc" }, (block) => (
             <Recirc className={getLayout("recirc", containerType)} d={block} />
         ))
+        .with({ type: "numbered-list" }, (block) => (
+            <NumberedList
+                className={getLayout("numbered-list", containerType)}
+                d={block}
+                key={key}
+            />
+        ))
         .with({ type: "list" }, (block) => (
             <List className={getLayout("list", containerType)} d={block} />
         ))
@@ -214,7 +221,6 @@
                     className={getLayout("text", containerType)}
                 />
             )
-<<<<<<< HEAD
         })
         .with({ type: "heading", level: 1 }, (block) => (
             <h1
@@ -229,108 +235,6 @@
         ))
         .with({ type: "heading", level: 2 }, (block) => {
             const { supertitle, text } = block
-=======
-        } else {
-            const content: any | null = match(block)
-                .with({ type: "aside" }, ({ caption, position = "right" }) => (
-                    <figure
-                        key={key}
-                        className={cx(
-                            "body-3-medium-italic",
-                            getLayout(`aside-${position}`)
-                        )}
-                    >
-                        {caption ? (
-                            <figcaption>{renderSpans(caption)}</figcaption>
-                        ) : null}
-                    </figure>
-                ))
-                .with({ type: "chart" }, (block) => (
-                    <Chart
-                        className={getLayout("chart", containerType)}
-                        d={block}
-                        key={key}
-                    />
-                ))
-                .with({ type: "scroller" }, (block) => (
-                    <Scroller
-                        className={getLayout("scroller", containerType)}
-                        d={block}
-                        key={key}
-                    />
-                ))
-                .with({ type: "chart-story" }, (block) => (
-                    <ChartStory
-                        key={key}
-                        d={block}
-                        className={getLayout("chart-story", containerType)}
-                    />
-                ))
-                .with({ type: "fixed-graphic" }, (block) => (
-                    <FixedGraphic
-                        className={getLayout("fixed-graphic", containerType)}
-                        d={block}
-                        key={key}
-                    />
-                ))
-                .with({ type: "image" }, (block) => (
-                    <Image
-                        className={getLayout("image", containerType)}
-                        d={block}
-                        key={key}
-                    />
-                ))
-                .with({ type: "pull-quote" }, (block) => (
-                    <PullQuote
-                        className={getLayout("pull-quote", containerType)}
-                        d={block}
-                        key={key}
-                    />
-                ))
-                .with({ type: "recirc" }, (block) => (
-                    <Recirc
-                        className={getLayout("recirc", containerType)}
-                        d={block}
-                        key={key}
-                    />
-                ))
-                .with({ type: "numbered-list" }, (block) => (
-                    <NumberedList
-                        className={getLayout("numbered-list", containerType)}
-                        d={block}
-                        key={key}
-                    />
-                ))
-                .with({ type: "list" }, (block) => (
-                    <List
-                        className={getLayout("list", containerType)}
-                        d={block}
-                        key={key}
-                    />
-                ))
-                .with({ type: "text" }, (block) => {
-                    return (
-                        <Paragraph
-                            d={block}
-                            key={key}
-                            className={getLayout("text", containerType)}
-                        />
-                    )
-                })
-                .with({ type: "heading", level: 1 }, (block) => (
-                    <h1
-                        className={cx(
-                            "display-2-semibold",
-                            getLayout("heading", containerType)
-                        )}
-                        id={urlSlug(spansToUnformattedPlainText(block.text))}
-                    >
-                        {renderSpans(block.text)}
-                    </h1>
-                ))
-                .with({ type: "heading", level: 2 }, (block) => {
-                    const { supertitle, text } = block
->>>>>>> 603d0d65
 
             const id = supertitle
                 ? urlSlug(
@@ -510,7 +414,6 @@
                             b={item}
                             containerType="sticky-left-right-column"
                         />
-<<<<<<< HEAD
                     ))}
                 </div>
             </div>
@@ -564,40 +467,12 @@
             <MissingData className={getLayout("missing-data", containerType)} />
         ))
         .with({ type: "additional-charts" }, (block) => (
-            <AdditionalCharts
+            <AdditionalCharts // bla
                 items={block.items}
                 className={getLayout("additional-charts", containerType)}
             />
         ))
         .exhaustive()
-=======
-                    ) : null
-                })
-                .with({ type: "missing-data" }, () => (
-                    <MissingData
-                        className={getLayout("missing-data", containerType)}
-                    />
-                ))
-                .with({ type: "additional-charts" }, (block) => (
-                    <AdditionalCharts // bla
-                        items={block.items}
-                        className={getLayout(
-                            "additional-charts",
-                            containerType
-                        )}
-                    />
-                ))
-                .exhaustive()
-
-            // if (_type === "chart-grid") {
-            //     let columns = 1
-            //     try {
-            //         columns =
-            //             +b.value.find(
-            //                 (_d: OwidRawArticleBlock) => _d.type === "columns"
-            //             ).value || 1
-            //     } catch (e) {}
->>>>>>> 603d0d65
 
     // if (_type === "chart-grid") {
     //     let columns = 1
