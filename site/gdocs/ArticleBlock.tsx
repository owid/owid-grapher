import React from "react"

import ChartStory from "./ChartStory"
import Scroller from "./Scroller"
import Chart from "./Chart"
import PullQuote from "./PullQuote"
import FixedGraphic from "./FixedGraphic"
import Recirc from "./Recirc"
import List from "./List"
import Image from "./Image"
<<<<<<< HEAD
import { OwidEnrichedArticleBlock, TocHeading } from "@ourworldindata/utils"
=======
import {
    OwidArticleBlock,
    TocHeadingWithTitleSupertitle,
} from "@ourworldindata/utils"
>>>>>>> 7592a5d7
import SDGGrid from "./SDGGrid.js"
import { BlockErrorBoundary, BlockErrorFallback } from "./BlockErrorBoundary"
import { match } from "ts-pattern"
import { renderSpans } from "./utils"
import Paragraph from "./Paragraph.js"
import SDGTableOfContents from "./SDGTableOfContents.js"
import urlSlug from "url-slug"

export default function ArticleBlock({
    b,
    toc,
}: {
<<<<<<< HEAD
    b: OwidEnrichedArticleBlock
    toc?: TocHeading[]
=======
    d: OwidArticleBlock
    toc?: TocHeadingWithTitleSupertitle[]
>>>>>>> 7592a5d7
}) {
    const handleArchie = (block: OwidEnrichedArticleBlock, key: string) => {
        block.type = block.type.toLowerCase() as any // this comes from the user and may not be all lowercase, enforce it here
        if (block.parseErrors.length > 0) {
            return (
                <BlockErrorFallback
                    error={{
                        name: `error in ${block.type}`,
                        message: block.parseErrors[0].message,
                    }}
                    resetErrorBoundary={() => {
                        return
                    }}
                />
            )
        } else {
            const content: JSX.Element | null = match(block)
                .with({ type: "aside" }, (aside) => (
                    <figure
                        key={key}
                        className={`aside-text ${
                            aside.position ? aside.position : ""
                        }`}
                    >
                        {aside.caption ? (
                            <figcaption>
                                {renderSpans(aside.caption)}
                            </figcaption>
                        ) : null}
                    </figure>
                ))
                .with({ type: "chart" }, (block) => (
                    <Chart d={block} key={key} />
                ))
                .with({ type: "scroller" }, (block) => (
                    <Scroller d={block} key={key} />
                ))
                .with({ type: "chart-story" }, (block) => (
                    <ChartStory key={key} d={block} />
                ))
                .with({ type: "fixed-graphic" }, (block) => (
                    <FixedGraphic d={block} key={key} />
                ))
                .with({ type: "image" }, (block) => (
                    <Image d={block} key={key} />
                ))
                .with({ type: "pull-quote" }, (block) => (
                    <PullQuote d={block} key={key} />
                ))
                .with({ type: "recirc" }, (block) => (
                    <Recirc d={block} key={key} />
                ))
                .with({ type: "list" }, (block) => <List d={block} key={key} />)
                .with({ type: "text" }, (block) => (
                    <Paragraph d={block} key={key} />
                ))
                .with({ type: "heading", level: 1 }, (block) => (
                    <h1 id={urlSlug(block.text.text)}>{block.text.text}</h1>
                ))
                .with({ type: "heading", level: 2 }, (block) => (
                    <h2 id={urlSlug(block.text.text)}>{block.text.text}</h2>
                ))
                .with({ type: "heading", level: 3 }, (block) => (
                    <h3 id={urlSlug(block.text.text)}>{block.text.text}</h3>
                ))
                .with({ type: "heading", level: 4 }, (block) => (
                    <h4 id={urlSlug(block.text.text)}>{block.text.text}</h4>
                ))
                .with({ type: "heading", level: 5 }, (block) => (
                    <h5 id={urlSlug(block.text.text)}>{block.text.text}</h5>
                ))
                .with({ type: "heading", level: 6 }, (block) => (
                    <h6 id={urlSlug(block.text.text)}>{block.text.text}</h6>
                ))
                .with(
                    { type: "heading" },
                    // during parsing we take care of level being in a valid range
                    () => null
                )
                .with({ type: "html" }, (block) => (
                    <div dangerouslySetInnerHTML={{ __html: block.value }} />
                ))
                .with({ type: "horizontal-rule" }, () => <hr></hr>)
                .with({ type: "sdg-grid" }, (block) => (
                    <SDGGrid d={block} key={key} />
                ))
                .with({ type: "sdg-toc" }, () => {
                    return toc ? <SDGTableOfContents toc={toc} /> : null
                })
                .exhaustive()

            // if (_type === "chart-grid") {
            //     let columns = 1
            //     try {
            //         columns =
            //             +b.value.find(
            //                 (_d: OwidRawArticleBlock) => _d.type === "columns"
            //             ).value || 1
            //     } catch (e) {}

            //     return (
            //         <div
            //             key={key}
            //             className={"chartGrid"}
            //             style={{
            //                 display: "grid",
            //                 gridTemplateRows: "auto",
            //                 gridTemplateColumns: `repeat(${columns}, 1fr)`,
            //             }}
            //         >
            //             {d.value
            //                 .filter((_d: OwidRawArticleBlock) => _d.type === "chart")
            //                 .map((_d: OwidRawArticleBlock, i: number) => {
            //                     return <Chart d={_d} key={i} />
            //                 })}
            //         </div>
            //     )

            return content
        }
    }

    return <BlockErrorBoundary>{handleArchie(b, "")}</BlockErrorBoundary>
}<|MERGE_RESOLUTION|>--- conflicted
+++ resolved
@@ -8,14 +8,10 @@
 import Recirc from "./Recirc"
 import List from "./List"
 import Image from "./Image"
-<<<<<<< HEAD
-import { OwidEnrichedArticleBlock, TocHeading } from "@ourworldindata/utils"
-=======
 import {
-    OwidArticleBlock,
+    OwidEnrichedArticleBlock,
     TocHeadingWithTitleSupertitle,
 } from "@ourworldindata/utils"
->>>>>>> 7592a5d7
 import SDGGrid from "./SDGGrid.js"
 import { BlockErrorBoundary, BlockErrorFallback } from "./BlockErrorBoundary"
 import { match } from "ts-pattern"
@@ -28,13 +24,8 @@
     b,
     toc,
 }: {
-<<<<<<< HEAD
     b: OwidEnrichedArticleBlock
-    toc?: TocHeading[]
-=======
-    d: OwidArticleBlock
     toc?: TocHeadingWithTitleSupertitle[]
->>>>>>> 7592a5d7
 }) {
     const handleArchie = (block: OwidEnrichedArticleBlock, key: string) => {
         block.type = block.type.toLowerCase() as any // this comes from the user and may not be all lowercase, enforce it here
