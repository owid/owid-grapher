import React from "react"
import cx from "classnames"

import ChartStory from "./ChartStory"
import Scroller from "./Scroller"
import Chart from "./Chart"
import PullQuote from "./PullQuote"
import FixedGraphic from "./FixedGraphic"
import Recirc from "./Recirc"
import List from "./List"
import Image from "./Image"
<<<<<<< HEAD
import { get, OwidEnrichedArticleBlock } from "@ourworldindata/utils"
=======
import {
    OwidEnrichedArticleBlock,
    TocHeadingWithTitleSupertitle,
} from "@ourworldindata/utils"
>>>>>>> 3d5174d4
import SDGGrid from "./SDGGrid.js"
import { BlockErrorBoundary, BlockErrorFallback } from "./BlockErrorBoundary"
import { match } from "ts-pattern"
import { renderSpans } from "./utils"
import Paragraph from "./Paragraph.js"
import SDGTableOfContents from "./SDGTableOfContents.js"
import urlSlug from "url-slug"

<<<<<<< HEAD
type Container =
    | "default"
    | "sticky-right-left-column"
    | "sticky-right-right-column"
    | "sticky-left-left-column"
    | "sticky-left-right-column"
    | "side-by-side"

// Each container must have a default layout, usually just full-width
type Layouts = { default: string; [key: string]: string }

// no line-wrapping for easier alphabetisation
// prettier-ignore
const layouts: { [key in Container]: Layouts} = {
    ["default"]: {
        ["aside-left"]: "col-start-2 span-cols-3 span-md-cols-10 col-md-start-3",
        ["aside-right"]: "col-start-11 span-cols-3 span-md-cols-10 col-md-start-3",
        ["chart-story"]: "col-start-4 span-cols-8 col-md-start-3 span-md-cols-10 span-sm-cols-12 col-sm-start-2",
        ["chart"]: "col-start-4 span-cols-8 col-md-start-3 span-md-cols-10 span-sm-cols-12 col-sm-start-2",
        ["default"]: "col-start-5 span-cols-6 col-md-start-3 span-md-cols-10 span-sm-cols-12 col-sm-start-2",
        ["fixed-graphic"]: "col-start-5 span-cols-6 col-md-start-3 span-md-cols-10 span-sm-cols-12 col-sm-start-2",
        ["grey-section"]: "span-cols-14 grid grid-cols-12-full-width",
        ["header"]: "col-start-5 span-cols-6 col-md-start-3 span-md-cols-10 span-sm-cols-12 col-sm-start-2",
        ["horizontal-rule"]: "col-start-5 span-cols-6 col-md-start-3 span-md-cols-10 span-sm-cols-12 col-sm-start-2",
        ["html"]: "col-start-5 span-cols-6 col-md-start-3 span-md-cols-10 span-sm-cols-12 col-sm-start-2",
        ["image"]: "col-start-5 span-cols-6 col-md-start-3 span-md-cols-10 span-sm-cols-12 col-sm-start-2",
        ["list"]: "col-start-5 span-cols-6 col-md-start-3 span-md-cols-10 span-sm-cols-12 col-sm-start-2",
        ["prominent-link"]: "grid grid-cols-6 span-cols-6 col-start-5 span-md-cols-10 col-md-start-3 grid-md-cols-10 span-sm-cols-12 col-sm-start-2 grid-sm-cols-12",
        ["pull-quote"]: "col-start-5 span-cols-6 col-md-start-3 span-md-cols-10 span-sm-cols-12 col-sm-start-2",
        ["recirc"]: "col-start-11 span-cols-3 span-rows-3 col-md-start-3 span-md-cols-10 span-sm-cols-12 col-sm-start-2",
        ["scroller"]: "grid span-cols-12 col-start-2",
        ["sdg-grid"]: "col-start-5 span-cols-6 col-md-start-3 span-md-cols-10 span-sm-cols-12 col-sm-start-2",
        ["side-by-side"]: "grid span-cols-12 col-start-2",
        ["sticky-left-left-column"]: "span-cols-7 span-md-cols-12 grid-md-cols-12",
        ["sticky-left-right-column"]: "span-cols-5 span-md-cols-12 col-md-start-1",
        ["sticky-left"]: "grid span-cols-12 col-start-2",
        ["sticky-right-left-column"]: "span-cols-5 grid grid-cols-5 span-md-cols-12 grid-md-cols-12",
        ["sticky-right-right-column"]: "span-cols-7 span-md-cols-12 col-md-start-1",
        ["sticky-right"]: "grid span-cols-12 col-start-2",
        ["text"]: "col-start-5 span-cols-6 col-md-start-3 span-md-cols-10 span-sm-cols-12 col-sm-start-2",
    },
    ["sticky-right-left-column"]: {
        ["default"]: "span-cols-5 col-start-1 span-md-cols-12",
        ["prominent-link"]: "grid grid-cols-6 span-cols-6 col-start-5 span-md-cols-10 col-md-start-3 grid-md-cols-10 span-sm-cols-12 col-sm-start-2 grid-sm-cols-12",
    },
    ["sticky-right-right-column"]: {
        ["chart"]: "span-cols-7 span-sm-cols-12",
        ["default"]: "span-cols-7 col-start-1 span-md-cols-12",
        ["prominent-link"]: "grid grid-cols-6 span-cols-6 span-sm-cols-12 col-sm-start-2 grid-sm-cols-12",
    },
    ["sticky-left-left-column"]: {
        ["default"]: "span-cols-7 span-md-cols-12",
        ["prominent-link"]: "grid grid-cols-6 span-cols-6 span-sm-cols-12 col-sm-start-1 grid-sm-cols-12",
    },
    ["sticky-left-right-column"]: {
        ["default"]: "span-cols-5 span-md-cols-12",
        ["prominent-link"]: "grid grid-cols-6 span-cols-6 col-start-5 span-md-cols-10 col-md-start-3 grid-md-cols-10 span-sm-cols-12 col-sm-start-2 grid-sm-cols-12",
    },
    ["side-by-side"]: {
        ["default"]: "span-cols-6 span-sm-cols-12",
    },
}

function getLayout(
    blockType: string = "default",
    containerType: Container = "default"
): string {
    const layout = get(
        layouts,
        [containerType, blockType],
        // nested get! fallback to the default for the container
        get(layouts, [containerType, "default"])
    )
    return cx(`article-block__${blockType}`, layout)
}

import { faArrowRight } from "@fortawesome/free-solid-svg-icons/faArrowRight"
import { FontAwesomeIcon } from "@fortawesome/react-fontawesome/index.js"

const ProminentLink = ({
    title,
    href,
    className = "",
    description,
}: {
    title: string
    href: string
    className: string
    description?: string
}) => (
    <div className={cx(className, "prominent-link")}>
        {/* TODO: where do we get the image from? */}
        <div className="prominent-link__image span-cols-1 span-md-cols-2"></div>
        <div className="col-start-2 col-md-start-3 col-end-limit">
            <a href={href}>
                <h3 className="h3-bold">{title}</h3>
                <FontAwesomeIcon icon={faArrowRight} />
            </a>
            <p className="body-3-medium">{description}</p>
        </div>
    </div>
)

export default function ArticleBlock({
    b,
    containerType = "default",
}: {
    b: OwidEnrichedArticleBlock
    containerType?: Container
=======
export default function ArticleBlock({
    b,
    toc,
}: {
    b: OwidEnrichedArticleBlock
    toc?: TocHeadingWithTitleSupertitle[]
>>>>>>> 3d5174d4
}) {
    const handleArchie = (block: OwidEnrichedArticleBlock, key: string) => {
        block.type = block.type.toLowerCase() as any // this comes from the user and may not be all lowercase, enforce it here
        if (block.parseErrors.length > 0) {
            return (
                <BlockErrorFallback
                    className={getLayout("default", containerType)}
                    error={{
                        name: `error in ${block.type}`,
                        message: block.parseErrors[0].message,
                    }}
                    resetErrorBoundary={() => {
                        return
                    }}
                />
            )
        } else {
            const content: any | null = match(block)
                .with({ type: "aside" }, ({ caption, position = "right" }) => (
                    <figure
                        key={key}
                        className={cx(
                            "body-3-medium-italic",
                            getLayout(`aside-${position}`)
                        )}
                    >
                        {caption ? (
                            <figcaption>{renderSpans(caption)}</figcaption>
                        ) : null}
                    </figure>
                ))
                .with({ type: "chart" }, (block) => (
                    <Chart
                        className={getLayout("chart", containerType)}
                        d={block}
                        key={key}
                    />
                ))
                .with({ type: "scroller" }, (block) => (
                    <Scroller
                        className={getLayout("scroller", containerType)}
                        d={block}
                        key={key}
                    />
                ))
                .with({ type: "chart-story" }, (block) => (
                    <ChartStory
                        key={key}
                        d={block}
                        className={getLayout("chart-story", containerType)}
                    />
                ))
                .with({ type: "fixed-graphic" }, (block) => (
                    <FixedGraphic
                        className={getLayout("fixed-graphic", containerType)}
                        d={block}
                        key={key}
                    />
                ))
                .with({ type: "image" }, (block) => (
                    <Image
                        className={getLayout("image", containerType)}
                        d={block}
                        key={key}
                    />
                ))
                .with({ type: "pull-quote" }, (block) => (
                    <PullQuote
                        className={getLayout("pull-quote", containerType)}
                        d={block}
                        key={key}
                    />
                ))
                .with({ type: "recirc" }, (block) => (
                    <Recirc
                        className={getLayout("recirc", containerType)}
                        d={block}
                        key={key}
                    />
                ))
                .with({ type: "list" }, (block) => (
                    <List
                        className={getLayout("list", containerType)}
                        d={block}
                        key={key}
                    />
                ))
<<<<<<< HEAD
                .with({ type: "text" }, (block) => {
                    return (
                        <Paragraph
                            d={block}
                            key={key}
                            className={getLayout("text", containerType)}
                        />
                    )
                })
                .with({ type: "header", level: 1 }, (block) => (
                    <h1
                        className={cx(
                            "display-2-semibold",
                            getLayout("header", containerType)
                        )}
                    >
                        {block.text.text}
                    </h1>
                ))
                .with({ type: "header", level: 2 }, (block) => (
                    <h2
                        className={cx(
                            "h2-bold",
                            getLayout("header", containerType)
                        )}
                    >
                        {block.text.text}
                    </h2>
                ))
                .with({ type: "header", level: 3 }, (block) => (
                    <h3
                        className={cx(
                            "h3-bold",
                            getLayout("header", containerType)
                        )}
                    >
                        {block.text.text}
                    </h3>
                ))
                .with({ type: "header", level: 4 }, (block) => (
                    <h4
                        className={cx(
                            "h4-semibold",
                            getLayout("header", containerType)
                        )}
                    >
                        {block.text.text}
                    </h4>
                ))
                .with({ type: "header", level: 5 }, (block) => (
                    <h5
                        className={cx(
                            "overline-black-caps",
                            getLayout("header")
                        )}
                    >
                        {block.text.text}
                    </h5>
                ))
                .with({ type: "header", level: 6 }, (block) => (
                    <h6 className={getLayout("header", containerType)}>
                        {block.text.text}
                    </h6>
=======
                .with({ type: "heading", level: 1 }, (block) => (
                    <h1 id={urlSlug(block.text.text)}>{block.text.text}</h1>
                ))
                .with({ type: "heading", level: 2 }, (block) => (
                    <h2 id={urlSlug(block.text.text)}>{block.text.text}</h2>
                ))
                .with({ type: "heading", level: 3 }, (block) => (
                    <h3 id={urlSlug(block.text.text)}>{block.text.text}</h3>
                ))
                .with({ type: "heading", level: 4 }, (block) => (
                    <h4 id={urlSlug(block.text.text)}>{block.text.text}</h4>
                ))
                .with({ type: "heading", level: 5 }, (block) => (
                    <h5 id={urlSlug(block.text.text)}>{block.text.text}</h5>
                ))
                .with({ type: "heading", level: 6 }, (block) => (
                    <h6 id={urlSlug(block.text.text)}>{block.text.text}</h6>
>>>>>>> 3d5174d4
                ))
                .with(
                    { type: "heading" },
                    // during parsing we take care of level being in a valid range
                    () => null
                )
                .with({ type: "html" }, (block) => (
                    <div
                        className={getLayout("html", containerType)}
                        dangerouslySetInnerHTML={{ __html: block.value }}
                    />
                ))
                .with({ type: "horizontal-rule" }, () => <hr></hr>)
                .with({ type: "sdg-grid" }, (block) => (
                    <SDGGrid
                        className={getLayout("sdg-grid", containerType)}
                        d={block}
                        key={key}
                    />
                ))
                .with({ type: "sticky-right" }, (block) => (
                    <div className={getLayout("sticky-right", containerType)}>
                        <div
                            className={getLayout(
                                "sticky-right-left-column",
                                containerType
                            )}
                        >
                            {block.left.map((item, i) => (
                                <ArticleBlock
                                    key={i}
                                    b={item}
                                    containerType="sticky-right-left-column"
                                />
                            ))}
                        </div>
                        <div
                            className={getLayout(
                                "sticky-right-right-column",
                                containerType
                            )}
                        >
                            <div className="sticky-column-wrapper grid grid-cols-7 span-cols-7">
                                {block.right.map((item, i) => (
                                    <ArticleBlock
                                        key={i}
                                        b={item}
                                        containerType="sticky-right-right-column"
                                    />
                                ))}
                            </div>
                        </div>
                    </div>
                ))
                .with({ type: "sticky-left" }, (block) => (
                    <div className={getLayout("sticky-left", containerType)}>
                        <div
                            className={getLayout(
                                "sticky-left-left-column",
                                containerType
                            )}
                        >
                            <div className="sticky-column-wrapper grid grid-cols-7 span-cols-7">
                                {block.left.map((item, i) => (
                                    <ArticleBlock
                                        key={i}
                                        b={item}
                                        containerType="sticky-left-left-column"
                                    />
                                ))}
                            </div>
                        </div>
                        <div
                            className={getLayout(
                                "sticky-left-right-column",
                                containerType
                            )}
                        >
                            {block.right.map((item, i) => (
                                <ArticleBlock
                                    key={i}
                                    b={item}
                                    containerType="sticky-left-right-column"
                                />
                            ))}
                        </div>
                    </div>
                ))
                .with({ type: "side-by-side" }, (block) => (
                    <div className={getLayout("side-by-side", containerType)}>
                        <div className="grid grid-cols-6 span-cols-6 span-sm-cols-12">
                            {block.left.map((item, i) => (
                                <ArticleBlock
                                    key={i}
                                    b={item}
                                    containerType="side-by-side"
                                />
                            ))}
                        </div>
                        <div className="grid grid-cols-6 span-cols-6 span-sm-cols-12">
                            {block.right.map((item, i) => (
                                <ArticleBlock
                                    key={i}
                                    b={item}
                                    containerType="side-by-side"
                                />
                            ))}
                        </div>
                    </div>
                ))
                .with({ type: "grey-section" }, (block) => (
                    <div className={getLayout("grey-section")}>
                        {block.items.map((item, i) => (
                            <ArticleBlock key={i} b={item} />
                        ))}
                    </div>
                ))
                .with({ type: "prominent-link" }, (block) => (
                    <ProminentLink
                        className={getLayout("prominent-link", containerType)}
                        title={block.title}
                        href={block.url}
                        description={block.description}
                    />
                ))
                .with({ type: "sdg-toc" }, () => {
                    return toc ? <SDGTableOfContents toc={toc} /> : null
                })
                .exhaustive()

            // if (_type === "chart-grid") {
            //     let columns = 1
            //     try {
            //         columns =
            //             +b.value.find(
            //                 (_d: OwidRawArticleBlock) => _d.type === "columns"
            //             ).value || 1
            //     } catch (e) {}

            //     return (
            //         <div
            //             key={key}
            //             className={"chartGrid"}
            //             style={{
            //                 display: "grid",
            //                 gridTemplateRows: "auto",
            //                 gridTemplateColumns: `repeat(${columns}, 1fr)`,
            //             }}
            //         >
            //             {d.value
            //                 .filter((_d: OwidRawArticleBlock) => _d.type === "chart")
            //                 .map((_d: OwidRawArticleBlock, i: number) => {
            //                     return <Chart d={_d} key={i} />
            //                 })}
            //         </div>
            //     )

            return content
        }
    }

    return <BlockErrorBoundary>{handleArchie(b, "")}</BlockErrorBoundary>
}<|MERGE_RESOLUTION|>--- conflicted
+++ resolved
@@ -9,14 +9,11 @@
 import Recirc from "./Recirc"
 import List from "./List"
 import Image from "./Image"
-<<<<<<< HEAD
-import { get, OwidEnrichedArticleBlock } from "@ourworldindata/utils"
-=======
 import {
+    get,
     OwidEnrichedArticleBlock,
     TocHeadingWithTitleSupertitle,
 } from "@ourworldindata/utils"
->>>>>>> 3d5174d4
 import SDGGrid from "./SDGGrid.js"
 import { BlockErrorBoundary, BlockErrorFallback } from "./BlockErrorBoundary"
 import { match } from "ts-pattern"
@@ -25,7 +22,6 @@
 import SDGTableOfContents from "./SDGTableOfContents.js"
 import urlSlug from "url-slug"
 
-<<<<<<< HEAD
 type Container =
     | "default"
     | "sticky-right-left-column"
@@ -48,7 +44,7 @@
         ["default"]: "col-start-5 span-cols-6 col-md-start-3 span-md-cols-10 span-sm-cols-12 col-sm-start-2",
         ["fixed-graphic"]: "col-start-5 span-cols-6 col-md-start-3 span-md-cols-10 span-sm-cols-12 col-sm-start-2",
         ["grey-section"]: "span-cols-14 grid grid-cols-12-full-width",
-        ["header"]: "col-start-5 span-cols-6 col-md-start-3 span-md-cols-10 span-sm-cols-12 col-sm-start-2",
+        ["heading"]: "col-start-5 span-cols-6 col-md-start-3 span-md-cols-10 span-sm-cols-12 col-sm-start-2",
         ["horizontal-rule"]: "col-start-5 span-cols-6 col-md-start-3 span-md-cols-10 span-sm-cols-12 col-sm-start-2",
         ["html"]: "col-start-5 span-cols-6 col-md-start-3 span-md-cols-10 span-sm-cols-12 col-sm-start-2",
         ["image"]: "col-start-5 span-cols-6 col-md-start-3 span-md-cols-10 span-sm-cols-12 col-sm-start-2",
@@ -96,7 +92,7 @@
     const layout = get(
         layouts,
         [containerType, blockType],
-        // nested get! fallback to the default for the container
+        // fallback to the default for the container
         get(layouts, [containerType, "default"])
     )
     return cx(`article-block__${blockType}`, layout)
@@ -132,17 +128,11 @@
 export default function ArticleBlock({
     b,
     containerType = "default",
+    toc,
 }: {
     b: OwidEnrichedArticleBlock
     containerType?: Container
-=======
-export default function ArticleBlock({
-    b,
-    toc,
-}: {
-    b: OwidEnrichedArticleBlock
     toc?: TocHeadingWithTitleSupertitle[]
->>>>>>> 3d5174d4
 }) {
     const handleArchie = (block: OwidEnrichedArticleBlock, key: string) => {
         block.type = block.type.toLowerCase() as any // this comes from the user and may not be all lowercase, enforce it here
@@ -230,7 +220,6 @@
                         key={key}
                     />
                 ))
-<<<<<<< HEAD
                 .with({ type: "text" }, (block) => {
                     return (
                         <Paragraph
@@ -240,79 +229,68 @@
                         />
                     )
                 })
-                .with({ type: "header", level: 1 }, (block) => (
+                .with({ type: "heading", level: 1 }, (block) => (
                     <h1
                         className={cx(
                             "display-2-semibold",
-                            getLayout("header", containerType)
-                        )}
+                            getLayout("heading", containerType)
+                        )}
+                        id={urlSlug(block.text.text)}
                     >
                         {block.text.text}
                     </h1>
                 ))
-                .with({ type: "header", level: 2 }, (block) => (
+                .with({ type: "heading", level: 2 }, (block) => (
                     <h2
                         className={cx(
                             "h2-bold",
-                            getLayout("header", containerType)
-                        )}
+                            getLayout("heading", containerType)
+                        )}
+                        id={urlSlug(block.text.text)}
                     >
                         {block.text.text}
                     </h2>
                 ))
-                .with({ type: "header", level: 3 }, (block) => (
+                .with({ type: "heading", level: 3 }, (block) => (
                     <h3
                         className={cx(
                             "h3-bold",
-                            getLayout("header", containerType)
-                        )}
+                            getLayout("heading", containerType)
+                        )}
+                        id={urlSlug(block.text.text)}
                     >
                         {block.text.text}
                     </h3>
                 ))
-                .with({ type: "header", level: 4 }, (block) => (
+                .with({ type: "heading", level: 4 }, (block) => (
                     <h4
                         className={cx(
                             "h4-semibold",
-                            getLayout("header", containerType)
-                        )}
+                            getLayout("heading", containerType)
+                        )}
+                        id={urlSlug(block.text.text)}
                     >
                         {block.text.text}
                     </h4>
                 ))
-                .with({ type: "header", level: 5 }, (block) => (
+                .with({ type: "heading", level: 5 }, (block) => (
                     <h5
                         className={cx(
                             "overline-black-caps",
-                            getLayout("header")
-                        )}
+                            getLayout("heading")
+                        )}
+                        id={urlSlug(block.text.text)}
                     >
                         {block.text.text}
                     </h5>
                 ))
-                .with({ type: "header", level: 6 }, (block) => (
-                    <h6 className={getLayout("header", containerType)}>
+                .with({ type: "heading", level: 6 }, (block) => (
+                    <h6
+                        className={getLayout("heading", containerType)}
+                        id={urlSlug(block.text.text)}
+                    >
                         {block.text.text}
                     </h6>
-=======
-                .with({ type: "heading", level: 1 }, (block) => (
-                    <h1 id={urlSlug(block.text.text)}>{block.text.text}</h1>
-                ))
-                .with({ type: "heading", level: 2 }, (block) => (
-                    <h2 id={urlSlug(block.text.text)}>{block.text.text}</h2>
-                ))
-                .with({ type: "heading", level: 3 }, (block) => (
-                    <h3 id={urlSlug(block.text.text)}>{block.text.text}</h3>
-                ))
-                .with({ type: "heading", level: 4 }, (block) => (
-                    <h4 id={urlSlug(block.text.text)}>{block.text.text}</h4>
-                ))
-                .with({ type: "heading", level: 5 }, (block) => (
-                    <h5 id={urlSlug(block.text.text)}>{block.text.text}</h5>
-                ))
-                .with({ type: "heading", level: 6 }, (block) => (
-                    <h6 id={urlSlug(block.text.text)}>{block.text.text}</h6>
->>>>>>> 3d5174d4
                 ))
                 .with(
                     { type: "heading" },
