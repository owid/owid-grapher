--- conflicted
+++ resolved
@@ -18,11 +18,7 @@
 import SDGGrid from "./SDGGrid.js"
 import { BlockErrorBoundary, BlockErrorFallback } from "./BlockErrorBoundary.js"
 import { match } from "ts-pattern"
-<<<<<<< HEAD
-import { renderSpans } from "./utils"
-=======
-import { renderSpans, spansToUnformattedPlainText } from "./utils.js"
->>>>>>> 9a1ea027
+import { renderSpans } from "./utils.js"
 import Paragraph from "./Paragraph.js"
 import SDGTableOfContents from "./SDGTableOfContents.js"
 import urlSlug from "url-slug"
