import * as settings from "settings"
import * as React from "react"
import { Head } from "./Head"
import { SiteHeader } from "./SiteHeader"
import { SiteFooter } from "./SiteFooter"
import { ChartListItemVariant } from "./ChartListItemVariant"
import * as _ from "lodash"
import { TableOfContents } from "site/client/TableOfContents"
import { slugify } from "charts/Util"

export interface ChartIndexItem {
    id: number
    title: string
    slug: string
    variantName?: string
    tags: { id: number; name: string }[]
}

export interface TagWithCharts {
    id: number
    name: string
    charts: ChartIndexItem[]
}

export const ChartsIndexPage = (props: { chartItems: ChartIndexItem[] }) => {
    const { chartItems } = props

    const allTags = _.sortBy(
        _.uniqBy(_.flatten(chartItems.map(c => c.tags)), t => t.id),
        t => t.name
    ) as TagWithCharts[]

    for (const c of chartItems) {
        for (const tag of allTags) {
            if (tag.charts === undefined) tag.charts = []

            if (c.tags.some(t => t.id === tag.id)) tag.charts.push(c)
        }
    }

    // Sort the charts in each tag
    for (const tag of allTags) {
        tag.charts = _.sortBy(tag.charts, c => c.title.trim())
    }

    const pageTitle = "Charts"
    const tocEntries = allTags.map(t => {
        return {
            isSubheading: true,
            slug: slugify(t.name),
            text: t.name
        }
    })

    return (
        <html>
            <Head
                canonicalUrl={`${settings.BAKED_BASE_URL}/charts`}
                pageTitle="Charts"
                pageDesc="All of the interactive charts on Our World in Data."
            />
            <body className="ChartsIndexPage">
                <SiteHeader />
                <main>
<<<<<<< HEAD
                    <div className="page with-sidebar">
                        <div className="content-wrapper">
                            <div>
                                <TableOfContents
                                    headings={tocEntries}
                                    pageTitle={pageTitle}
                                />
                            </div>
                            <div className="offset-content">
                                <div className="content">
                                    <header className="chartsHeader">
                                        <input
                                            type="search"
                                            className="chartsSearchInput"
                                            placeholder="Filter interactive charts by title"
                                            autoFocus
                                        />
                                    </header>
                                    {allTags.map(t => (
                                        <section key={t.id}>
                                            <h2 id={slugify(t.name)}>
                                                {t.name}
                                            </h2>
                                            <ul>
                                                {t.charts.map(c => (
                                                    <li key={c.id}>
                                                        <a
                                                            href={`/grapher/${c.slug}`}
                                                        >
                                                            {c.title}{" "}
                                                            {c.variantName
                                                                ? `(${c.variantName})`
                                                                : undefined}
                                                        </a>
                                                    </li>
                                                ))}
                                            </ul>
                                        </section>
                                    ))}
                                </div>
                            </div>
                        </div>
                    </div>
=======
                    <header className="chartsHeader">
                        <input
                            type="search"
                            className="chartsSearchInput"
                            placeholder="Filter interactive charts by title"
                            autoFocus
                        />
                    </header>
                    {allTags.map(t => (
                        <section key={t.id}>
                            <h2>{t.name}</h2>
                            <ul>
                                {t.charts.map(c => (
                                    <ChartListItemVariant
                                        key={c.slug}
                                        chart={c}
                                    />
                                ))}
                            </ul>
                        </section>
                    ))}
>>>>>>> d199afe7
                </main>
                <SiteFooter />
                <script
                    dangerouslySetInnerHTML={{
                        __html: `
                        window.runChartsIndexPage()
                        runTableOfContents(${JSON.stringify({
                            headings: tocEntries,
                            pageTitle
                        })})`
                    }}
                />
            </body>
        </html>
    )
}<|MERGE_RESOLUTION|>--- conflicted
+++ resolved
@@ -62,7 +62,6 @@
             <body className="ChartsIndexPage">
                 <SiteHeader />
                 <main>
-<<<<<<< HEAD
                     <div className="page with-sidebar">
                         <div className="content-wrapper">
                             <div>
@@ -88,16 +87,10 @@
                                             </h2>
                                             <ul>
                                                 {t.charts.map(c => (
-                                                    <li key={c.id}>
-                                                        <a
-                                                            href={`/grapher/${c.slug}`}
-                                                        >
-                                                            {c.title}{" "}
-                                                            {c.variantName
-                                                                ? `(${c.variantName})`
-                                                                : undefined}
-                                                        </a>
-                                                    </li>
+                                                    <ChartListItemVariant
+                                                        key={c.slug}
+                                                        chart={c}
+                                                    />
                                                 ))}
                                             </ul>
                                         </section>
@@ -106,29 +99,6 @@
                             </div>
                         </div>
                     </div>
-=======
-                    <header className="chartsHeader">
-                        <input
-                            type="search"
-                            className="chartsSearchInput"
-                            placeholder="Filter interactive charts by title"
-                            autoFocus
-                        />
-                    </header>
-                    {allTags.map(t => (
-                        <section key={t.id}>
-                            <h2>{t.name}</h2>
-                            <ul>
-                                {t.charts.map(c => (
-                                    <ChartListItemVariant
-                                        key={c.slug}
-                                        chart={c}
-                                    />
-                                ))}
-                            </ul>
-                        </section>
-                    ))}
->>>>>>> d199afe7
                 </main>
                 <SiteFooter />
                 <script
