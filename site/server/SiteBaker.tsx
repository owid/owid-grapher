import * as fs from "fs-extra"
import * as path from "path"
import * as glob from "glob"
import { without } from "lodash"
import * as _ from "lodash"
import * as cheerio from "cheerio"
import * as wpdb from "db/wpdb"
import * as db from "db/db"
import * as settings from "settings"
import { formatPost, extractFormattingOptions } from "./formatting"
import { LongFormPage } from "./views/LongFormPage"
import { BASE_DIR, BAKED_SITE_DIR, WORDPRESS_DIR } from "serverSettings"
const { BLOG_POSTS_PER_PAGE, OPTIMIZE_SVG_EXPORTS } = settings
import {
    renderToHtmlPage,
    renderFrontPage,
    renderSubscribePage,
    renderBlogByPageNum,
    renderChartsPage,
    renderExplorePage,
    renderMenuJson,
    renderSearchPage,
    renderDonatePage,
    entriesByYearPage,
    makeAtomFeed,
    feedbackPage,
    renderNotFoundPage,
    renderExplorableIndicatorsJson,
    renderCovidDataExplorerPage,
    renderCovidCountryProfile,
    flushCache as siteBakingFlushCache
} from "./siteBaking"
import {
    bakeGrapherUrls,
    getGrapherExportsByUrl,
    GrapherExports
} from "./grapherUtil"
import { makeSitemap } from "./sitemap"

import * as React from "react"
import { embedSnippet } from "./embedCharts"
import { ChartConfigProps } from "charts/ChartConfig"
import { getVariableData } from "db/model/Variable"
import { bakeImageExports } from "./svgPngExport"
import { Post } from "db/model/Post"
import { bakeCountries } from "./countryProfiles"
import { chartPageFromConfig } from "./chartBaking"
import { countries } from "utils/countries"
<<<<<<< HEAD
import { exec } from "utils/server/serverUtil"
import { log } from "utils/server/log"
import { covidDashboardSlug } from "charts/covidDataExplorer/CovidConstants"
=======
>>>>>>> 644692a6
import {
    covidDashboardSlug,
    covidChartAndVariableMetaFilename
} from "charts/covidDataExplorer/CovidConstants"
import { covidCountryProfileRootPath } from "./covid/CovidConstants"
import { bakeCovidChartAndVariableMeta } from "./bakeCovidChartAndVariableMeta"

// Static site generator using Wordpress

export interface SiteBakerProps {
    forceUpdate?: boolean
}

export class SiteBaker {
    props: SiteBakerProps
    grapherExports!: GrapherExports
    constructor(props: SiteBakerProps) {
        this.props = props
    }

    static getCountryDetectionRedirects() {
        return countries
            .filter(country => country.iso3166 && country.code)
            .map(
                country =>
                    `/detect-country-redirect /detect-country.js?${
                        country.code
                    } 302! Country=${country.iso3166!.toLowerCase()}`
            )
    }

    async bakeRedirects() {
        const redirects = [
            // RSS feed
            "/feed /atom.xml 302!",

            // Backwards compatibility-- admin urls
            "/wp-admin/* https://owid.cloud/wp/wp-admin/:splat 301",
            "/grapher/admin/* https://owid.cloud/grapher/admin/:splat 301",

            // TODO: this should only get triggered by external hits (indexed .pdf files for instance)
            // and should be removed when no evidence of these inbound links can be found.
            "/wp-content/uploads/* /uploads/:splat 301",
            // TODO: temporary fix for the /blog page thumbnails, which paths are not being
            // transformed through the formatting step. Potentially applies to other
            // pages as well.
            "/app/uploads/* /uploads/:splat 301",

            // Backwards compatibility-- old Max stuff that isn't static-friendly
            "/roser/* https://www.maxroser.com/roser/:splat 301",
            "/uploads/nvd3/* https://www.maxroser.com/owidUploads/nvd3/:splat 301",
            "/uploads/datamaps/* https://www.maxroser.com/owidUploads/datamaps/:splat 301",
            "/slides/Max_PPT_presentations/* https://www.maxroser.com/slides/Max_PPT_presentations/:splat 301",
            "/slides/Max_Interactive_Presentations/* https://www.maxroser.com/slides/Max_Interactive_Presentations/:splat 301",

            // Backwards compatibility-- public urls
            "/entries/* /:splat 301",
            "/entries /#entries 302",
            "/data/food-agriculture/* /:splat 301",
            "/data/political-regimes/* /:splat 301",
            "/data/population-growth-vital-statistics/* /:splat 301",
            "/data/growth-and-distribution-of-prosperity/* /:splat 301",

            // Backwards compatibility-- grapher url style
            "/chart-builder/* /grapher/:splat 301",
            "/grapher/public/* /grapher/:splat 301",
            "/grapher/view/* /grapher/:splat 301",

            "/slides/* https://slides.ourworldindata.org/:splat 301"
        ]

        SiteBaker.getCountryDetectionRedirects().forEach(redirect =>
            redirects.push(redirect)
        )

        // Redirects from Wordpress admin UI
        const rows = await wpdb.query(
            `SELECT url, action_data, action_code FROM wp_redirection_items WHERE status = 'enabled'`
        )
        redirects.push(
            ...rows.map(
                row =>
                    `${row.url.replace(/__/g, "/")} ${row.action_data.replace(
                        /__/g,
                        "/"
                    )} ${row.action_code}!`
            )
        )

        // Redirect /grapher/latest
        const latestRows = await db.query(
            `SELECT JSON_EXTRACT(config, "$.slug") as slug FROM charts where starred=1`
        )
        for (const row of latestRows) {
            redirects.push(
                `/grapher/latest /grapher/${JSON.parse(row.slug)} 302`
            )
        }

        // Redirect old slugs to new slugs
        const chartRedirectRows = await db.query(`
            SELECT chart_slug_redirects.slug, chart_id, JSON_EXTRACT(charts.config, "$.slug") as trueSlug
            FROM chart_slug_redirects INNER JOIN charts ON charts.id=chart_id
        `)

        for (const row of chartRedirectRows) {
            const trueSlug = JSON.parse(row.trueSlug)
            if (row.slug !== trueSlug) {
                redirects.push(`/grapher/${row.slug} /grapher/${trueSlug} 302!`)
            }
        }

        await this.stageWrite(
            path.join(BAKED_SITE_DIR, `_redirects`),
            redirects.join("\n")
        )
    }

    async bakeEmbeds() {
        // Find all grapher urls used as embeds in all posts on the site
        const rows = await wpdb.query(
            `SELECT post_content FROM wp_posts WHERE (post_type='page' OR post_type='post' OR post_type='wp_block') AND post_status='publish'`
        )
        let grapherUrls = []
        for (const row of rows) {
            const $ = cheerio.load(row.post_content)
            grapherUrls.push(
                ...$("iframe")
                    .toArray()
                    .filter(el =>
                        (el.attribs["src"] || "").match(/\/grapher\//)
                    )
                    .map(el => el.attribs["src"].trim())
            )
        }
        grapherUrls = _.uniq(grapherUrls)

        await bakeGrapherUrls(grapherUrls)

        this.grapherExports = await getGrapherExportsByUrl()
    }

    async bakeCovidCountryProfiles() {
        // Delete all country profiles before regenerating them
        await fs.remove(`${BAKED_SITE_DIR}/${covidCountryProfileRootPath}`)

        // Not necessary, as this is done by stageWrite already
        // await this.ensureDir(covidCountryProfileRootPath)
        for (const country of countries) {
            const html = await renderCovidCountryProfile(
                country,
                this.grapherExports
            )
            const outPath = path.join(
                BAKED_SITE_DIR,
                `${covidCountryProfileRootPath}/${country.slug}.html`
            )
            await this.stageWrite(outPath, html)
        }
    }

    // Bake an individual post/page
    async bakePost(post: wpdb.FullPost) {
        const pageType = await wpdb.getPageType(post)
        const formattingOptions = extractFormattingOptions(post.content)
        const formatted = await formatPost(
            post,
            formattingOptions,
            this.grapherExports
        )
        const html = renderToHtmlPage(
            <LongFormPage
                pageType={pageType}
                post={formatted}
                formattingOptions={formattingOptions}
            />
        )

        const outPath = path.join(BAKED_SITE_DIR, `${post.slug}.html`)
        await fs.mkdirp(path.dirname(outPath))
        await this.stageWrite(outPath, html)
    }

    // Bake all Wordpress posts, both blog posts and entry pages
    async bakePosts() {
        const postsApi = await wpdb.getPosts()

        const postSlugs = []
        for (const postApi of postsApi) {
            const post = await wpdb.getFullPost(postApi)

            postSlugs.push(post.slug)
            await this.bakePost(post)
        }

        // Maxes out resources (TODO: RCA)
        // await Promise.all(bakingPosts.map(post => this.bakePost(post)))

        // Delete any previously rendered posts that aren't in the database
        const existingSlugs = glob
            .sync(`${BAKED_SITE_DIR}/**/*.html`)
            .map(path =>
                path.replace(`${BAKED_SITE_DIR}/`, "").replace(".html", "")
            )
            .filter(
                path =>
                    !path.startsWith("uploads") &&
                    !path.startsWith("grapher") &&
                    !path.startsWith("countries") &&
                    !path.startsWith("country") &&
                    !path.startsWith("subscribe") &&
                    !path.startsWith("blog") &&
                    !path.startsWith("entries-by-year") &&
                    !path.startsWith("explore") &&
                    !path.startsWith(covidDashboardSlug) &&
                    !path.startsWith(covidCountryProfileRootPath) &&
                    path !== "donate" &&
                    path !== "feedback" &&
                    path !== "charts" &&
                    path !== "search" &&
                    path !== "index" &&
                    path !== "identifyadmin" &&
                    path !== "404" &&
                    path !== "google8272294305985984"
            )
        const toRemove = without(existingSlugs, ...postSlugs)
        for (const slug of toRemove) {
            const outPath = `${BAKED_SITE_DIR}/${slug}.html`
            await fs.unlink(outPath)
            this.stage(outPath, `DELETING ${outPath}`)
        }
    }

    // Bake unique individual pages
    async bakeSpecialPages() {
        await this.stageWrite(
            `${BAKED_SITE_DIR}/index.html`,
            await renderFrontPage()
        )
        await this.stageWrite(
            `${BAKED_SITE_DIR}/subscribe.html`,
            await renderSubscribePage()
        )
        await this.stageWrite(
            `${BAKED_SITE_DIR}/donate.html`,
            await renderDonatePage()
        )
        await this.stageWrite(
            `${BAKED_SITE_DIR}/feedback.html`,
            await feedbackPage()
        )
        await this.stageWrite(
            `${BAKED_SITE_DIR}/charts.html`,
            await renderChartsPage()
        )
        await this.stageWrite(
            `${BAKED_SITE_DIR}/search.html`,
            await renderSearchPage()
        )
        await this.stageWrite(
            `${BAKED_SITE_DIR}/404.html`,
            await renderNotFoundPage()
        )
        await this.stageWrite(
            `${BAKED_SITE_DIR}/headerMenu.json`,
            await renderMenuJson()
        )
        await this.stageWrite(
            `${BAKED_SITE_DIR}/sitemap.xml`,
            await makeSitemap()
        )
        if (settings.EXPLORER) {
            await this.stageWrite(
                `${BAKED_SITE_DIR}/explore.html`,
                await renderExplorePage()
            )
            await this.stageWrite(
                `${BAKED_SITE_DIR}/explore/indicators.json`,
                await renderExplorableIndicatorsJson()
            )
        }
        if (settings.COVID_DASHBOARD) {
            await this.stageWrite(
                `${BAKED_SITE_DIR}/${covidDashboardSlug}.html`,
                await renderCovidDataExplorerPage()
            )
        }
        await this.stageWrite(
            `${BAKED_SITE_DIR}/${covidChartAndVariableMetaFilename}`,
            await bakeCovidChartAndVariableMeta()
        )
    }

    // Pages that are expected by google scholar for indexing
    async bakeGoogleScholar() {
        await this.stageWrite(
            `${BAKED_SITE_DIR}/entries-by-year/index.html`,
            await entriesByYearPage()
        )

        const rows = (await db
            .table(Post.table)
            .where({ status: "publish" })
            .join("post_tags", { "post_tags.post_id": "posts.id" })
            .join("tags", { "tags.id": "post_tags.tag_id" })
            .where({ "tags.name": "Entries" })
            .select(db.raw("distinct year(published_at) as year"))
            .orderBy("year", "DESC")) as { year: number }[]

        const years = rows.map(r => r.year)

        for (const year of years) {
            await this.stageWrite(
                `${BAKED_SITE_DIR}/entries-by-year/${year}.html`,
                await entriesByYearPage(year)
            )
        }
    }

    // Bake the blog index
    async bakeBlogIndex() {
        const allPosts = await wpdb.getBlogIndex()
        const numPages = Math.ceil(allPosts.length / BLOG_POSTS_PER_PAGE)

        for (let i = 1; i <= numPages; i++) {
            const slug = i === 1 ? "blog" : `blog/page/${i}`
            const html = await renderBlogByPageNum(i)
            await this.stageWrite(`${BAKED_SITE_DIR}/${slug}.html`, html)
        }
    }

    // Bake the RSS feed
    async bakeRSS() {
        await this.stageWrite(
            `${BAKED_SITE_DIR}/atom.xml`,
            await makeAtomFeed()
        )
    }

    // Bake the static assets
    async bakeAssets() {
        await exec(
            `rsync -havL --delete ${WORDPRESS_DIR}/web/app/uploads ${BAKED_SITE_DIR}/`
        )
        await exec(
            `rm -rf ${BAKED_SITE_DIR}/assets && cp -r ${BASE_DIR}/dist/webpack ${BAKED_SITE_DIR}/assets`
        )
        await exec(
            `rsync -hav --delete ${BASE_DIR}/public/* ${BAKED_SITE_DIR}/`
        )

        await fs.writeFile(
            `${BAKED_SITE_DIR}/grapher/embedCharts.js`,
            embedSnippet()
        )
        this.stage(`${BAKED_SITE_DIR}/grapher/embedCharts.js`)
    }

    async bakeVariableData(
        variableIds: number[],
        outPath: string
    ): Promise<string> {
        await fs.mkdirp(`${BAKED_SITE_DIR}/grapher/data/variables/`)
        const vardata = await getVariableData(variableIds)
        await fs.writeFile(outPath, JSON.stringify(vardata))
        this.stage(outPath)
        return vardata
    }

    async bakeChartPage(chart: ChartConfigProps) {
        const outPath = `${BAKED_SITE_DIR}/grapher/${chart.slug}.html`
        await fs.writeFile(outPath, await chartPageFromConfig(chart))
        this.stage(outPath)
    }

    async bakeChart(chart: ChartConfigProps) {
        const htmlPath = `${BAKED_SITE_DIR}/grapher/${chart.slug}.html`
        let isSameVersion = false
        try {
            // If the chart is the same version, we can potentially skip baking the data and exports (which is by far the slowest part)
            const html = await fs.readFile(htmlPath, "utf8")
            const match = html.match(/jsonConfig\s*=\s*(\{.+\})/)
            if (match) {
                const fileVersion = JSON.parse(match[1]).version
                isSameVersion = chart.version === fileVersion
            }
        } catch (err) {
            if (err.code !== "ENOENT") console.error(err)
        }

        // Always bake the html for every chart; it's cheap to do so
        await this.bakeChartPage(chart)

        const variableIds = _.uniq(chart.dimensions.map(d => d.variableId))
        if (!variableIds.length) return

        // Make sure we bake the variables successfully before outputing the chart html
        const vardataPath = `${BAKED_SITE_DIR}/grapher/data/variables/${variableIds.join(
            "+"
        )}.json`
        if (!isSameVersion || !fs.existsSync(vardataPath)) {
            await this.bakeVariableData(variableIds, vardataPath)
        }

        try {
            await fs.mkdirp(`${BAKED_SITE_DIR}/grapher/exports/`)
            const svgPath = `${BAKED_SITE_DIR}/grapher/exports/${chart.slug}.svg`
            const pngPath = `${BAKED_SITE_DIR}/grapher/exports/${chart.slug}.png`
            if (
                !isSameVersion ||
                !fs.existsSync(svgPath) ||
                !fs.existsSync(pngPath)
            ) {
                const vardata = JSON.parse(
                    await fs.readFile(vardataPath, "utf8")
                )
                await bakeImageExports(
                    `${BAKED_SITE_DIR}/grapher/exports`,
                    chart,
                    vardata,
                    OPTIMIZE_SVG_EXPORTS
                )
                this.stage(svgPath)
                this.stage(pngPath)
            }
        } catch (err) {
            console.error(err)
        }
    }

    async bakeCharts(
        opts: {
            regenConfig?: boolean
            regenData?: boolean
            regenImages?: boolean
        } = {}
    ) {
        const rows = await db.query(
            `SELECT id, config FROM charts WHERE JSON_EXTRACT(config, "$.isPublished")=true ORDER BY JSON_EXTRACT(config, "$.slug") ASC`
        )

        const newSlugs = []
        let requests = []
        for (const row of rows) {
            const chart: ChartConfigProps = JSON.parse(row.config)
            chart.id = row.id
            newSlugs.push(chart.slug)

            requests.push(this.bakeChart(chart))
            // Execute in batches
            if (requests.length > 50) {
                await Promise.all(requests)
                requests = []
            }
        }

        // Delete any that are missing from the database
        const oldSlugs = glob
            .sync(`${BAKED_SITE_DIR}/grapher/*.html`)
            .map(slug =>
                slug
                    .replace(`${BAKED_SITE_DIR}/grapher/`, "")
                    .replace(".html", "")
            )
        const toRemove = without(oldSlugs, ...newSlugs)
        for (const slug of toRemove) {
            console.log(`DELETING ${slug}`)
            try {
                const paths = [
                    `${BAKED_SITE_DIR}/grapher/${slug}.html`,
                    `${BAKED_SITE_DIR}/grapher/exports/${slug}.png`
                ] //, `${BAKED_SITE_DIR}/grapher/exports/${slug}.svg`]
                await Promise.all(paths.map(p => fs.unlink(p)))
                paths.map(p => this.stage(p))
            } catch (err) {
                console.error(err)
            }
        }

        return Promise.all(requests)
    }

    async bakeAll() {
        // Ensure caches are correctly initialized
        this.flushCache()
        await this.bakeRedirects()
        await this.bakeEmbeds()
        await this.bakeBlogIndex()
        await bakeCountries(this)
        await this.bakeRSS()
        await this.bakeAssets()
        await this.bakeSpecialPages()
        await this.bakeGoogleScholar()
        await this.bakeCovidCountryProfiles()
        await this.bakePosts()
        await this.bakeCharts()
        // Clear caches to allow garbage collection while waiting for next run
        this.flushCache()
    }

    async ensureDir(relPath: string) {
        const outPath = path.join(BAKED_SITE_DIR, relPath)
        await fs.mkdirp(outPath)
    }

    async writeFile(relPath: string, content: string) {
        const outPath = path.join(BAKED_SITE_DIR, relPath)
        await fs.writeFile(outPath, content)
        this.stage(outPath)
    }

    async stageWrite(outPath: string, content: string) {
        await fs.mkdirp(path.dirname(outPath))
        await fs.writeFile(outPath, content)
        this.stage(outPath)
    }

    stage(outPath: string, msg?: string) {
        console.log(msg || outPath)
    }

    async silentExec(cmd: string) {
        console.log(cmd)
        try {
            return await exec(cmd)
        } catch (error) {
            // Log error to Slack, but do not throw error
            return log.error(error)
        }
    }

    async deploy(commitMsg: string, authorEmail?: string, authorName?: string) {
        // Deploy directly to Netlify (faster than using the github hook)
        if (fs.existsSync(path.join(BAKED_SITE_DIR, ".netlify/state.json"))) {
            await this.silentExec(
                `cd ${BAKED_SITE_DIR} && ${BASE_DIR}/node_modules/.bin/netlify deploy -d . --prod --timeout 6000`
            )
        }

        // Ensure there is a git repo in there
        await this.silentExec(`cd ${BAKED_SITE_DIR} && git init`)

        // Prettify HTML source for easier debugging
        // Target root level HTML files only (entries and posts) for performance
        // reasons.
        // TODO: check again --only-changed
        // await this.exec(`cd ${BAKED_SITE_DIR} && ${BASE_DIR}/node_modules/.bin/prettier --write "./*.html"`)

        if (authorEmail && authorName && commitMsg) {
            await this.silentExec(
                `cd ${BAKED_SITE_DIR} && git add -A . && git commit --author='${authorName} <${authorEmail}>' -a -m '${commitMsg}' && git push origin master`
            )
        } else {
            await this.silentExec(
                `cd ${BAKED_SITE_DIR} && git add -A . && git commit -a -m '${commitMsg}' && git push origin master`
            )
        }
    }

    end() {
        wpdb.end()
        db.end()
    }

    flushCache() {
        wpdb.flushCache()
        siteBakingFlushCache()
    }
}<|MERGE_RESOLUTION|>--- conflicted
+++ resolved
@@ -46,12 +46,8 @@
 import { bakeCountries } from "./countryProfiles"
 import { chartPageFromConfig } from "./chartBaking"
 import { countries } from "utils/countries"
-<<<<<<< HEAD
 import { exec } from "utils/server/serverUtil"
 import { log } from "utils/server/log"
-import { covidDashboardSlug } from "charts/covidDataExplorer/CovidConstants"
-=======
->>>>>>> 644692a6
 import {
     covidDashboardSlug,
     covidChartAndVariableMetaFilename
