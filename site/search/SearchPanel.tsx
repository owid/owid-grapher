import ReactDOM from "react-dom"
import React, { useCallback, useEffect, useMemo, useState } from "react"
import cx from "classnames"
import {
    keyBy,
    getWindowQueryParams,
    get,
    mapValues,
    isElementHidden,
<<<<<<< HEAD
    groupBy,
    uniqBy,
=======
    EntityName,
    Url,
>>>>>>> 9f0d2352
} from "@ourworldindata/utils"
import {
    InstantSearch,
    Configure,
    SearchBox,
    Hits,
    Highlight,
    Index,
    Snippet,
    useInstantSearch,
    PoweredBy,
    useHits,
} from "react-instantsearch"
import algoliasearch, { SearchClient } from "algoliasearch"
import {
    ALGOLIA_ID,
    ALGOLIA_SEARCH_KEY,
    BAKED_BASE_URL,
    BAKED_GRAPHER_URL,
} from "../../settings/clientSettings.js"
import { action, observable } from "mobx"
import { observer } from "mobx-react"
import {
    IChartHit,
    SearchCategoryFilter,
    SearchIndexName,
    searchCategoryFilters,
    IPageHit,
    pageTypeDisplayNames,
    IExplorerViewHit,
} from "./searchTypes.js"
import { EXPLORERS_ROUTE_FOLDER } from "../../explorer/ExplorerConstants.js"
import { FontAwesomeIcon } from "@fortawesome/react-fontawesome/index.js"
import {
    faArrowRight,
    faHeartBroken,
    faSearch,
} from "@fortawesome/free-solid-svg-icons"
import {
    DEFAULT_SEARCH_PLACEHOLDER,
    getIndexName,
    logSiteSearchClickToAlgoliaInsights,
} from "./searchClient.js"
import {
    PreferenceType,
    getPreferenceValue,
} from "../CookiePreferencesManager.js"
import {
    DEFAULT_GRAPHER_HEIGHT,
    DEFAULT_GRAPHER_WIDTH,
    setSelectedEntityNamesParam,
} from "@ourworldindata/grapher"
<<<<<<< HEAD
import type { SearchResults as AlgoliaSearchResultsType } from "algoliasearch-helper"
=======
import { pickEntitiesForChartHit } from "./SearchUtils.js"
>>>>>>> 9f0d2352
import { SiteAnalytics } from "../SiteAnalytics.js"

const siteAnalytics = new SiteAnalytics()

function PagesHit({ hit }: { hit: IPageHit }) {
    return (
        <a
            href={`${BAKED_BASE_URL}/${hit.slug}`}
            data-algolia-index={getIndexName(SearchIndexName.Pages)}
            data-algolia-object-id={hit.objectID}
            data-algolia-position={hit.__position}
        >
            {/* TODO: index featured images */}
            <header className="page-hit__header">
                <h4 className="h3-bold search-results__page-hit-title">
                    {hit.title}
                </h4>
                <span className="body-3-medium search-results__page-hit-type">
                    {pageTypeDisplayNames[hit.type]}
                </span>
            </header>
            <Snippet
                className="body-3-medium search-results__page-hit-snippet"
                attribute="excerpt"
                highlightedTagName="strong"
                hit={hit}
            />
        </a>
    )
}

const getChartQueryStr = (slug: string, entities: EntityName[]) => {
    if (entities.length === 0) return ""
    else {
        return setSelectedEntityNamesParam(
            Url.fromQueryParams({
                tab: "chart",
            }),
            entities
        ).queryStr
    }
}

function ChartHit({ hit }: { hit: IChartHit }) {
    const [imgLoaded, setImgLoaded] = useState(false)
    const [imgError, setImgError] = useState(false)

    const entities = useMemo(
        () => pickEntitiesForChartHit(hit),
        // eslint-disable-next-line react-hooks/exhaustive-deps
        [hit._highlightResult?.availableEntities]
    )
    const queryStr = useMemo(
        () => getChartQueryStr(hit.slug, entities),
        [hit.slug, entities]
    )
    const previewUrl = queryStr
        ? `/grapher/thumbnail/${hit.slug}${queryStr}` // TODO extract to .env
        : `${BAKED_GRAPHER_URL}/exports/${hit.slug}.svg`

    useEffect(() => {
        setImgLoaded(false)
        setImgError(false)
    }, [previewUrl])

    return (
        <a
            href={`${BAKED_GRAPHER_URL}/${hit.slug}${queryStr}`}
            data-algolia-index={getIndexName(SearchIndexName.Charts)}
            data-algolia-object-id={hit.objectID}
            data-algolia-position={hit.__position}
        >
            <div className="search-results__chart-hit-img-container">
                {imgError && (
                    <div className="search-results__chart-hit-img-error">
                        <FontAwesomeIcon icon={faHeartBroken} />
                        <span>Chart preview not available</span>
                    </div>
                )}
                <img
                    key={previewUrl}
                    className={cx({ loaded: imgLoaded, error: imgError })}
                    loading="lazy"
                    width={DEFAULT_GRAPHER_WIDTH}
                    height={DEFAULT_GRAPHER_HEIGHT}
                    src={previewUrl}
                    onLoad={() => setImgLoaded(true)}
                    onError={() => setImgError(true)}
                />
            </div>
            <Highlight
                attribute="title"
                highlightedTagName="strong"
                className="search-results__chart-hit-highlight"
                hit={hit}
            />{" "}
            <span className="search-results__chart-hit-variant">
                {hit.variantName}
            </span>
            {entities.length > 0 && (
                <ul className="search-results__chart-hit-entities">
                    {entities.map((entity) => (
                        <li key={entity}>{entity}</li>
                    ))}
                </ul>
            )}
        </a>
    )
}

interface ExplorerViewHitWithPosition extends IExplorerViewHit {
    // Analytics data
    // Position of this hit in the search results: For example, if there is one card with 3 views, and a second card with 2 views, the first card will have hitPosition 0, 1, and 2, and the second card will have hitPosition 3 and 4.
    hitPositionOverall: number
    // Position of this hit within the card: For example, if there are 3 views in a card, they will have positions 0, 1, and 2.
    hitPositionWithinCard: number
}

interface GroupedExplorerViews {
    explorerSlug: string
    explorerTitle: string
    explorerSubtitle: string
    numViewsWithinExplorer: number
    views: ExplorerViewHitWithPosition[]
}

const getNumberOfExplorerHits = (rawHits: IExplorerViewHit[]) =>
    uniqBy(rawHits, "explorerSlug").length

function ExplorerViewHits() {
    const { hits } = useHits<IExplorerViewHit>()

    const groupedHits = useMemo(() => {
        const groupedBySlug = groupBy(hits, "explorerSlug")
        const arr = Object.values(groupedBySlug).map((explorerViews) => {
            const firstView = explorerViews[0]
            return {
                explorerSlug: firstView.explorerSlug,
                explorerTitle: firstView.explorerTitle,
                explorerSubtitle: firstView.explorerSubtitle,
                numViewsWithinExplorer: firstView.numViewsWithinExplorer,

                // Run uniq, so if we end up in a situation where multiple views with the same title
                // are returned, we only show the first of them
                views: uniqBy(explorerViews, "viewTitle"),
            }
        })
        let totalHits = 0
        arr.forEach((group) => {
            group.views = group.views.map((view, index) => ({
                ...view,
                hitPositionWithinCard: index,
                hitPositionOverall: totalHits + index,
            })) as ExplorerViewHitWithPosition[]
            totalHits += group.views.length
        })
        return arr as GroupedExplorerViews[]
    }, [hits])

    return (
        <div className="search-results__list-container">
            <div className="search-results__explorer-list grid grid-cols-1">
                {groupedHits.map((group, i) => (
                    <ExplorerHit
                        groupedHit={group}
                        key={group.explorerSlug}
                        cardPosition={i}
                    />
                ))}
            </div>
        </div>
    )
}

function ExplorerHit({
    groupedHit,
    cardPosition,
}: {
    groupedHit: GroupedExplorerViews
    cardPosition: number
}) {
    const firstHit = groupedHit.views[0]

    const exploreAllProps = {
        href: `${BAKED_BASE_URL}/${EXPLORERS_ROUTE_FOLDER}/${groupedHit.explorerSlug}`,
        "data-algolia-index": getIndexName(SearchIndexName.ExplorerViews),
        "data-algolia-object-id": firstHit.objectID,
        "data-algolia-position": firstHit.hitPositionOverall,
        "data-algolia-card-position": cardPosition,
        "data-algolia-position-within-card": 0,
        "data-algolia-event-name": "click_explorer",
    }

    return (
        <div
            key={groupedHit.explorerSlug}
            className="search-results__explorer-hit"
        >
            <div className="search-results__explorer-hit-header">
                <div className="search-results__explorer-hit-title-container">
                    <h3 className="h3-bold search-results__explorer-hit-title">
                        {groupedHit.explorerTitle}
                    </h3>
                    <p className="body-3-medium-italic search-results__explorer-hit-subtitle">
                        {groupedHit.explorerSubtitle}
                    </p>
                </div>

                <a
                    className="search-results__explorer-hit-link hide-sm-only"
                    {...exploreAllProps}
                >
                    Explore all {groupedHit.numViewsWithinExplorer} indicators
                </a>
            </div>
            <ul className="search-results__explorer-views-list grid grid-cols-2 grid-sm-cols-1">
                {groupedHit.views.map((view) => (
                    <li
                        key={view.objectID}
                        className="ais-Hits-item search-results__explorer-view"
                    >
                        <a
                            data-algolia-index={getIndexName(
                                SearchIndexName.ExplorerViews
                            )}
                            data-algolia-object-id={view.objectID}
                            data-algolia-position={view.hitPositionOverall + 1}
                            data-algolia-card-position={cardPosition + 1}
                            data-algolia-position-within-card={
                                view.hitPositionWithinCard + 1
                            }
                            data-algolia-event-name="click_explorer_view"
                            href={`${BAKED_BASE_URL}/${EXPLORERS_ROUTE_FOLDER}/${view.explorerSlug}${view.viewQueryParams}`}
                            className="search-results__explorer-view-title-container"
                        >
                            <Highlight
                                attribute="viewTitle"
                                hit={view}
                                highlightedTagName="strong"
                                className="search-results__explorer-view-title"
                            />
                            <FontAwesomeIcon icon={faArrowRight} />
                        </a>
                        <p className="body-3-medium-italic search-results__explorer-view-subtitle">
                            {view.viewSubtitle}
                        </p>
                    </li>
                ))}
            </ul>
            <a
                className="search-results__explorer-hit-link-mobile hide-sm-up"
                {...exploreAllProps}
            >
                Explore all {groupedHit.numViewsWithinExplorer} indicators
            </a>
        </div>
    )
}

function ShowMore({
    category,
    cutoffNumber,
    activeCategoryFilter,
    handleCategoryFilterClick,
    getTotalNumberOfHits,
}: {
    category: SearchIndexName
    cutoffNumber: number
    activeCategoryFilter: SearchCategoryFilter
    handleCategoryFilterClick: (x: SearchIndexName) => void
    getTotalNumberOfHits?: (results: AlgoliaSearchResultsType) => number
}) {
    const { results } = useInstantSearch()
    // Hide if we're on the same tab as the category this button is for
    if (activeCategoryFilter === category) return null
    if (results.hits.length === 0) return null

    const handleClick = () => {
        window.scrollTo({ top: 0 })
        handleCategoryFilterClick(category)
    }

    const totalNumberOfHits =
        getTotalNumberOfHits?.(results) ?? results.hits.length

    const numberShowing = Math.min(cutoffNumber, totalNumberOfHits)
    const isShowingAllResults = numberShowing === totalNumberOfHits
    const message = isShowingAllResults
        ? numberShowing <= 2
            ? "Showing all results"
            : `Showing all ${numberShowing} results`
        : `Showing ${numberShowing} of the top ${totalNumberOfHits} results`

    return (
        <div className="search-results__show-more-container">
            <em>{message}</em>
            {!isShowingAllResults && (
                <button aria-label="Show more results" onClick={handleClick}>
                    Show more
                </button>
            )}
        </div>
    )
}

function Filters({
    isHidden,
    categoryFilterContainerRef,
    handleCategoryFilterClick,
    activeCategoryFilter,
}: {
    isHidden: boolean
    categoryFilterContainerRef: React.Ref<HTMLUListElement>
    activeCategoryFilter: SearchCategoryFilter
    handleCategoryFilterClick: (x: SearchCategoryFilter) => void
}) {
    const { scopedResults } = useInstantSearch()
    if (isHidden) return null

    const resultsByIndexName = keyBy(scopedResults, "indexId")
    const hitsLengthByIndexName = mapValues(resultsByIndexName, (results) =>
        get(results, ["results", "hits", "length"], 0)
    )

    hitsLengthByIndexName[getIndexName(SearchIndexName.ExplorerViews)] =
        getNumberOfExplorerHits(
            resultsByIndexName[getIndexName(SearchIndexName.ExplorerViews)]
                ?.results?.hits ?? []
        )

    hitsLengthByIndexName[getIndexName("all")] = Object.values(
        hitsLengthByIndexName
    ).reduce((a: number, b: number) => a + b, 0)

    return (
        <div className="search-filters">
            <ul
                ref={categoryFilterContainerRef}
                className="search-filters__list"
            >
                {searchCategoryFilters.map(([label, key]) => {
                    const indexName = getIndexName(key)
                    return (
                        <li
                            key={key}
                            data-filter-key={key}
                            className="search-filters__tab"
                        >
                            <button
                                aria-label={`Toggle filter results by ${label}`}
                                disabled={
                                    hitsLengthByIndexName[indexName] === 0
                                }
                                onClick={() => handleCategoryFilterClick(key)}
                                className={cx("search-filters__tab-button", {
                                    "search-filters__tab-button--is-active":
                                        activeCategoryFilter === key,
                                })}
                            >
                                {label}
                                <span className="search-filters__tab-count">
                                    {hitsLengthByIndexName[indexName]}
                                </span>
                            </button>
                        </li>
                    )
                })}
            </ul>
        </div>
    )
}

function NoResultsBoundary({ children }: { children: React.ReactElement }) {
    const { results } = useInstantSearch()

    // The `__isArtificial` flag makes sure not to display the No Results message when no hits have been returned.
    // Add the `hidden` attribute to the child <section> tag,
    // which we can leverage along with the adjacent sibling selector
    // to show a No Results screen with CSS alone
    if (!results.__isArtificial && results.nbHits === 0) {
        return React.cloneElement(children, { hidden: true })
    }

    return children
}

interface SearchResultsProps {
    activeCategoryFilter: SearchCategoryFilter
    isHidden: boolean
    handleCategoryFilterClick: (x: SearchCategoryFilter) => void
    query: string
}

const SearchResults = (props: SearchResultsProps) => {
    const {
        results: { queryID },
    } = useInstantSearch()
    const { activeCategoryFilter, isHidden, handleCategoryFilterClick } = props

    // Listen to all clicks, if user clicks on a hit (and has consented to analytics - grep "hasClickAnalyticsConsent"),
    // Extract the pertinent hit data from the HTML and log the click to Algolia
    const handleHitClick = useCallback(
        (event: MouseEvent) => {
            if (!queryID) return
            let target = event.target as HTMLElement | null
            if (target) {
                let isHit = false
                while (target) {
                    if (target.hasAttribute("data-algolia-object-id")) {
                        isHit = true
                        break
                    }
                    target = target.parentElement
                }
                if (isHit && target) {
                    const objectId = target.getAttribute(
                        "data-algolia-object-id"
                    )
                    const eventName =
                        target.getAttribute("data-algolia-event-name") ??
                        undefined

                    const allVisibleHits = Array.from(
                        document.querySelectorAll(
                            ".search-results .ais-Hits-item a"
                        )
                    ).filter((e) => !isElementHidden(e))

                    // starts from 1 at the top of the page
                    const globalPosition = allVisibleHits.indexOf(target) + 1
                    // starts from 1 in each section
                    const positionInSection = target.getAttribute(
                        "data-algolia-position"
                    )

                    // Optional (only for explorers); Starts from 1
                    const cardPosition =
                        target.getAttribute("data-algolia-card-position") ??
                        undefined

                    // Optional (only for explorers); Starts from 1 in each card; or 0 for the full explorer link
                    const positionWithinCard =
                        target.getAttribute(
                            "data-algolia-position-within-card"
                        ) ?? undefined

                    const index = target.getAttribute("data-algolia-index")
                    const href = target.getAttribute("href")
                    const query = props.query

                    if (
                        objectId &&
                        positionInSection &&
                        index &&
                        href &&
                        query
                    ) {
                        logSiteSearchClickToAlgoliaInsights({
                            eventName,
                            index,
                            queryID,
                            objectIDs: [objectId],
                            positions: [parseInt(positionInSection)],
                        })
                        siteAnalytics.logSearchClick({
                            query,
                            position: String(globalPosition),
                            positionInSection,
                            cardPosition,
                            positionWithinCard,
                            url: href,
                            filter: activeCategoryFilter,
                        })
                    }
                }
            }
        },
        [queryID, activeCategoryFilter, props.query]
    )
    useEffect(() => {
        document.addEventListener("click", handleHitClick)
        return () => document.removeEventListener("click", handleHitClick)
    }, [queryID, handleHitClick])
    if (isHidden) return null

    const hasClickAnalyticsConsent = getPreferenceValue(
        PreferenceType.Analytics
    )

    return (
        <div
            className="search-results"
            data-active-filter={activeCategoryFilter}
        >
            {/* This is using the InstantSearch index specified in InstantSearchContainer */}
            <Configure
                hitsPerPage={40}
                distinct
                clickAnalytics={hasClickAnalyticsConsent}
            />
            <NoResultsBoundary>
                <section className="search-results__pages">
                    <header className="search-results__header">
                        <h2 className="h2-bold search-results__section-title">
                            Research & Writing
                        </h2>
                        <ShowMore
                            category={SearchIndexName.Pages}
                            cutoffNumber={4}
                            activeCategoryFilter={activeCategoryFilter}
                            handleCategoryFilterClick={
                                handleCategoryFilterClick
                            }
                        />
                    </header>
                    <Hits
                        classNames={{
                            root: "search-results__list-container",
                            list: "search-results__pages-list grid grid-cols-2 grid-sm-cols-1",
                            item: "search-results__page-hit",
                        }}
                        hitComponent={PagesHit}
                    />
                </section>
            </NoResultsBoundary>
            <Index indexName={getIndexName(SearchIndexName.Charts)}>
                <Configure
                    hitsPerPage={40}
                    distinct
                    clickAnalytics={hasClickAnalyticsConsent}
                />
                <NoResultsBoundary>
                    <section className="search-results__charts">
                        <header className="search-results__header">
                            <h2 className="h2-bold search-results__section-title">
                                Charts
                            </h2>
                            <ShowMore
                                category={SearchIndexName.Charts}
                                cutoffNumber={4}
                                activeCategoryFilter={activeCategoryFilter}
                                handleCategoryFilterClick={
                                    handleCategoryFilterClick
                                }
                            />
                        </header>
                        <Hits
                            classNames={{
                                root: "search-results__list-container",
                                list: "search-results__charts-list grid grid-cols-4 grid-sm-cols-2",
                                item: "search-results__chart-hit span-md-cols-2",
                            }}
                            hitComponent={ChartHit}
                        />
                    </section>
                </NoResultsBoundary>
            </Index>
            <Index indexName={getIndexName(SearchIndexName.ExplorerViews)}>
                <Configure
                    hitsPerPage={20}
                    distinct={4}
                    clickAnalytics={hasClickAnalyticsConsent}
                />
                <NoResultsBoundary>
                    <section className="search-results__explorers">
                        <header className="search-results__header">
                            <h2 className="h2-bold search-results__section-title">
                                Data Explorers
                            </h2>
                            <ShowMore
                                category={SearchIndexName.ExplorerViews}
                                cutoffNumber={2}
                                activeCategoryFilter={activeCategoryFilter}
                                handleCategoryFilterClick={
                                    handleCategoryFilterClick
                                }
                                getTotalNumberOfHits={(
                                    results: AlgoliaSearchResultsType<IExplorerViewHit>
                                ) => getNumberOfExplorerHits(results.hits)}
                            />
                        </header>
                        <ExplorerViewHits />
                    </section>
                </NoResultsBoundary>
            </Index>
            <section className="search-page__no-results">
                <div className="search-page__no-results-notice-container">
                    <FontAwesomeIcon icon={faSearch} />
                    <h2 className="body-1-regular">
                        There are no results for this query.
                    </h2>
                    <p className="body-3-medium">
                        You may want to try using different keywords or checking
                        for typos.
                    </p>
                </div>
            </section>
        </div>
    )
}

@observer
export class InstantSearchContainer extends React.Component {
    searchClient: SearchClient
    categoryFilterContainerRef: React.RefObject<HTMLUListElement>

    constructor(props: Record<string, never>) {
        super(props)
        this.searchClient = algoliasearch(ALGOLIA_ID, ALGOLIA_SEARCH_KEY)
        this.categoryFilterContainerRef = React.createRef<HTMLUListElement>()
        this.handleCategoryFilterClick =
            this.handleCategoryFilterClick.bind(this)
    }

    componentDidMount(): void {
        const params = getWindowQueryParams()
        if (params.q) {
            // Algolia runs the search and fills the searchbox input regardless
            // we just need this class to be aware that a query exists so that it doesn't hide the results
            this.inputValue = params.q
        }
    }

    @observable inputValue: string = ""

    @action.bound handleQuery(query: string, search: (value: string) => void) {
        this.inputValue = query
        if (query === "") return
        search(query)
    }

    @observable activeCategoryFilter: SearchCategoryFilter = "all"

    @action.bound setActiveCategoryFilter(filter: SearchCategoryFilter) {
        this.activeCategoryFilter = filter
    }

    handleCategoryFilterClick(key: SearchCategoryFilter) {
        const ul = this.categoryFilterContainerRef.current
        if (!ul) return
        // On narrow screens, scroll horizontally to put the active tab at the left of the screen
        const hasScrollbar = document.body.scrollWidth < ul.scrollWidth
        if (hasScrollbar) {
            const target = [...ul.children].find(
                (node) => node.getAttribute("data-filter-key") === key
            ) as HTMLElement
            ul.scrollTo({
                // 16px for button padding
                left: target.offsetLeft - 16,
                behavior: "smooth",
            })
        }
        siteAnalytics.logSearchFilterClick({ key })
        this.setActiveCategoryFilter(key)
    }

    render() {
        return (
            <InstantSearch
                routing={{
                    // This controls algolia's automatic mapping of the search query to search params
                    // we're customizing it here to remove any filter / facet information so that it's just ?q=some+query
                    stateMapping: {
                        stateToRoute(uiState) {
                            const query =
                                uiState[getIndexName(SearchIndexName.Pages)]
                                    .query
                            return {
                                q: query,
                            }
                        },
                        routeToState(routeState) {
                            const query = routeState.q
                            return {
                                [getIndexName(SearchIndexName.Pages)]: {
                                    query: query,
                                },
                            }
                        },
                    },
                }}
                searchClient={this.searchClient}
                indexName={getIndexName(SearchIndexName.Pages)}
            >
                <div className="search-panel">
                    <SearchBox
                        placeholder={DEFAULT_SEARCH_PLACEHOLDER}
                        className="searchbox"
                        queryHook={this.handleQuery}
                    />
                    <Filters
                        isHidden={!this.inputValue}
                        categoryFilterContainerRef={
                            this.categoryFilterContainerRef
                        }
                        activeCategoryFilter={this.activeCategoryFilter}
                        handleCategoryFilterClick={
                            this.handleCategoryFilterClick
                        }
                    />
                    <SearchResults
                        isHidden={!this.inputValue}
                        activeCategoryFilter={this.activeCategoryFilter}
                        query={this.inputValue}
                        handleCategoryFilterClick={
                            this.handleCategoryFilterClick
                        }
                    />
                    <PoweredBy />
                </div>
            </InstantSearch>
        )
    }
}

export function runSearchPage() {
    ReactDOM.render(<InstantSearchContainer />, document.querySelector("main"))
}<|MERGE_RESOLUTION|>--- conflicted
+++ resolved
@@ -7,13 +7,10 @@
     get,
     mapValues,
     isElementHidden,
-<<<<<<< HEAD
     groupBy,
     uniqBy,
-=======
     EntityName,
     Url,
->>>>>>> 9f0d2352
 } from "@ourworldindata/utils"
 import {
     InstantSearch,
@@ -66,11 +63,8 @@
     DEFAULT_GRAPHER_WIDTH,
     setSelectedEntityNamesParam,
 } from "@ourworldindata/grapher"
-<<<<<<< HEAD
 import type { SearchResults as AlgoliaSearchResultsType } from "algoliasearch-helper"
-=======
 import { pickEntitiesForChartHit } from "./SearchUtils.js"
->>>>>>> 9f0d2352
 import { SiteAnalytics } from "../SiteAnalytics.js"
 
 const siteAnalytics = new SiteAnalytics()
