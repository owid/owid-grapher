import React, { useCallback, useEffect } from "react"
import ReactDOM from "react-dom"
import {
    faListUl,
    faBars,
    faXmark,
    faEnvelopeOpenText,
} from "@fortawesome/free-solid-svg-icons"
import {
    NewsletterSubscriptionContext,
    NewsletterSubscriptionForm,
} from "./NewsletterSubscription.js"
import { FontAwesomeIcon } from "@fortawesome/react-fontawesome/index.js"
import { SiteNavigationTopics } from "./SiteNavigationTopics.js"
import { SiteLogos } from "./SiteLogos.js"
import {
    CategoryWithEntries,
    OwidGdocType,
    getOwidGdocFromJSON,
} from "@ourworldindata/utils"
import { SiteResources } from "./SiteResources.js"
import { SiteSearchNavigation } from "./SiteSearchNavigation.js"
import { SiteMobileMenu } from "./SiteMobileMenu.js"
import { SiteNavigationToggle } from "./SiteNavigationToggle.js"
import classnames from "classnames"
import { useTriggerOnEscape } from "./hooks.js"
import { AUTOCOMPLETE_CONTAINER_ID } from "./search/Autocomplete.js"

export enum Menu {
    Topics = "topics",
    Resources = "resources",
    About = "about",
    Subscribe = "subscribe",
    Search = "search",
}

// Note: tranforming the flag from an env string to a boolean in
// clientSettings.ts is convoluted due to the two-pass SSR/Vite build process.
const HAS_DONATION_FLAG = false

export const SiteNavigation = ({
    baseUrl,
    hideDonationFlag,
    isOnHomepage,
}: {
    baseUrl: string
    hideDonationFlag?: boolean
    isOnHomepage?: boolean
}) => {
    const [menu, setActiveMenu] = React.useState<Menu | null>(null)
    const [query, setQuery] = React.useState<string>("")

    const isActiveMobileMenu =
        menu !== null &&
        [Menu.Topics, Menu.Resources, Menu.About].includes(menu)

    // useCallback so as to not trigger a re-render for SiteSearchNavigation, which remounts
    // Autocomplete and breaks it
    const closeOverlay = useCallback(() => {
        setActiveMenu(null)
        setQuery("")
    }, [])

    // Same SiteSearchNavigation re-rendering case as above
    const setSearchAsActiveMenu = useCallback(() => {
        setActiveMenu(Menu.Search)
        // Forced DOM manipulation of the algolia autocomplete panel position 🙃
        // Without this, the panel initially renders at the same width as the shrunk search input
        // Fortunately we only have to do this when it mounts - it takes care of resizes
        setTimeout(() => {
            // Only run when screen size is large, .aa-DetachedContainer gets positioned correctly
            if (window.innerWidth < 768) return
            const [panel, autocompleteContainer] = [
                ".aa-Panel",
                AUTOCOMPLETE_CONTAINER_ID,
            ].map((className) => document.querySelector<HTMLElement>(className))
            if (panel && autocompleteContainer) {
                const bounds = autocompleteContainer.getBoundingClientRect()
                panel.style.left = `${bounds.left}px`
            }
        }, 10)

        setTimeout(() => {
            const input = document.querySelector<HTMLElement>(".aa-Input")
            if (input) {
                input.focus()
                input.setAttribute("required", "true")
            }
        }, 10)
    }, [])

    const toggleMenu = (root: Menu) => {
        if (menu === root) {
            closeOverlay()
        } else {
            setActiveMenu(root)
        }
    }

    // Open overlay back when query entered after pressing "esc"
    useEffect(() => {
        if (query) {
            setActiveMenu(Menu.Search)
        }
    }, [query])

    useTriggerOnEscape(closeOverlay)

    return (
        <>
            {menu && <div className="overlay" onClick={closeOverlay} />}
            <div className="site-navigation">
                <div className="wrapper">
                    <div
                        className={classnames("site-navigation-bar", {
                            "search-active": menu === Menu.Search,
                        })}
                    >
                        <SiteNavigationToggle
                            ariaLabel="Toggle menu"
                            isActive={isActiveMobileMenu}
                            onToggle={() => toggleMenu(Menu.Topics)}
                            className="SiteNavigationToggle--mobile-menu hide-sm-up"
                            dropdown={
                                <SiteMobileMenu
                                    menu={menu}
                                    toggleMenu={toggleMenu}
                                    topics={SiteNavigationStatic.categories}
                                    className="hide-sm-up"
                                />
                            }
                        >
                            <FontAwesomeIcon
                                icon={isActiveMobileMenu ? faXmark : faBars}
                            />
                        </SiteNavigationToggle>
                        <SiteLogos baseUrl={baseUrl} />
                        <nav className="site-primary-links hide-sm-only">
                            <ul>
                                <li>
                                    <SiteNavigationToggle
                                        ariaLabel="Toggle topics menu"
                                        isActive={menu === Menu.Topics}
                                        onToggle={() => toggleMenu(Menu.Topics)}
                                        dropdown={
                                            <SiteNavigationTopics
                                                onClose={closeOverlay}
                                                topics={
                                                    SiteNavigationStatic.categories
                                                }
                                                className="hide-sm-only"
                                            />
                                        }
                                        className="topics"
                                    >
                                        <FontAwesomeIcon
                                            icon={faListUl}
                                            style={{ marginRight: "8px" }}
                                        />
                                        Browse by topic
                                    </SiteNavigationToggle>
                                </li>
                                <li>
                                    <a href="/latest">Latest</a>
                                </li>
                                <li className="with-relative-dropdown">
                                    <SiteNavigationToggle
                                        ariaLabel="Toggle resources menu"
                                        isActive={menu === Menu.Resources}
                                        onToggle={() =>
                                            toggleMenu(Menu.Resources)
                                        }
                                        dropdown={<SiteResources />}
                                        withCaret={true}
                                    >
                                        Resources
                                    </SiteNavigationToggle>
                                </li>
                                <li>
                                    <a href="/about">About</a>
                                </li>
                            </ul>
                        </nav>
                        <div className="site-search-cta">
                            {!isOnHomepage && (
                                <SiteSearchNavigation
                                    isActive={menu === Menu.Search}
                                    onClose={closeOverlay}
                                    onActivate={setSearchAsActiveMenu}
                                />
                            )}
                            <SiteNavigationToggle
                                ariaLabel="Toggle subscribe menu"
                                isActive={menu === Menu.Subscribe}
                                onToggle={() => toggleMenu(Menu.Subscribe)}
                                dropdown={
                                    <NewsletterSubscriptionForm
                                        context={
                                            NewsletterSubscriptionContext.Floating
                                        }
                                    />
                                }
                                className="newsletter-subscription"
                            >
                                <span className="hide-lg-down">Subscribe</span>
                                <FontAwesomeIcon
                                    className="hide-lg-up"
                                    icon={
                                        menu === Menu.Subscribe
                                            ? faXmark
                                            : faEnvelopeOpenText
                                    }
                                />
                            </SiteNavigationToggle>
                            <a
                                href="/donate"
                                className="donate"
                                data-track-note="header_navigation"
                            >
                                Donate
                            </a>
                        </div>
                    </div>
                    {HAS_DONATION_FLAG && !hideDonationFlag && (
                        <a href="/donate" className="site-navigation__giving">
                            Giving season
                        </a>
                    )}
                </div>
            </div>
        </>
    )
}

export const runSiteNavigation = (
    baseUrl: string,
    hideDonationFlag?: boolean
) => {
    let isOnHomepage = false
    if (window._OWID_GDOC_PROPS) {
        const props = getOwidGdocFromJSON(window._OWID_GDOC_PROPS)
        isOnHomepage = props?.content?.type === OwidGdocType.Homepage
    }
    ReactDOM.render(
        <SiteNavigation
            baseUrl={baseUrl}
            hideDonationFlag={hideDonationFlag}
            isOnHomepage={isOnHomepage}
        />,
        document.querySelector(".site-navigation-root")
    )
}

export const SiteNavigationStatic: { categories: CategoryWithEntries[] } = {
    categories: [
        {
            name: "Population and Demographic Change",
            slug: "population",
            entries: [],
            subcategories: [
                {
                    name: "Population Change",
                    slug: "population-change",
                    entries: [
                        {
                            slug: "population-growth",
                            title: "Population Growth",
                        },
<<<<<<< HEAD
                        {
                            slug: "gender-ratio",
                            title: "Gender Ratio",
                        },
                        {
                            slug: "age-structure",
                            title: "Age Structure",
                        },
=======
>>>>>>> f76c4af4
                    ],
                },
                {
                    name: "Births and Deaths",
                    slug: "births-and-deaths",
                    entries: [
                        {
                            slug: "life-expectancy",
                            title: "Life Expectancy",
                        },
                        {
<<<<<<< HEAD
                            slug: "fertility-rate",
                            title: "Fertility Rate",
                        },
                        {
=======
>>>>>>> f76c4af4
                            slug: "child-mortality",
                            title: "Child and Infant Mortality",
                        },
                    ],
                },
                {
                    name: "Geography of the World Population",
                    slug: "distribution-of-the-world-population",
                    entries: [
                        {
<<<<<<< HEAD
=======
                            slug: "migration",
                            title: "Migration",
                        },
                    ],
                },
                {
                    name: "Population Change",
                    slug: "population-change",
                    entries: [
                        {
                            slug: "age-structure",
                            title: "Age Structure",
                        },
                        {
                            slug: "gender-ratio",
                            title: "Gender Ratio",
                        },
                    ],
                },
                {
                    name: "Births and Deaths",
                    slug: "births-and-deaths",
                    entries: [
                        {
                            slug: "fertility-rate",
                            title: "Fertility Rate",
                        },
                    ],
                },
                {
                    name: "Geography of the World Population",
                    slug: "distribution-of-the-world-population",
                    entries: [
                        {
>>>>>>> f76c4af4
                            slug: "urbanization",
                            title: "Urbanization",
                        },
                        {
                            slug: "migration",
                            title: "Migration",
                        },
                    ],
                },
            ],
        },
        {
            name: "Health",
            slug: "health",
            entries: [],
            subcategories: [
                {
                    name: "Health Risks",
                    slug: "health-risks",
                    entries: [
                        {
<<<<<<< HEAD
                            slug: "health-meta",
                            title: "Global Health",
                        },
                        {
                            slug: "causes-of-death",
                            title: "Causes of Death",
                        },
                        {
                            slug: "child-mortality",
                            title: "Child and Infant Mortality",
                        },
                        {
                            slug: "burden-of-disease",
                            title: "Burden of Disease",
                        },
                        {
                            slug: "life-expectancy",
                            title: "Life Expectancy",
                        },
                        {
                            slug: "mental-health",
                            title: "Mental Health",
                        },
                        {
                            slug: "suicide",
                            title: "Suicides",
                        },
                        {
                            slug: "cancer",
                            title: "Cancer",
=======
                            slug: "lead-pollution",
                            title: "Lead Pollution",
                        },
                        {
                            slug: "alcohol-consumption",
                            title: "Alcohol Consumption",
>>>>>>> f76c4af4
                        },
                        {
                            slug: "illicit-drug-use",
                            title: "Opioids, Cocaine, Cannabis, and Other Illicit Drugs",
                        },
<<<<<<< HEAD
                        {
                            slug: "maternal-mortality",
                            title: "Maternal Mortality",
                        },
                    ],
                },
                {
                    name: "Health Risks",
                    slug: "health-risks",
                    entries: [
=======
>>>>>>> f76c4af4
                        {
                            slug: "air-pollution",
                            title: "Air Pollution",
                        },
                        {
                            slug: "outdoor-air-pollution",
                            title: "Outdoor Air Pollution",
                        },
                        {
                            slug: "indoor-air-pollution",
                            title: "Indoor Air Pollution",
                        },
                        {
                            slug: "obesity",
                            title: "Obesity",
                        },
                        {
                            slug: "smoking",
                            title: "Smoking",
                        },
                    ],
                },
                {
                    name: "Infectious Diseases",
                    slug: "infectious-diseases",
                    entries: [
                        {
                            slug: "coronavirus",
                            title: "Coronavirus Pandemic (COVID-19)",
                        },
                        {
                            slug: "pandemics",
                            title: "Pandemics",
                        },
                        {
                            slug: "monkeypox",
                            title: "Mpox (monkeypox)",
                        },
                        {
                            slug: "hiv-aids",
                            title: "HIV/AIDS",
                        },
                        {
                            slug: "malaria",
                            title: "Malaria",
                        },
                        {
                            slug: "diarrheal-diseases",
                            title: "Diarrheal Diseases",
                        },
                        {
                            slug: "tuberculosis",
                            title: "Tuberculosis",
                        },
                        {
                            slug: "polio",
                            title: "Polio",
                        },
                        {
<<<<<<< HEAD
                            slug: "neglected-tropical-diseases",
                            title: "Neglected Tropical Diseases",
                        },
                        {
                            slug: "influenza",
                            title: "Influenza",
=======
                            slug: "pneumonia",
                            title: "Pneumonia",
                        },
                        {
                            slug: "tetanus",
                            title: "Tetanus",
>>>>>>> f76c4af4
                        },
                        {
                            slug: "pneumonia",
                            title: "Pneumonia",
                        },
                        {
                            slug: "tetanus",
                            title: "Tetanus",
                        },
                        {
                            slug: "neglected-tropical-diseases",
                            title: "Neglected Tropical Diseases",
                        },
                        {
                            slug: "smallpox",
                            title: "Smallpox",
                        },
                    ],
                },
                {
                    name: "Health Institutions and Interventions",
                    slug: "health-institutions-and-interventions",
                    entries: [
                        {
                            slug: "eradication-of-diseases",
                            title: "Eradication of Diseases",
                        },
                        {
                            slug: "vaccination",
                            title: "Vaccination",
                        },
                        {
                            slug: "financing-healthcare",
                            title: "Healthcare Spending",
                        },
                    ],
                },
                {
                    name: "Life and Death",
                    slug: "life-and-death",
                    entries: [
                        {
<<<<<<< HEAD
                            slug: "climate-change",
                            title: "Climate Change",
                        },
                        {
                            slug: "co2-and-greenhouse-gas-emissions",
                            title: "CO₂ and Greenhouse Gas Emissions",
=======
                            slug: "life-expectancy",
                            title: "Life Expectancy",
                        },
                        {
                            slug: "causes-of-death",
                            title: "Causes of Death",
                        },
                        {
                            slug: "child-mortality",
                            title: "Child and Infant Mortality",
>>>>>>> f76c4af4
                        },
                        {
                            slug: "mental-health",
                            title: "Mental Health",
                        },
                        {
                            slug: "suicide",
                            title: "Suicides",
                        },
                        {
                            slug: "cardiovascular-diseases",
                            title: "Cardiovascular Diseases",
                        },
                        {
                            slug: "burden-of-disease",
                            title: "Burden of Disease",
                        },
                        {
                            slug: "cancer",
                            title: "Cancer",
                        },
                        {
                            slug: "maternal-mortality",
                            title: "Maternal Mortality",
                        },
                        {
                            slug: "health-meta",
                            title: "Global Health",
                        },
                        {
                            slug: "ozone-layer",
                            title: "Ozone Layer",
                        },
                    ],
                },
            ],
        },
        {
            name: "Energy and Environment",
            slug: "environment",
            entries: [],
            subcategories: [
                {
                    name: "Energy Systems",
                    slug: "energy-systems",
                    entries: [
                        {
                            slug: "energy",
                            title: "Energy",
                        },
                        {
                            slug: "energy-access",
                            title: "Access to Energy",
                        },
                        {
                            slug: "fossil-fuels",
                            title: "Fossil Fuels",
                        },
                        {
                            slug: "renewable-energy",
                            title: "Renewable Energy",
                        },

                        {
                            slug: "nuclear-energy",
                            title: "Nuclear Energy",
                        },
                    ],
                },
                {
                    name: "Environment and Ecosystems",
                    slug: "land-and-ecosystems",
                    entries: [
                        {
                            slug: "natural-disasters",
                            title: "Natural Disasters",
                        },
                        {
                            slug: "biodiversity",
                            title: "Biodiversity",
                        },
                        {
                            slug: "land-use",
                            title: "Land Use",
                        },
                        {
                            slug: "forests-and-deforestation",
                            title: "Forests and Deforestation",
                        },
                        {
                            slug: "fish-and-overfishing",
                            title: "Fish and Overfishing",
                        },
                        {
                            slug: "wildfires",
                            title: "Wildfires",
                        },
                        {
                            slug: "environmental-impacts-of-food",
                            title: "Environmental Impacts of Food Production",
                        },
                        {
                            slug: "animal-welfare",
                            title: "Animal Welfare",
                        },
                    ],
                },
                {
                    name: "Waste and Pollution",
                    slug: "waste-and-pollution",
                    entries: [
                        {
                            slug: "plastic-pollution",
                            title: "Plastic Pollution",
                        },
                        {
                            slug: "oil-spills",
                            title: "Oil Spills",
                        },
                        {
                            slug: "lead-pollution",
                            title: "Lead Pollution",
                        },
                    ],
                },
                {
                    name: "Climate and Air",
                    slug: "climate-and-air",
                    entries: [
                        {
                            slug: "co2-and-greenhouse-gas-emissions",
                            title: "CO₂ and Greenhouse Gas Emissions",
                        },
                        {
                            slug: "climate-change",
                            title: "Climate Change",
                        },
                        {
                            slug: "ozone-layer",
                            title: "Ozone Layer",
                        },
                        {
                            slug: "air-pollution",
                            title: "Air Pollution",
                        },
                        {
                            slug: "outdoor-air-pollution",
                            title: "Outdoor Air Pollution",
                        },
                        {
                            slug: "indoor-air-pollution",
                            title: "Indoor Air Pollution",
                        },
                    ],
                },
                {
                    name: "Water",
                    slug: "water",
                    entries: [
                        {
                            slug: "clean-water-sanitation",
                            title: "Clean Water and Sanitation",
                        },
                        {
                            slug: "water-access",
                            title: "Clean Water",
                        },
                        {
                            slug: "sanitation",
                            title: "Sanitation",
                        },
                        {
                            slug: "water-use-stress",
                            title: "Water Use and Stress",
                        },
                    ],
                },
            ],
        },
        {
            name: "Food and Agriculture",
            slug: "food",
            entries: [],
            subcategories: [
                {
                    name: "Nutrition",
                    slug: "nutrition",
                    entries: [
                        {
                            slug: "hunger-and-undernourishment",
                            title: "Hunger and Undernourishment",
                        },
                        {
                            slug: "food-supply",
                            title: "Food Supply",
                        },
                        {
                            slug: "food-prices",
                            title: "Food Prices",
                        },
                        {
                            slug: "diet-compositions",
                            title: "Diet Compositions",
                        },
                        {
                            slug: "obesity",
                            title: "Obesity",
                        },
                        {
                            slug: "human-height",
                            title: "Human Height",
                        },
                        {
                            slug: "micronutrient-deficiency",
                            title: "Micronutrient Deficiency",
                        },
                        {
                            slug: "famines",
                            title: "Famines",
                        },
                    ],
                },
                {
                    name: "Food Production",
                    slug: "food-production",
                    entries: [
                        {
                            slug: "agricultural-production",
                            title: "Agricultural Production",
                        },
                        {
                            slug: "meat-production",
                            title: "Meat and Dairy Production",
                        },
                        {
                            slug: "crop-yields",
                            title: "Crop Yields",
                        },
                        {
                            slug: "fish-and-overfishing",
                            title: "Fish and Overfishing",
                        },
                        {
                            slug: "animal-welfare",
                            title: "Animal Welfare",
                        },
                        {
                            slug: "environmental-impacts-of-food",
                            title: "Environmental Impacts of Food Production",
                        },
                        {
                            slug: "farm-size",
                            title: "Farm Size and Productivity",
                        },
                    ],
                },
                {
                    name: "Agricultural Inputs",
                    slug: "agricultural-inputs",
                    entries: [
                        {
                            slug: "land-use",
                            title: "Land Use",
                        },
                        {
                            slug: "fertilizers",
                            title: "Fertilizers",
                        },
                        {
                            slug: "pesticides",
                            title: "Pesticides",
                        },
                        {
                            slug: "employment-in-agriculture",
                            title: "Employment in Agriculture",
                        },
                    ],
                },
<<<<<<< HEAD
                {
                    name: "Nutrition",
                    slug: "nutrition",
                    entries: [
                        {
                            slug: "hunger-and-undernourishment",
                            title: "Hunger and Undernourishment",
                        },
                        {
                            slug: "food-supply",
                            title: "Food Supply",
                        },
                        {
                            slug: "food-prices",
                            title: "Food Prices",
                        },
                        {
                            slug: "obesity",
                            title: "Obesity",
                        },
                        {
                            slug: "famines",
                            title: "Famines",
                        },
                        {
                            slug: "diet-compositions",
                            title: "Diet Compositions",
                        },
                        {
                            slug: "micronutrient-deficiency",
                            title: "Micronutrient Deficiency",
                        },
                        {
                            slug: "human-height",
                            title: "Human Height",
                        },
                    ],
                },
=======
>>>>>>> f76c4af4
            ],
        },
        {
            name: "Poverty and Economic Development",
            slug: "growth-inequality",
            entries: [],
            subcategories: [
                {
<<<<<<< HEAD
                    name: "Poverty and Prosperity",
                    slug: "poverty-and-prosperity",
                    entries: [
                        {
                            slug: "poverty",
                            title: "Poverty",
                        },
                        {
                            slug: "economic-growth",
                            title: "Economic Growth",
                        },
                        {
                            slug: "economic-inequality",
                            title: "Economic Inequality",
                        },
                        {
                            slug: "economic-inequality-by-gender",
                            title: "Economic Inequality by Gender",
                        },
                    ],
                },
                {
=======
>>>>>>> f76c4af4
                    name: "Public Sector",
                    slug: "public-sector",
                    entries: [
                        {
                            slug: "state-capacity",
                            title: "State Capacity",
                        },
                        {
                            slug: "taxation",
                            title: "Taxation",
                        },
                        {
                            slug: "corruption",
                            title: "Corruption",
                        },
                        {
                            slug: "government-spending",
                            title: "Government Spending",
                        },
                        {
                            slug: "financing-healthcare",
                            title: "Healthcare Spending",
                        },
                        {
                            slug: "financing-education",
                            title: "Education Spending",
                        },
                        {
                            slug: "military-personnel-spending",
                            title: "Military Personnel and Spending",
                        },
                    ],
                },
                {
                    name: "Poverty and Prosperity",
                    slug: "poverty-and-prosperity",
                    entries: [
                        {
                            slug: "poverty",
                            title: "Poverty",
                        },
                        {
                            slug: "economic-inequality",
                            title: "Economic Inequality",
                        },
                        {
                            slug: "economic-growth",
                            title: "Economic Growth",
                        },
                        {
                            slug: "economic-inequality-by-gender",
                            title: "Economic Inequality by Gender",
                        },
                    ],
                },
                {
                    name: "Labor",
                    slug: "labor",
                    entries: [
                        {
                            slug: "female-labor-supply",
                            title: "Women’s Employment",
                        },
                        {
                            slug: "child-labor",
                            title: "Child Labor",
                        },
                        {
                            slug: "working-hours",
                            title: "Working Hours",
                        },
                    ],
                },
                {
                    name: "Global Connections",
                    slug: "trade-migration",
                    entries: [
                        {
                            slug: "trade-and-globalization",
                            title: "Trade and Globalization",
                        },
                        {
                            slug: "migration",
                            title: "Migration",
                        },
                        {
                            slug: "tourism",
                            title: "Tourism",
                        },
                    ],
                },
            ],
        },
        {
            name: "Education and Knowledge",
            slug: "education",
            entries: [],
            subcategories: [
                {
                    name: "Education",
                    slug: "educational-outcomes",
                    entries: [
                        {
                            slug: "global-education",
                            title: "Global Education",
                        },
                        {
                            slug: "literacy",
                            title: "Literacy",
                        },
                        {
                            slug: "financing-education",
                            title: "Education Spending",
                        },
                    ],
                },
                {
                    name: "Knowledge",
                    slug: "inputs-to-education",
                    entries: [
                        {
                            slug: "research-and-development",
                            title: "Research and Development",
                        },
                        {
                            slug: "internet",
                            title: "Internet",
                        },
                        {
                            slug: "books",
                            title: "Books",
                        },
                    ],
                },
            ],
        },
        {
            name: "Innovation and Technological Change",
            slug: "technology",
            entries: [
                {
<<<<<<< HEAD
                    slug: "technological-change",
                    title: "Technological Change",
                },
                {
                    slug: "research-and-development",
                    title: "Research and Development",
=======
                    slug: "artificial-intelligence",
                    title: "Artificial Intelligence",
>>>>>>> f76c4af4
                },
                {
                    slug: "artificial-intelligence",
                    title: "Artificial Intelligence",
                },
                {
                    slug: "internet",
                    title: "Internet",
                },
                {
                    slug: "space-exploration-satellites",
                    title: "Space Exploration and Satellites",
                },
<<<<<<< HEAD
=======
                {
                    slug: "technological-change",
                    title: "Technological Change",
                },
>>>>>>> f76c4af4
                {
                    slug: "transport",
                    title: "Transport",
                },
            ],
            subcategories: [],
        },
        {
            name: "Living Conditions, Community, and Wellbeing",
            slug: "work-life",
            entries: [],
            subcategories: [
                {
                    name: "Housing and Infrastructure",
                    slug: "housing-and-infrastructure",
                    entries: [
                        {
                            slug: "energy-access",
                            title: "Access to Energy",
                        },
                        {
                            slug: "indoor-air-pollution",
                            title: "Indoor Air Pollution",
                        },

                        {
                            slug: "clean-water-sanitation",
                            title: "Clean Water and Sanitation",
                        },
                        {
                            slug: "water-access",
                            title: "Clean Water",
                        },
                        {
                            slug: "sanitation",
                            title: "Sanitation",
                        },
                        {
                            slug: "homelessness",
                            title: "Homelessness",
                        },
                        {
                            slug: "light-at-night",
                            title: "Light at Night",
                        },
                    ],
                },
                {
                    name: "Time Use",
                    slug: "time-use",
                    entries: [
                        {
                            slug: "time-use",
                            title: "Time Use",
                        },
                        {
                            slug: "working-hours",
                            title: "Working Hours",
                        },
                    ],
                },
                {
                    name: "Relationships",
                    slug: "relationships",
                    entries: [
                        {
                            slug: "marriages-and-divorces",
                            title: "Marriages and Divorces",
                        },
                        {
                            slug: "social-connections-and-loneliness",
                            title: "Loneliness and Social Connections",
                        },
                        {
                            slug: "trust",
                            title: "Trust",
                        },
                    ],
                },
                {
                    name: "Happiness and Wellbeing",
                    slug: "happiness-wellbeing",
                    entries: [
                        {
                            slug: "happiness-and-life-satisfaction",
                            title: "Happiness and Life Satisfaction",
                        },
                        {
                            slug: "human-development-index",
                            title: "Human Development Index (HDI)",
                        },
                    ],
                },
            ],
        },
        {
            name: "Human Rights and Democracy",
            slug: "politics",
            entries: [
                {
                    slug: "human-rights",
                    title: "Human Rights",
                },
                {
                    slug: "democracy",
                    title: "Democracy",
                },
                {
                    slug: "state-capacity",
                    title: "State Capacity",
                },
                {
                    slug: "women-rights",
                    title: "Women’s Rights",
                },
                {
                    slug: "lgbt-rights",
                    title: "LGBT+ Rights",
                },
                {
                    slug: "corruption",
                    title: "Corruption",
                },
                {
                    slug: "economic-inequality-by-gender",
                    title: "Economic Inequality by Gender",
                },
                {
                    slug: "child-labor",
                    title: "Child Labor",
                },
                {
                    slug: "violence-against-rights-for-children",
                    title: "Violence Against Children and Children’s Rights",
                },
            ],
            subcategories: [],
        },
        {
            name: "Violence and War",
            slug: "violence-rights",
            entries: [
                {
                    slug: "war-and-peace",
                    title: "War and Peace",
                },
                {
                    slug: "nuclear-weapons",
                    title: "Nuclear Weapons",
                },
                {
                    slug: "homicides",
                    title: "Homicides",
                },
                {
                    slug: "terrorism",
                    title: "Terrorism",
                },
                {
                    slug: "state-capacity",
                    title: "State Capacity",
                },
                {
                    slug: "military-personnel-spending",
                    title: "Military Personnel and Spending",
                },
                {
                    slug: "biological-and-chemical-weapons",
                    title: "Biological and Chemical Weapons",
                },
                {
                    slug: "violence-against-rights-for-children",
                    title: "Violence Against Children and Children’s Rights",
                },
            ],
            subcategories: [],
        },
    ],
}

export const getUniqueTopicCount = () =>
    SiteNavigationStatic.categories
        .flatMap((category) => {
            const subcategoryEntries =
                category?.subcategories?.flatMap(
                    (subcategory) => subcategory.entries || []
                ) || []
            return [...category.entries, ...subcategoryEntries]
        })
        .map((entry) => entry.slug)
        .filter((value, index, array) => array.indexOf(value) === index).length<|MERGE_RESOLUTION|>--- conflicted
+++ resolved
@@ -266,7 +266,36 @@
                             slug: "population-growth",
                             title: "Population Growth",
                         },
-<<<<<<< HEAD
+                    ],
+                },
+                {
+                    name: "Births and Deaths",
+                    slug: "births-and-deaths",
+                    entries: [
+                        {
+                            slug: "life-expectancy",
+                            title: "Life Expectancy",
+                        },
+                        {
+                            slug: "child-mortality",
+                            title: "Child and Infant Mortality",
+                        },
+                    ],
+                },
+                {
+                    name: "Geography of the World Population",
+                    slug: "distribution-of-the-world-population",
+                    entries: [
+                        {
+                            slug: "migration",
+                            title: "Migration",
+                        },
+                    ],
+                },
+                {
+                    name: "Population Change",
+                    slug: "population-change",
+                    entries: [
                         {
                             slug: "gender-ratio",
                             title: "Gender Ratio",
@@ -275,8 +304,6 @@
                             slug: "age-structure",
                             title: "Age Structure",
                         },
-=======
->>>>>>> f76c4af4
                     ],
                 },
                 {
@@ -288,13 +315,10 @@
                             title: "Life Expectancy",
                         },
                         {
-<<<<<<< HEAD
                             slug: "fertility-rate",
                             title: "Fertility Rate",
                         },
                         {
-=======
->>>>>>> f76c4af4
                             slug: "child-mortality",
                             title: "Child and Infant Mortality",
                         },
@@ -305,43 +329,6 @@
                     slug: "distribution-of-the-world-population",
                     entries: [
                         {
-<<<<<<< HEAD
-=======
-                            slug: "migration",
-                            title: "Migration",
-                        },
-                    ],
-                },
-                {
-                    name: "Population Change",
-                    slug: "population-change",
-                    entries: [
-                        {
-                            slug: "age-structure",
-                            title: "Age Structure",
-                        },
-                        {
-                            slug: "gender-ratio",
-                            title: "Gender Ratio",
-                        },
-                    ],
-                },
-                {
-                    name: "Births and Deaths",
-                    slug: "births-and-deaths",
-                    entries: [
-                        {
-                            slug: "fertility-rate",
-                            title: "Fertility Rate",
-                        },
-                    ],
-                },
-                {
-                    name: "Geography of the World Population",
-                    slug: "distribution-of-the-world-population",
-                    entries: [
-                        {
->>>>>>> f76c4af4
                             slug: "urbanization",
                             title: "Urbanization",
                         },
@@ -359,234 +346,212 @@
             entries: [],
             subcategories: [
                 {
+                    name: "Life and Death",
+                    slug: "life-and-death",
+                    entries: [
+                        {
+                            slug: "health-meta",
+                            title: "Global Health",
+                        },
+                        {
+                            slug: "causes-of-death",
+                            title: "Causes of Death",
+                        },
+                        {
+                            slug: "child-mortality",
+                            title: "Child and Infant Mortality",
+                        },
+                        {
+                            slug: "burden-of-disease",
+                            title: "Burden of Disease",
+                        },
+                        {
+                            slug: "life-expectancy",
+                            title: "Life Expectancy",
+                        },
+                        {
+                            slug: "mental-health",
+                            title: "Mental Health",
+                        },
+                        {
+                            slug: "suicide",
+                            title: "Suicides",
+                        },
+                        {
+                            slug: "cancer",
+                            title: "Cancer",
+                        },
+                        {
+                            slug: "cardiovascular-diseases",
+                            title: "Cardiovascular Diseases",
+                        },
+                        {
+                            slug: "maternal-mortality",
+                            title: "Maternal Mortality",
+                        },
+                    ],
+                },
+                {
                     name: "Health Risks",
                     slug: "health-risks",
                     entries: [
                         {
-<<<<<<< HEAD
+                            slug: "lead-pollution",
+                            title: "Lead Pollution",
+                        },
+                        {
+                            slug: "alcohol-consumption",
+                            title: "Alcohol Consumption",
+                        },
+                        {
+                            slug: "illicit-drug-use",
+                            title: "Opioids, Cocaine, Cannabis, and Other Illicit Drugs",
+                        },
+                        {
+                            slug: "air-pollution",
+                            title: "Air Pollution",
+                        },
+                        {
+                            slug: "outdoor-air-pollution",
+                            title: "Outdoor Air Pollution",
+                        },
+                        {
+                            slug: "indoor-air-pollution",
+                            title: "Indoor Air Pollution",
+                        },
+                        {
+                            slug: "obesity",
+                            title: "Obesity",
+                        },
+                        {
+                            slug: "smoking",
+                            title: "Smoking",
+                        },
+                    ],
+                },
+                {
+                    name: "Infectious Diseases",
+                    slug: "infectious-diseases",
+                    entries: [
+                        {
+                            slug: "coronavirus",
+                            title: "Coronavirus Pandemic (COVID-19)",
+                        },
+                        {
+                            slug: "pandemics",
+                            title: "Pandemics",
+                        },
+                        {
+                            slug: "monkeypox",
+                            title: "Mpox (monkeypox)",
+                        },
+                        {
+                            slug: "hiv-aids",
+                            title: "HIV/AIDS",
+                        },
+                        {
+                            slug: "malaria",
+                            title: "Malaria",
+                        },
+                        {
+                            slug: "diarrheal-diseases",
+                            title: "Diarrheal Diseases",
+                        },
+                        {
+                            slug: "tuberculosis",
+                            title: "Tuberculosis",
+                        },
+                        {
+                            slug: "polio",
+                            title: "Polio",
+                        },
+                        {
+                            slug: "neglected-tropical-diseases",
+                            title: "Neglected Tropical Diseases",
+                        },
+                        {
+                            slug: "influenza",
+                            title: "Influenza",
+                        },
+                        {
+                            slug: "pneumonia",
+                            title: "Pneumonia",
+                        },
+                        {
+                            slug: "tetanus",
+                            title: "Tetanus",
+                        },
+                        {
+                            slug: "monkeypox",
+                            title: "Mpox (monkeypox)",
+                        },
+                        {
+                            slug: "smallpox",
+                            title: "Smallpox",
+                        },
+                    ],
+                },
+                {
+                    name: "Health Institutions and Interventions",
+                    slug: "health-institutions-and-interventions",
+                    entries: [
+                        {
+                            slug: "eradication-of-diseases",
+                            title: "Eradication of Diseases",
+                        },
+                        {
+                            slug: "vaccination",
+                            title: "Vaccination",
+                        },
+                        {
+                            slug: "financing-healthcare",
+                            title: "Healthcare Spending",
+                        },
+                    ],
+                },
+                {
+                    name: "Life and Death",
+                    slug: "life-and-death",
+                    entries: [
+                        {
+                            slug: "life-expectancy",
+                            title: "Life Expectancy",
+                        },
+                        {
+                            slug: "causes-of-death",
+                            title: "Causes of Death",
+                        },
+                        {
+                            slug: "child-mortality",
+                            title: "Child and Infant Mortality",
+                        },
+                        {
+                            slug: "mental-health",
+                            title: "Mental Health",
+                        },
+                        {
+                            slug: "suicide",
+                            title: "Suicides",
+                        },
+                        {
+                            slug: "cardiovascular-diseases",
+                            title: "Cardiovascular Diseases",
+                        },
+                        {
+                            slug: "burden-of-disease",
+                            title: "Burden of Disease",
+                        },
+                        {
+                            slug: "cancer",
+                            title: "Cancer",
+                        },
+                        {
+                            slug: "maternal-mortality",
+                            title: "Maternal Mortality",
+                        },
+                        {
                             slug: "health-meta",
                             title: "Global Health",
-                        },
-                        {
-                            slug: "causes-of-death",
-                            title: "Causes of Death",
-                        },
-                        {
-                            slug: "child-mortality",
-                            title: "Child and Infant Mortality",
-                        },
-                        {
-                            slug: "burden-of-disease",
-                            title: "Burden of Disease",
-                        },
-                        {
-                            slug: "life-expectancy",
-                            title: "Life Expectancy",
-                        },
-                        {
-                            slug: "mental-health",
-                            title: "Mental Health",
-                        },
-                        {
-                            slug: "suicide",
-                            title: "Suicides",
-                        },
-                        {
-                            slug: "cancer",
-                            title: "Cancer",
-=======
-                            slug: "lead-pollution",
-                            title: "Lead Pollution",
-                        },
-                        {
-                            slug: "alcohol-consumption",
-                            title: "Alcohol Consumption",
->>>>>>> f76c4af4
-                        },
-                        {
-                            slug: "illicit-drug-use",
-                            title: "Opioids, Cocaine, Cannabis, and Other Illicit Drugs",
-                        },
-<<<<<<< HEAD
-                        {
-                            slug: "maternal-mortality",
-                            title: "Maternal Mortality",
-                        },
-                    ],
-                },
-                {
-                    name: "Health Risks",
-                    slug: "health-risks",
-                    entries: [
-=======
->>>>>>> f76c4af4
-                        {
-                            slug: "air-pollution",
-                            title: "Air Pollution",
-                        },
-                        {
-                            slug: "outdoor-air-pollution",
-                            title: "Outdoor Air Pollution",
-                        },
-                        {
-                            slug: "indoor-air-pollution",
-                            title: "Indoor Air Pollution",
-                        },
-                        {
-                            slug: "obesity",
-                            title: "Obesity",
-                        },
-                        {
-                            slug: "smoking",
-                            title: "Smoking",
-                        },
-                    ],
-                },
-                {
-                    name: "Infectious Diseases",
-                    slug: "infectious-diseases",
-                    entries: [
-                        {
-                            slug: "coronavirus",
-                            title: "Coronavirus Pandemic (COVID-19)",
-                        },
-                        {
-                            slug: "pandemics",
-                            title: "Pandemics",
-                        },
-                        {
-                            slug: "monkeypox",
-                            title: "Mpox (monkeypox)",
-                        },
-                        {
-                            slug: "hiv-aids",
-                            title: "HIV/AIDS",
-                        },
-                        {
-                            slug: "malaria",
-                            title: "Malaria",
-                        },
-                        {
-                            slug: "diarrheal-diseases",
-                            title: "Diarrheal Diseases",
-                        },
-                        {
-                            slug: "tuberculosis",
-                            title: "Tuberculosis",
-                        },
-                        {
-                            slug: "polio",
-                            title: "Polio",
-                        },
-                        {
-<<<<<<< HEAD
-                            slug: "neglected-tropical-diseases",
-                            title: "Neglected Tropical Diseases",
-                        },
-                        {
-                            slug: "influenza",
-                            title: "Influenza",
-=======
-                            slug: "pneumonia",
-                            title: "Pneumonia",
-                        },
-                        {
-                            slug: "tetanus",
-                            title: "Tetanus",
->>>>>>> f76c4af4
-                        },
-                        {
-                            slug: "pneumonia",
-                            title: "Pneumonia",
-                        },
-                        {
-                            slug: "tetanus",
-                            title: "Tetanus",
-                        },
-                        {
-                            slug: "neglected-tropical-diseases",
-                            title: "Neglected Tropical Diseases",
-                        },
-                        {
-                            slug: "smallpox",
-                            title: "Smallpox",
-                        },
-                    ],
-                },
-                {
-                    name: "Health Institutions and Interventions",
-                    slug: "health-institutions-and-interventions",
-                    entries: [
-                        {
-                            slug: "eradication-of-diseases",
-                            title: "Eradication of Diseases",
-                        },
-                        {
-                            slug: "vaccination",
-                            title: "Vaccination",
-                        },
-                        {
-                            slug: "financing-healthcare",
-                            title: "Healthcare Spending",
-                        },
-                    ],
-                },
-                {
-                    name: "Life and Death",
-                    slug: "life-and-death",
-                    entries: [
-                        {
-<<<<<<< HEAD
-                            slug: "climate-change",
-                            title: "Climate Change",
-                        },
-                        {
-                            slug: "co2-and-greenhouse-gas-emissions",
-                            title: "CO₂ and Greenhouse Gas Emissions",
-=======
-                            slug: "life-expectancy",
-                            title: "Life Expectancy",
-                        },
-                        {
-                            slug: "causes-of-death",
-                            title: "Causes of Death",
-                        },
-                        {
-                            slug: "child-mortality",
-                            title: "Child and Infant Mortality",
->>>>>>> f76c4af4
-                        },
-                        {
-                            slug: "mental-health",
-                            title: "Mental Health",
-                        },
-                        {
-                            slug: "suicide",
-                            title: "Suicides",
-                        },
-                        {
-                            slug: "cardiovascular-diseases",
-                            title: "Cardiovascular Diseases",
-                        },
-                        {
-                            slug: "burden-of-disease",
-                            title: "Burden of Disease",
-                        },
-                        {
-                            slug: "cancer",
-                            title: "Cancer",
-                        },
-                        {
-                            slug: "maternal-mortality",
-                            title: "Maternal Mortality",
-                        },
-                        {
-                            slug: "health-meta",
-                            title: "Global Health",
-                        },
-                        {
-                            slug: "ozone-layer",
-                            title: "Ozone Layer",
                         },
                     ],
                 },
@@ -598,6 +563,36 @@
             entries: [],
             subcategories: [
                 {
+                    name: "Climate and Air",
+                    slug: "climate-and-air",
+                    entries: [
+                        {
+                            slug: "climate-change",
+                            title: "Climate Change",
+                        },
+                        {
+                            slug: "co2-and-greenhouse-gas-emissions",
+                            title: "CO₂ and Greenhouse Gas Emissions",
+                        },
+                        {
+                            slug: "air-pollution",
+                            title: "Air Pollution",
+                        },
+                        {
+                            slug: "outdoor-air-pollution",
+                            title: "Outdoor Air Pollution",
+                        },
+                        {
+                            slug: "indoor-air-pollution",
+                            title: "Indoor Air Pollution",
+                        },
+                        {
+                            slug: "ozone-layer",
+                            title: "Ozone Layer",
+                        },
+                    ],
+                },
+                {
                     name: "Energy Systems",
                     slug: "energy-systems",
                     entries: [
@@ -833,7 +828,6 @@
                         },
                     ],
                 },
-<<<<<<< HEAD
                 {
                     name: "Nutrition",
                     slug: "nutrition",
@@ -872,8 +866,6 @@
                         },
                     ],
                 },
-=======
->>>>>>> f76c4af4
             ],
         },
         {
@@ -882,7 +874,6 @@
             entries: [],
             subcategories: [
                 {
-<<<<<<< HEAD
                     name: "Poverty and Prosperity",
                     slug: "poverty-and-prosperity",
                     entries: [
@@ -905,8 +896,6 @@
                     ],
                 },
                 {
-=======
->>>>>>> f76c4af4
                     name: "Public Sector",
                     slug: "public-sector",
                     entries: [
@@ -1048,21 +1037,16 @@
             slug: "technology",
             entries: [
                 {
-<<<<<<< HEAD
                     slug: "technological-change",
                     title: "Technological Change",
                 },
                 {
                     slug: "research-and-development",
                     title: "Research and Development",
-=======
+                },
+                {
                     slug: "artificial-intelligence",
                     title: "Artificial Intelligence",
->>>>>>> f76c4af4
-                },
-                {
-                    slug: "artificial-intelligence",
-                    title: "Artificial Intelligence",
                 },
                 {
                     slug: "internet",
@@ -1072,13 +1056,6 @@
                     slug: "space-exploration-satellites",
                     title: "Space Exploration and Satellites",
                 },
-<<<<<<< HEAD
-=======
-                {
-                    slug: "technological-change",
-                    title: "Technological Change",
-                },
->>>>>>> f76c4af4
                 {
                     slug: "transport",
                     title: "Transport",
