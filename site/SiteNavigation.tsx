import React, { useCallback, useEffect } from "react"
import ReactDOM from "react-dom"
import {
    faListUl,
    faBars,
    faXmark,
    faEnvelopeOpenText,
} from "@fortawesome/free-solid-svg-icons"
import {
    NewsletterSubscriptionContext,
    NewsletterSubscriptionForm,
} from "./NewsletterSubscription.js"
import { FontAwesomeIcon } from "@fortawesome/react-fontawesome/index.js"
import { SiteNavigationTopics } from "./SiteNavigationTopics.js"
import { SiteLogos } from "./SiteLogos.js"
import {
    CategoryWithEntries,
    OwidGdocType,
    getOwidGdocFromJSON,
} from "@ourworldindata/utils"
import { SiteResources } from "./SiteResources.js"
import { SiteSearchNavigation } from "./SiteSearchNavigation.js"
import { SiteMobileMenu } from "./SiteMobileMenu.js"
import { SiteNavigationToggle } from "./SiteNavigationToggle.js"
import classnames from "classnames"
import { useTriggerOnEscape } from "./hooks.js"
import { AUTOCOMPLETE_CONTAINER_ID } from "./search/Autocomplete.js"

export enum Menu {
    Topics = "topics",
    Resources = "resources",
    About = "about",
    Subscribe = "subscribe",
    Search = "search",
}

// Note: tranforming the flag from an env string to a boolean in
// clientSettings.ts is convoluted due to the two-pass SSR/Vite build process.
const HAS_DONATION_FLAG = false

export const SiteNavigation = ({
    baseUrl,
    hideDonationFlag,
    isOnHomepage,
}: {
    baseUrl: string
    hideDonationFlag?: boolean
    isOnHomepage?: boolean
}) => {
    const [menu, setActiveMenu] = React.useState<Menu | null>(null)
    const [query, setQuery] = React.useState<string>("")

    const isActiveMobileMenu =
        menu !== null &&
        [Menu.Topics, Menu.Resources, Menu.About].includes(menu)

    // useCallback so as to not trigger a re-render for SiteSearchNavigation, which remounts
    // Autocomplete and breaks it
    const closeOverlay = useCallback(() => {
        setActiveMenu(null)
        setQuery("")
    }, [])

    // Same SiteSearchNavigation re-rendering case as above
    const setSearchAsActiveMenu = useCallback(() => {
        setActiveMenu(Menu.Search)
        // Forced DOM manipulation of the algolia autocomplete panel position 🙃
        // Without this, the panel initially renders at the same width as the shrunk search input
        // Fortunately we only have to do this when it mounts - it takes care of resizes
        setTimeout(() => {
            // Only run when screen size is large, .aa-DetachedContainer gets positioned correctly
            if (window.innerWidth < 768) return
            const [panel, autocompleteContainer] = [
                ".aa-Panel",
                AUTOCOMPLETE_CONTAINER_ID,
            ].map((className) => document.querySelector<HTMLElement>(className))
            if (panel && autocompleteContainer) {
                const bounds = autocompleteContainer.getBoundingClientRect()
                panel.style.left = `${bounds.left}px`
            }
        }, 10)

        setTimeout(() => {
            const input = document.querySelector<HTMLElement>(".aa-Input")
            if (input) {
                input.focus()
                input.setAttribute("required", "true")
            }
        }, 10)
    }, [])

    const toggleMenu = (root: Menu) => {
        if (menu === root) {
            closeOverlay()
        } else {
            setActiveMenu(root)
        }
    }

    // Open overlay back when query entered after pressing "esc"
    useEffect(() => {
        if (query) {
            setActiveMenu(Menu.Search)
        }
    }, [query])

    useTriggerOnEscape(closeOverlay)

    return (
        <>
            {menu && <div className="overlay" onClick={closeOverlay} />}
            <div className="site-navigation">
                <div className="wrapper">
                    <div
                        className={classnames("site-navigation-bar", {
                            "search-active": menu === Menu.Search,
                        })}
                    >
                        <SiteNavigationToggle
                            ariaLabel="Toggle menu"
                            isActive={isActiveMobileMenu}
                            onToggle={() => toggleMenu(Menu.Topics)}
                            className="SiteNavigationToggle--mobile-menu hide-sm-up"
                            dropdown={
                                <SiteMobileMenu
                                    menu={menu}
                                    toggleMenu={toggleMenu}
                                    topics={SiteNavigationStatic.categories}
                                    className="hide-sm-up"
                                />
                            }
                        >
                            <FontAwesomeIcon
                                icon={isActiveMobileMenu ? faXmark : faBars}
                            />
                        </SiteNavigationToggle>
                        <SiteLogos baseUrl={baseUrl} />
                        <nav className="site-primary-links hide-sm-only">
                            <ul>
                                <li>
                                    <SiteNavigationToggle
                                        ariaLabel="Toggle topics menu"
                                        isActive={menu === Menu.Topics}
                                        onToggle={() => toggleMenu(Menu.Topics)}
                                        dropdown={
                                            <SiteNavigationTopics
                                                onClose={closeOverlay}
                                                topics={
                                                    SiteNavigationStatic.categories
                                                }
                                                className="hide-sm-only"
                                            />
                                        }
                                        className="topics"
                                    >
                                        <FontAwesomeIcon
                                            icon={faListUl}
                                            style={{ marginRight: "8px" }}
                                        />
                                        Browse by topic
                                    </SiteNavigationToggle>
                                </li>
                                <li>
                                    <a href="/latest">Latest</a>
                                </li>
                                <li className="with-relative-dropdown">
                                    <SiteNavigationToggle
                                        ariaLabel="Toggle resources menu"
                                        isActive={menu === Menu.Resources}
                                        onToggle={() =>
                                            toggleMenu(Menu.Resources)
                                        }
                                        dropdown={<SiteResources />}
                                        withCaret={true}
                                    >
                                        Resources
                                    </SiteNavigationToggle>
                                </li>
                                <li>
                                    <a href="/about">About</a>
                                </li>
                            </ul>
                        </nav>
                        <div className="site-search-cta">
                            {!isOnHomepage && (
                                <SiteSearchNavigation
                                    isActive={menu === Menu.Search}
                                    onClose={closeOverlay}
                                    onActivate={setSearchAsActiveMenu}
                                />
                            )}
                            <SiteNavigationToggle
                                ariaLabel="Toggle subscribe menu"
                                isActive={menu === Menu.Subscribe}
                                onToggle={() => toggleMenu(Menu.Subscribe)}
                                dropdown={
                                    <NewsletterSubscriptionForm
                                        context={
                                            NewsletterSubscriptionContext.Floating
                                        }
                                    />
                                }
                                className="newsletter-subscription"
                            >
                                <span className="hide-lg-down">Subscribe</span>
                                <FontAwesomeIcon
                                    className="hide-lg-up"
                                    icon={
                                        menu === Menu.Subscribe
                                            ? faXmark
                                            : faEnvelopeOpenText
                                    }
                                />
                            </SiteNavigationToggle>
                            <a
                                href="/donate"
                                className="donate"
                                data-track-note="header_navigation"
                            >
                                Donate
                            </a>
                        </div>
                    </div>
                    {HAS_DONATION_FLAG && !hideDonationFlag && (
                        <a href="/donate" className="site-navigation__giving">
                            Giving season
                        </a>
                    )}
                </div>
            </div>
        </>
    )
}

export const runSiteNavigation = (
    baseUrl: string,
    hideDonationFlag?: boolean
) => {
    let isOnHomepage = false
    if (window._OWID_GDOC_PROPS) {
        const props = getOwidGdocFromJSON(window._OWID_GDOC_PROPS)
        isOnHomepage = props?.content?.type === OwidGdocType.Homepage
    }
    ReactDOM.render(
        <SiteNavigation
            baseUrl={baseUrl}
            hideDonationFlag={hideDonationFlag}
            isOnHomepage={isOnHomepage}
        />,
        document.querySelector(".site-navigation-root")
    )
}

export const SiteNavigationStatic: { categories: CategoryWithEntries[] } = {
    categories: [
        {
            name: "Population and Demographic Change",
            slug: "population",
            entries: [],
            subcategories: [
                {
                    name: "Population Change",
                    slug: "population-change",
                    entries: [
                        {
                            slug: "population-growth",
                            title: "Population Growth",
                        },
                        {
                            slug: "gender-ratio",
                            title: "Gender Ratio",
                        },
                        {
<<<<<<< HEAD
=======
                            slug: "gender-ratio",
                            title: "Gender Ratio",
                        },
                        {
>>>>>>> 7610e5de
                            slug: "age-structure",
                            title: "Age Structure",
                        },
                    ],
                },
                {
                    name: "Births and Deaths",
                    slug: "births-and-deaths",
                    entries: [
                        {
                            slug: "life-expectancy",
                            title: "Life Expectancy",
                        },
                        {
                            slug: "fertility-rate",
                            title: "Fertility Rate",
                        },
                        {
                            slug: "child-mortality",
                            title: "Child and Infant Mortality",
                        },
                    ],
                },
                {
                    name: "Geography of the World Population",
                    slug: "distribution-of-the-world-population",
                    entries: [
                        {
                            slug: "urbanization",
                            title: "Urbanization",
                        },
                        {
                            slug: "migration",
                            title: "Migration",
                        },
                    ],
                },
            ],
        },
        {
            name: "Health",
            slug: "health",
            entries: [],
            subcategories: [
                {
                    name: "Life and Death",
                    slug: "life-and-death",
<<<<<<< HEAD
=======
                    entries: [
                        {
                            slug: "health-meta",
                            title: "Global Health",
                        },
                        {
                            slug: "causes-of-death",
                            title: "Causes of Death",
                        },
                        {
                            slug: "child-mortality",
                            title: "Child and Infant Mortality",
                        },
                        {
                            slug: "burden-of-disease",
                            title: "Burden of Disease",
                        },
                        {
                            slug: "life-expectancy",
                            title: "Life Expectancy",
                        },
                        {
                            slug: "mental-health",
                            title: "Mental Health",
                        },
                        {
                            slug: "suicide",
                            title: "Suicides",
                        },
                        {
                            slug: "cancer",
                            title: "Cancer",
                        },
                        {
                            slug: "cardiovascular-diseases",
                            title: "Cardiovascular Diseases",
                        },
                        {
                            slug: "maternal-mortality",
                            title: "Maternal Mortality",
                        },
                    ],
                },
                {
                    name: "Health Risks",
                    slug: "health-risks",
>>>>>>> 7610e5de
                    entries: [
                        {
                            slug: "health-meta",
                            title: "Global Health",
                        },
                        {
                            slug: "causes-of-death",
                            title: "Causes of Death",
                        },
                        {
                            slug: "child-mortality",
                            title: "Child and Infant Mortality",
                        },
                        {
                            slug: "burden-of-disease",
                            title: "Burden of Disease",
                        },
                        {
                            slug: "life-expectancy",
                            title: "Life Expectancy",
                        },
                        {
                            slug: "mental-health",
                            title: "Mental Health",
                        },
                        {
                            slug: "suicide",
                            title: "Suicides",
                        },
                        {
                            slug: "cardiovascular-diseases",
                            title: "Cardiovascular Diseases",
                        },
                        {
                            slug: "cancer",
                            title: "Cancer",
                        },
                        {
                            slug: "maternal-mortality",
                            title: "Maternal Mortality",
                        },
                    ],
                },
                {
                    name: "Health Risks",
                    slug: "health-risks",
                    entries: [
                        {
                            slug: "air-pollution",
                            title: "Air Pollution",
                        },
                        {
                            slug: "outdoor-air-pollution",
                            title: "Outdoor Air Pollution",
                        },
                        {
                            slug: "indoor-air-pollution",
                            title: "Indoor Air Pollution",
                        },
                        {
                            slug: "lead-pollution",
                            title: "Lead Pollution",
                        },
                        {
                            slug: "alcohol-consumption",
                            title: "Alcohol Consumption",
                        },
                        {
                            slug: "illicit-drug-use",
                            title: "Opioids, Cocaine, Cannabis, and Other Illicit Drugs",
                        },

                        {
                            slug: "obesity",
                            title: "Obesity",
                        },
                        {
                            slug: "smoking",
                            title: "Smoking",
                        },
                    ],
                },
                {
                    name: "Infectious Diseases",
                    slug: "infectious-diseases",
                    entries: [
                        {
                            slug: "coronavirus",
                            title: "Coronavirus Pandemic (COVID-19)",
                        },
                        {
                            slug: "pandemics",
                            title: "Pandemics",
                        },
                        {
                            slug: "malaria",
                            title: "Malaria",
                        },
                        {
                            slug: "hiv-aids",
                            title: "HIV/AIDS",
                        },
                        {
                            slug: "diarrheal-diseases",
                            title: "Diarrheal Diseases",
                        },
                        {
                            slug: "tuberculosis",
                            title: "Tuberculosis",
                        },
                        {
                            slug: "polio",
                            title: "Polio",
                        },
                        {
                            slug: "neglected-tropical-diseases",
                            title: "Neglected Tropical Diseases",
                        },
                        {
                            slug: "influenza",
                            title: "Influenza",
                        },
                        {
                            slug: "pneumonia",
                            title: "Pneumonia",
                        },
                        {
                            slug: "tetanus",
                            title: "Tetanus",
                        },
                        {
                            slug: "monkeypox",
                            title: "Mpox (monkeypox)",
                        },
                        {
                            slug: "smallpox",
                            title: "Smallpox",
                        },
                    ],
                },
                {
                    name: "Health Institutions and Interventions",
                    slug: "health-institutions-and-interventions",
                    entries: [
                        {
                            slug: "eradication-of-diseases",
                            title: "Eradication of Diseases",
                        },
                        {
                            slug: "vaccination",
                            title: "Vaccination",
                        },
                        {
                            slug: "financing-healthcare",
                            title: "Healthcare Spending",
                        },
                    ],
                },
            ],
        },
        {
            name: "Energy and Environment",
            slug: "environment",
            entries: [],
            subcategories: [
                {
                    name: "Climate and Air",
                    slug: "climate-and-air",
                    entries: [
                        {
                            slug: "climate-change",
                            title: "Climate Change",
                        },
                        {
                            slug: "co2-and-greenhouse-gas-emissions",
                            title: "CO₂ and Greenhouse Gas Emissions",
                        },
                        {
                            slug: "air-pollution",
                            title: "Air Pollution",
                        },
                        {
                            slug: "outdoor-air-pollution",
                            title: "Outdoor Air Pollution",
                        },
                        {
                            slug: "indoor-air-pollution",
                            title: "Indoor Air Pollution",
                        },
                        {
                            slug: "ozone-layer",
                            title: "Ozone Layer",
                        },
                    ],
                },
                {
                    name: "Climate and Air",
                    slug: "climate-and-air",
                    entries: [
                        {
                            slug: "climate-change",
                            title: "Climate Change",
                        },
                        {
                            slug: "co2-and-greenhouse-gas-emissions",
                            title: "CO₂ and Greenhouse Gas Emissions",
                        },
                        {
                            slug: "air-pollution",
                            title: "Air Pollution",
                        },
                        {
                            slug: "outdoor-air-pollution",
                            title: "Outdoor Air Pollution",
                        },
                        {
                            slug: "indoor-air-pollution",
                            title: "Indoor Air Pollution",
                        },
                        {
                            slug: "ozone-layer",
                            title: "Ozone Layer",
                        },
                    ],
                },
                {
                    name: "Energy Systems",
                    slug: "energy-systems",
                    entries: [
                        {
                            slug: "energy",
                            title: "Energy",
                        },
                        {
                            slug: "energy-access",
                            title: "Access to Energy",
                        },
                        {
                            slug: "fossil-fuels",
                            title: "Fossil Fuels",
                        },
                        {
                            slug: "renewable-energy",
                            title: "Renewable Energy",
                        },

                        {
                            slug: "nuclear-energy",
                            title: "Nuclear Energy",
                        },
                    ],
                },
                {
                    name: "Environment and Ecosystems",
                    slug: "land-and-ecosystems",
<<<<<<< HEAD
=======
                    entries: [
                        {
                            slug: "natural-disasters",
                            title: "Natural Disasters",
                        },
                        {
                            slug: "biodiversity",
                            title: "Biodiversity",
                        },
                        {
                            slug: "land-use",
                            title: "Land Use",
                        },
                        {
                            slug: "forests-and-deforestation",
                            title: "Forests and Deforestation",
                        },
                        {
                            slug: "fish-and-overfishing",
                            title: "Fish and Overfishing",
                        },
                        {
                            slug: "wildfires",
                            title: "Wildfires",
                        },
                        {
                            slug: "environmental-impacts-of-food",
                            title: "Environmental Impacts of Food Production",
                        },
                        {
                            slug: "animal-welfare",
                            title: "Animal Welfare",
                        },
                    ],
                },
                {
                    name: "Waste and Pollution",
                    slug: "waste-and-pollution",
>>>>>>> 7610e5de
                    entries: [
                        {
                            slug: "natural-disasters",
                            title: "Natural Disasters",
                        },
                        {
                            slug: "biodiversity",
                            title: "Biodiversity",
                        },
                        {
                            slug: "fish-and-overfishing",
                            title: "Fish and Overfishing",
                        },
                        {
                            slug: "land-use",
                            title: "Land Use",
                        },
                        {
                            slug: "forests-and-deforestation",
                            title: "Forests and Deforestation",
                        },
                        {
                            slug: "wildfires",
                            title: "Wildfires",
                        },

                        {
                            slug: "environmental-impacts-of-food",
                            title: "Environmental Impacts of Food Production",
                        },
                        {
                            slug: "animal-welfare",
                            title: "Animal Welfare",
                        },
                    ],
                },
                {
                    name: "Waste and Pollution",
                    slug: "waste-and-pollution",
                    entries: [
                        {
                            slug: "plastic-pollution",
                            title: "Plastic Pollution",
                        },
                        {
                            slug: "oil-spills",
                            title: "Oil Spills",
                        },
                        {
                            slug: "lead-pollution",
                            title: "Lead Pollution",
                        },
                    ],
                },

                {
                    name: "Water",
                    slug: "water",
                    entries: [
                        {
                            slug: "clean-water-sanitation",
                            title: "Clean Water and Sanitation",
                        },
                        {
                            slug: "water-access",
                            title: "Clean Water",
                        },
                        {
                            slug: "sanitation",
                            title: "Sanitation",
                        },
                        {
                            slug: "water-use-stress",
                            title: "Water Use and Stress",
                        },
                    ],
                },
            ],
        },
        {
            name: "Food and Agriculture",
            slug: "food",
            entries: [],
            subcategories: [
<<<<<<< HEAD
                {
                    name: "Food Production",
                    slug: "food-production",
                    entries: [
                        {
                            slug: "agricultural-production",
                            title: "Agricultural Production",
                        },
                        {
                            slug: "meat-production",
                            title: "Meat and Dairy Production",
                        },
                        {
                            slug: "fish-and-overfishing",
                            title: "Fish and Overfishing",
                        },
                        {
                            slug: "crop-yields",
                            title: "Crop Yields",
                        },
                        {
                            slug: "animal-welfare",
                            title: "Animal Welfare",
                        },
                        {
                            slug: "environmental-impacts-of-food",
                            title: "Environmental Impacts of Food Production",
                        },
                        {
                            slug: "farm-size",
                            title: "Farm Size and Productivity",
                        },
                    ],
                },
                {
                    name: "Agricultural Inputs",
                    slug: "agricultural-inputs",
                    entries: [
                        {
                            slug: "land-use",
                            title: "Land Use",
                        },
                        {
                            slug: "fertilizers",
                            title: "Fertilizers",
                        },
                        {
                            slug: "pesticides",
                            title: "Pesticides",
                        },
                        {
                            slug: "employment-in-agriculture",
                            title: "Employment in Agriculture",
                        },
                    ],
                },
=======
>>>>>>> 7610e5de
                {
                    name: "Nutrition",
                    slug: "nutrition",
                    entries: [
                        {
                            slug: "hunger-and-undernourishment",
                            title: "Hunger and Undernourishment",
                        },
                        {
                            slug: "food-supply",
                            title: "Food Supply",
                        },
                        {
                            slug: "food-prices",
                            title: "Food Prices",
                        },

                        {
                            slug: "obesity",
                            title: "Obesity",
                        },
                        {
                            slug: "famines",
                            title: "Famines",
                        },
                        {
<<<<<<< HEAD
                            slug: "diet-compositions",
                            title: "Diet Compositions",
                        },
                        {
                            slug: "micronutrient-deficiency",
                            title: "Micronutrient Deficiency",
=======
                            slug: "agricultural-production",
                            title: "Agricultural Production",
                        },
                        {
                            slug: "meat-production",
                            title: "Meat and Dairy Production",
                        },
                        {
                            slug: "crop-yields",
                            title: "Crop Yields",
                        },
                        {
                            slug: "fish-and-overfishing",
                            title: "Fish and Overfishing",
                        },
                        {
                            slug: "animal-welfare",
                            title: "Animal Welfare",
                        },
                        {
                            slug: "environmental-impacts-of-food",
                            title: "Environmental Impacts of Food Production",
>>>>>>> 7610e5de
                        },
                        {
                            slug: "human-height",
                            title: "Human Height",
                        },
                    ],
                },
            ],
        },
        {
            name: "Poverty and Economic Development",
            slug: "growth-inequality",
            entries: [],
            subcategories: [
                {
                    name: "Poverty and Prosperity",
                    slug: "poverty-and-prosperity",
                    entries: [
                        {
<<<<<<< HEAD
                            slug: "poverty",
                            title: "Poverty",
=======
                            slug: "land-use",
                            title: "Land Use",
                        },
                        {
                            slug: "fertilizers",
                            title: "Fertilizers",
>>>>>>> 7610e5de
                        },
                        {
                            slug: "economic-growth",
                            title: "Economic Growth",
                        },
                        {
                            slug: "economic-inequality",
                            title: "Economic Inequality",
                        },
                    ],
                },
                {
                    name: "Nutrition",
                    slug: "nutrition",
                    entries: [
                        {
<<<<<<< HEAD
                            slug: "economic-inequality-by-gender",
                            title: "Economic Inequality by Gender",
=======
                            slug: "hunger-and-undernourishment",
                            title: "Hunger and Undernourishment",
                        },
                        {
                            slug: "food-supply",
                            title: "Food Supply",
                        },
                        {
                            slug: "food-prices",
                            title: "Food Prices",
                        },
                        {
                            slug: "obesity",
                            title: "Obesity",
                        },
                        {
                            slug: "famines",
                            title: "Famines",
                        },
                        {
                            slug: "diet-compositions",
                            title: "Diet Compositions",
                        },
                        {
                            slug: "micronutrient-deficiency",
                            title: "Micronutrient Deficiency",
                        },
                        {
                            slug: "human-height",
                            title: "Human Height",
>>>>>>> 7610e5de
                        },
                    ],
                },
                {
                    name: "Poverty and Prosperity",
                    slug: "poverty-and-prosperity",
                    entries: [
                        {
                            slug: "poverty",
                            title: "Poverty",
                        },
                        {
                            slug: "economic-growth",
                            title: "Economic Growth",
                        },
                        {
                            slug: "economic-inequality",
                            title: "Economic Inequality",
                        },
                        {
                            slug: "economic-inequality-by-gender",
                            title: "Economic Inequality by Gender",
                        },
                    ],
                },
                {
                    name: "Public Sector",
                    slug: "public-sector",
                    entries: [
                        {
                            slug: "state-capacity",
                            title: "State Capacity",
                        },
                        {
                            slug: "taxation",
                            title: "Taxation",
                        },
                        {
                            slug: "corruption",
                            title: "Corruption",
                        },
                        {
                            slug: "government-spending",
                            title: "Government Spending",
                        },
                        {
                            slug: "financing-healthcare",
                            title: "Healthcare Spending",
                        },
                        {
                            slug: "financing-education",
                            title: "Education Spending",
                        },
                        {
                            slug: "military-personnel-spending",
                            title: "Military Personnel and Spending",
                        },
<<<<<<< HEAD
=======
                    ],
                },
                {
                    name: "Poverty and Prosperity",
                    slug: "poverty-and-prosperity",
                    entries: [
                        {
                            slug: "poverty",
                            title: "Poverty",
                        },
                        {
                            slug: "economic-inequality",
                            title: "Economic Inequality",
                        },
                        {
                            slug: "economic-growth",
                            title: "Economic Growth",
                        },
                        {
                            slug: "economic-inequality-by-gender",
                            title: "Economic Inequality by Gender",
                        },
>>>>>>> 7610e5de
                    ],
                },

                {
                    name: "Labor",
                    slug: "labor",
                    entries: [
                        {
                            slug: "female-labor-supply",
                            title: "Women’s Employment",
                        },
                        {
                            slug: "child-labor",
                            title: "Child Labor",
                        },
                        {
                            slug: "working-hours",
                            title: "Working Hours",
                        },
                    ],
                },
                {
                    name: "Global Connections",
                    slug: "trade-migration",
                    entries: [
                        {
                            slug: "trade-and-globalization",
                            title: "Trade and Globalization",
                        },
                        {
                            slug: "migration",
                            title: "Migration",
                        },
                        {
                            slug: "tourism",
                            title: "Tourism",
                        },
                    ],
                },
            ],
        },
        {
            name: "Education and Knowledge",
            slug: "education",
            entries: [],
            subcategories: [
                {
                    name: "Education",
                    slug: "educational-outcomes",
                    entries: [
                        {
                            slug: "global-education",
                            title: "Global Education",
                        },
                        {
                            slug: "literacy",
                            title: "Literacy",
                        },
                        {
                            slug: "financing-education",
                            title: "Education Spending",
                        },
                    ],
                },
                {
                    name: "Knowledge",
                    slug: "inputs-to-education",
                    entries: [
                        {
                            slug: "research-and-development",
                            title: "Research and Development",
                        },
                        {
                            slug: "internet",
                            title: "Internet",
                        },
                        {
                            slug: "books",
                            title: "Books",
                        },
                    ],
                },
            ],
        },
        {
            name: "Innovation and Technological Change",
            slug: "technology",
            entries: [
                {
                    slug: "technological-change",
                    title: "Technological Change",
                },
                {
                    slug: "research-and-development",
                    title: "Research and Development",
                },
                {
                    slug: "artificial-intelligence",
                    title: "Artificial Intelligence",
                },
                {
                    slug: "internet",
                    title: "Internet",
                },
                {
                    slug: "space-exploration-satellites",
                    title: "Space Exploration and Satellites",
                },
                {
                    slug: "transport",
                    title: "Transport",
                },
            ],
            subcategories: [],
        },
        {
            name: "Living Conditions, Community, and Wellbeing",
            slug: "work-life",
            entries: [],
            subcategories: [
                {
                    name: "Housing and Infrastructure",
                    slug: "housing-and-infrastructure",
                    entries: [
                        {
                            slug: "homelessness",
                            title: "Homelessness",
                        },
                        {
                            slug: "energy-access",
                            title: "Access to Energy",
                        },
                        {
                            slug: "indoor-air-pollution",
                            title: "Indoor Air Pollution",
                        },

                        {
                            slug: "clean-water-sanitation",
                            title: "Clean Water and Sanitation",
                        },
                        {
                            slug: "water-access",
                            title: "Clean Water",
                        },
                        {
                            slug: "sanitation",
                            title: "Sanitation",
                        },
                        {
<<<<<<< HEAD
                            slug: "light-at-night",
                            title: "Light at Night",
=======
                            slug: "homelessness",
                            title: "Homelessness",
>>>>>>> 7610e5de
                        },
                        {
                            slug: "light-at-night",
                            title: "Light at Night",
                        },
                    ],
                },
                {
                    name: "Time Use",
                    slug: "time-use",
                    entries: [
                        {
                            slug: "time-use",
                            title: "Time Use",
                        },
                        {
                            slug: "working-hours",
                            title: "Working Hours",
                        },
                    ],
                },
                {
                    name: "Relationships",
                    slug: "relationships",
                    entries: [
                        {
                            slug: "marriages-and-divorces",
                            title: "Marriages and Divorces",
                        },
                        {
                            slug: "social-connections-and-loneliness",
                            title: "Loneliness and Social Connections",
                        },
                        {
                            slug: "trust",
                            title: "Trust",
                        },
                    ],
                },
                {
                    name: "Happiness and Wellbeing",
                    slug: "happiness-wellbeing",
                    entries: [
                        {
                            slug: "happiness-and-life-satisfaction",
                            title: "Happiness and Life Satisfaction",
                        },
                        {
                            slug: "human-development-index",
                            title: "Human Development Index (HDI)",
                        },
                    ],
                },
            ],
        },
        {
            name: "Human Rights and Democracy",
            slug: "politics",
            entries: [
                {
                    slug: "human-rights",
                    title: "Human Rights",
                },
                {
                    slug: "democracy",
                    title: "Democracy",
                },
                {
                    slug: "state-capacity",
                    title: "State Capacity",
                },
                {
                    slug: "women-rights",
                    title: "Women’s Rights",
                },
                {
                    slug: "lgbt-rights",
                    title: "LGBT+ Rights",
                },
                {
                    slug: "corruption",
                    title: "Corruption",
                },
                {
                    slug: "economic-inequality-by-gender",
                    title: "Economic Inequality by Gender",
                },
                {
                    slug: "child-labor",
                    title: "Child Labor",
                },
                {
                    slug: "violence-against-rights-for-children",
                    title: "Violence Against Children and Children’s Rights",
                },
            ],
            subcategories: [],
        },
        {
            name: "Violence and War",
            slug: "violence-rights",
            entries: [
                {
                    slug: "war-and-peace",
                    title: "War and Peace",
                },
                {
                    slug: "nuclear-weapons",
                    title: "Nuclear Weapons",
                },
                {
                    slug: "homicides",
                    title: "Homicides",
                },
                {
                    slug: "terrorism",
                    title: "Terrorism",
                },
                {
                    slug: "state-capacity",
                    title: "State Capacity",
                },
                {
                    slug: "military-personnel-spending",
                    title: "Military Personnel and Spending",
                },
                {
                    slug: "biological-and-chemical-weapons",
                    title: "Biological and Chemical Weapons",
                },
                {
                    slug: "violence-against-rights-for-children",
                    title: "Violence Against Children and Children’s Rights",
                },
            ],
            subcategories: [],
        },
    ],
}

export const getUniqueTopicCount = () =>
    SiteNavigationStatic.categories
        .flatMap((category) => {
            const subcategoryEntries =
                category?.subcategories?.flatMap(
                    (subcategory) => subcategory.entries || []
                ) || []
            return [...category.entries, ...subcategoryEntries]
        })
        .map((entry) => entry.slug)
        .filter((value, index, array) => array.indexOf(value) === index).length<|MERGE_RESOLUTION|>--- conflicted
+++ resolved
@@ -271,13 +271,6 @@
                             title: "Gender Ratio",
                         },
                         {
-<<<<<<< HEAD
-=======
-                            slug: "gender-ratio",
-                            title: "Gender Ratio",
-                        },
-                        {
->>>>>>> 7610e5de
                             slug: "age-structure",
                             title: "Age Structure",
                         },
@@ -325,55 +318,6 @@
                 {
                     name: "Life and Death",
                     slug: "life-and-death",
-<<<<<<< HEAD
-=======
-                    entries: [
-                        {
-                            slug: "health-meta",
-                            title: "Global Health",
-                        },
-                        {
-                            slug: "causes-of-death",
-                            title: "Causes of Death",
-                        },
-                        {
-                            slug: "child-mortality",
-                            title: "Child and Infant Mortality",
-                        },
-                        {
-                            slug: "burden-of-disease",
-                            title: "Burden of Disease",
-                        },
-                        {
-                            slug: "life-expectancy",
-                            title: "Life Expectancy",
-                        },
-                        {
-                            slug: "mental-health",
-                            title: "Mental Health",
-                        },
-                        {
-                            slug: "suicide",
-                            title: "Suicides",
-                        },
-                        {
-                            slug: "cancer",
-                            title: "Cancer",
-                        },
-                        {
-                            slug: "cardiovascular-diseases",
-                            title: "Cardiovascular Diseases",
-                        },
-                        {
-                            slug: "maternal-mortality",
-                            title: "Maternal Mortality",
-                        },
-                    ],
-                },
-                {
-                    name: "Health Risks",
-                    slug: "health-risks",
->>>>>>> 7610e5de
                     entries: [
                         {
                             slug: "health-meta",
@@ -570,36 +514,6 @@
                     ],
                 },
                 {
-                    name: "Climate and Air",
-                    slug: "climate-and-air",
-                    entries: [
-                        {
-                            slug: "climate-change",
-                            title: "Climate Change",
-                        },
-                        {
-                            slug: "co2-and-greenhouse-gas-emissions",
-                            title: "CO₂ and Greenhouse Gas Emissions",
-                        },
-                        {
-                            slug: "air-pollution",
-                            title: "Air Pollution",
-                        },
-                        {
-                            slug: "outdoor-air-pollution",
-                            title: "Outdoor Air Pollution",
-                        },
-                        {
-                            slug: "indoor-air-pollution",
-                            title: "Indoor Air Pollution",
-                        },
-                        {
-                            slug: "ozone-layer",
-                            title: "Ozone Layer",
-                        },
-                    ],
-                },
-                {
                     name: "Energy Systems",
                     slug: "energy-systems",
                     entries: [
@@ -629,47 +543,6 @@
                 {
                     name: "Environment and Ecosystems",
                     slug: "land-and-ecosystems",
-<<<<<<< HEAD
-=======
-                    entries: [
-                        {
-                            slug: "natural-disasters",
-                            title: "Natural Disasters",
-                        },
-                        {
-                            slug: "biodiversity",
-                            title: "Biodiversity",
-                        },
-                        {
-                            slug: "land-use",
-                            title: "Land Use",
-                        },
-                        {
-                            slug: "forests-and-deforestation",
-                            title: "Forests and Deforestation",
-                        },
-                        {
-                            slug: "fish-and-overfishing",
-                            title: "Fish and Overfishing",
-                        },
-                        {
-                            slug: "wildfires",
-                            title: "Wildfires",
-                        },
-                        {
-                            slug: "environmental-impacts-of-food",
-                            title: "Environmental Impacts of Food Production",
-                        },
-                        {
-                            slug: "animal-welfare",
-                            title: "Animal Welfare",
-                        },
-                    ],
-                },
-                {
-                    name: "Waste and Pollution",
-                    slug: "waste-and-pollution",
->>>>>>> 7610e5de
                     entries: [
                         {
                             slug: "natural-disasters",
@@ -754,7 +627,6 @@
             slug: "food",
             entries: [],
             subcategories: [
-<<<<<<< HEAD
                 {
                     name: "Food Production",
                     slug: "food-production",
@@ -811,8 +683,6 @@
                         },
                     ],
                 },
-=======
->>>>>>> 7610e5de
                 {
                     name: "Nutrition",
                     slug: "nutrition",
@@ -839,37 +709,12 @@
                             title: "Famines",
                         },
                         {
-<<<<<<< HEAD
                             slug: "diet-compositions",
                             title: "Diet Compositions",
                         },
                         {
                             slug: "micronutrient-deficiency",
                             title: "Micronutrient Deficiency",
-=======
-                            slug: "agricultural-production",
-                            title: "Agricultural Production",
-                        },
-                        {
-                            slug: "meat-production",
-                            title: "Meat and Dairy Production",
-                        },
-                        {
-                            slug: "crop-yields",
-                            title: "Crop Yields",
-                        },
-                        {
-                            slug: "fish-and-overfishing",
-                            title: "Fish and Overfishing",
-                        },
-                        {
-                            slug: "animal-welfare",
-                            title: "Animal Welfare",
-                        },
-                        {
-                            slug: "environmental-impacts-of-food",
-                            title: "Environmental Impacts of Food Production",
->>>>>>> 7610e5de
                         },
                         {
                             slug: "human-height",
@@ -889,17 +734,8 @@
                     slug: "poverty-and-prosperity",
                     entries: [
                         {
-<<<<<<< HEAD
                             slug: "poverty",
                             title: "Poverty",
-=======
-                            slug: "land-use",
-                            title: "Land Use",
-                        },
-                        {
-                            slug: "fertilizers",
-                            title: "Fertilizers",
->>>>>>> 7610e5de
                         },
                         {
                             slug: "economic-growth",
@@ -909,70 +745,9 @@
                             slug: "economic-inequality",
                             title: "Economic Inequality",
                         },
-                    ],
-                },
-                {
-                    name: "Nutrition",
-                    slug: "nutrition",
-                    entries: [
-                        {
-<<<<<<< HEAD
+                        {
                             slug: "economic-inequality-by-gender",
                             title: "Economic Inequality by Gender",
-=======
-                            slug: "hunger-and-undernourishment",
-                            title: "Hunger and Undernourishment",
-                        },
-                        {
-                            slug: "food-supply",
-                            title: "Food Supply",
-                        },
-                        {
-                            slug: "food-prices",
-                            title: "Food Prices",
-                        },
-                        {
-                            slug: "obesity",
-                            title: "Obesity",
-                        },
-                        {
-                            slug: "famines",
-                            title: "Famines",
-                        },
-                        {
-                            slug: "diet-compositions",
-                            title: "Diet Compositions",
-                        },
-                        {
-                            slug: "micronutrient-deficiency",
-                            title: "Micronutrient Deficiency",
-                        },
-                        {
-                            slug: "human-height",
-                            title: "Human Height",
->>>>>>> 7610e5de
-                        },
-                    ],
-                },
-                {
-                    name: "Poverty and Prosperity",
-                    slug: "poverty-and-prosperity",
-                    entries: [
-                        {
-                            slug: "poverty",
-                            title: "Poverty",
-                        },
-                        {
-                            slug: "economic-growth",
-                            title: "Economic Growth",
-                        },
-                        {
-                            slug: "economic-inequality",
-                            title: "Economic Inequality",
-                        },
-                        {
-                            slug: "economic-inequality-by-gender",
-                            title: "Economic Inequality by Gender",
                         },
                     ],
                 },
@@ -1008,31 +783,6 @@
                             slug: "military-personnel-spending",
                             title: "Military Personnel and Spending",
                         },
-<<<<<<< HEAD
-=======
-                    ],
-                },
-                {
-                    name: "Poverty and Prosperity",
-                    slug: "poverty-and-prosperity",
-                    entries: [
-                        {
-                            slug: "poverty",
-                            title: "Poverty",
-                        },
-                        {
-                            slug: "economic-inequality",
-                            title: "Economic Inequality",
-                        },
-                        {
-                            slug: "economic-growth",
-                            title: "Economic Growth",
-                        },
-                        {
-                            slug: "economic-inequality-by-gender",
-                            title: "Economic Inequality by Gender",
-                        },
->>>>>>> 7610e5de
                     ],
                 },
 
@@ -1183,13 +933,8 @@
                             title: "Sanitation",
                         },
                         {
-<<<<<<< HEAD
                             slug: "light-at-night",
                             title: "Light at Night",
-=======
-                            slug: "homelessness",
-                            title: "Homelessness",
->>>>>>> 7610e5de
                         },
                         {
                             slug: "light-at-night",
