import { WORDPRESS_URL } from "../settings/serverSettings.js"
import React from "react"
import { Head } from "./Head.js"
import { CitationMeta } from "./CitationMeta.js"
import { SiteHeader } from "./SiteHeader.js"
import { SiteFooter } from "./SiteFooter.js"
import {
    addContentFeatures,
    formatAuthors,
    formatUrls,
} from "../site/formatting.js"
import { SiteSubnavigation } from "./SiteSubnavigation.js"
import { FontAwesomeIcon } from "@fortawesome/react-fontawesome/index.js"
import { faBook } from "@fortawesome/free-solid-svg-icons/faBook"
import { faSync } from "@fortawesome/free-solid-svg-icons/faSync"
import { faCreativeCommons } from "@fortawesome/free-brands-svg-icons/faCreativeCommons"
import { TableOfContents } from "../site/TableOfContents.js"
import {
    FormattedPost,
    FormattingOptions,
    TocHeading,
} from "../clientUtils/owidTypes.js"
import { Breadcrumb } from "./Breadcrumb/Breadcrumb.js"
import { Byline } from "./Byline.js"
import { PageInfo } from "./PageInfo.js"
import { BackToTopic } from "./BackToTopic.js"
import { omit } from "../clientUtils/Util.js"
import StickyNav from "./blocks/StickyNav.js"
import { CodeSnippet } from "./blocks/CodeSnippet.js"

export interface PageOverrides {
    pageTitle?: string
    pageDesc?: string
    canonicalUrl?: string
    citationTitle?: string
    citationSlug?: string
    citationCanonicalUrl?: string
    citationAuthors?: string[]
    citationPublicationDate?: Date
}

export const LongFormPage = (props: {
    withCitation: boolean
    post: FormattedPost
    overrides?: PageOverrides
    formattingOptions: FormattingOptions
    baseUrl: string
}) => {
    const { withCitation, post, overrides, formattingOptions, baseUrl } = props

    const isPost = post.type === "post"

    const pageTitle = overrides?.pageTitle ?? post.title
    const pageTitleSEO = `${pageTitle}${
        post.supertitle ? ` - ${post.supertitle}` : ""
    }`
    const pageDesc = overrides?.pageDesc ?? post.pageDesc
    const canonicalUrl = overrides?.canonicalUrl ?? `${baseUrl}/${post.slug}`

    const citationTitle = overrides?.citationTitle ?? pageTitle
    const citationSlug = overrides?.citationSlug ?? post.slug
    const citationCanonicalUrl = overrides?.citationCanonicalUrl ?? canonicalUrl
    const citationPublicationDate =
        overrides?.citationPublicationDate ?? post.date
    const citationPublishedYear = citationPublicationDate.getFullYear()
    const citationAuthors = overrides?.citationAuthors ?? post.authors

    let hasSidebar = false
    const endNotes = { text: "Endnotes", slug: "endnotes" }
    const tocHeadings: TocHeading[] = [...post.tocHeadings]
    if (tocHeadings.some((tocHeading) => !tocHeading.isSubheading)) {
        hasSidebar = true
        if (post.footnotes.length) {
            tocHeadings.push({
                ...endNotes,
                isSubheading: false,
            })
        }
        if (withCitation) {
            tocHeadings.push(
                {
                    text: "Licence",
                    slug: "licence",
                    isSubheading: false,
                },
                {
                    text: "Citation",
                    slug: "citation",
                    isSubheading: false,
                }
            )
        }
    }

    const tocHeadingsNoHtml: Array<Omit<TocHeading, "html">> = tocHeadings.map(
        (tocHeading) => omit(tocHeading, "html")
    )

    const bodyClasses = []
    if (formattingOptions.bodyClassName) {
        bodyClasses.push(formattingOptions.bodyClassName)
    }

    const citationText = `${citationAuthorsFormatted} (${citationPublishedYear}) - "${citationTitle}. Published online at OurWorldInData.org. Retrieved from: '${citationCanonicalUrl}' [Online Resource]`

    const bibtex = `@article{owid${citationSlug.replace(/-/g, "")},
    author = {${formatAuthors({
        authors: citationAuthors,
        requireMax: true,
        forBibtex: true,
    })}},
    title = {${citationTitle}},
    journal = {Our World in Data},
    year = {${citationPublishedYear}},
    note = {${citationCanonicalUrl}}
}`
    return (
        <html>
            <Head
                pageTitle={pageTitleSEO}
                pageDesc={pageDesc}
                canonicalUrl={canonicalUrl}
                imageUrl={post.imageUrl ? formatUrls(post.imageUrl) : undefined}
                baseUrl={baseUrl}
            >
                {withCitation && (
                    <CitationMeta
                        title={citationTitle}
                        authors={citationAuthors}
                        date={citationPublicationDate}
                        canonicalUrl={citationCanonicalUrl}
                    />
                )}
                {post.style && <style>{post.style}</style>}
            </Head>
            <body className={bodyClasses.join(" ")}>
                <SiteHeader baseUrl={baseUrl} />
                <main>
                    <article
                        className={`page${
                            hasSidebar ? " with-sidebar" : " no-sidebar"
                        }${isPost ? " thin-banner" : " large-banner"}`}
                    >
                        <div className="offset-header">
                            <header className="article-header">
                                {isPost && formattingOptions.subnavId && (
                                    <BackToTopic
                                        subnavId={formattingOptions.subnavId}
                                    />
                                )}
                                <div className="article-titles">
                                    {post.supertitle && (
                                        <div className="supertitle">
                                            {post.supertitle}
                                        </div>
                                    )}
                                    <h1 className="entry-title">{pageTitle}</h1>
                                    {!isPost && formattingOptions.subnavId && (
                                        <Breadcrumb
                                            subnavId={
                                                formattingOptions.subnavId
                                            }
                                            subnavCurrentId={
                                                formattingOptions.subnavCurrentId
                                            }
                                        />
                                    )}
                                </div>
                                {!isPost && (
                                    <>
                                        {!formattingOptions.hideAuthors && (
                                            <Byline
                                                authors={post.authors}
                                                withMax={withCitation}
                                                override={post.byline}
                                            />
                                        )}
                                        {post.info && (
                                            <PageInfo info={post.info} />
                                        )}

                                        {(withCitation || post.lastUpdated) && (
                                            <div className="tools">
                                                {post.lastUpdated && (
                                                    <div className="last-updated">
                                                        <FontAwesomeIcon
                                                            icon={faSync}
                                                        />
                                                        <span
                                                            dangerouslySetInnerHTML={{
                                                                __html: post.lastUpdated,
                                                            }}
                                                        />
                                                    </div>
                                                )}
                                                {withCitation && (
                                                    <>
                                                        <a href="#licence">
                                                            <FontAwesomeIcon
                                                                icon={
                                                                    faCreativeCommons
                                                                }
                                                            />
                                                            Reuse our work
                                                            freely
                                                        </a>
                                                        <a href="#citation">
                                                            <FontAwesomeIcon
                                                                icon={faBook}
                                                            />
                                                            Cite this research
                                                        </a>
                                                    </>
                                                )}
                                            </div>
                                        )}
                                    </>
                                )}
                            </header>
                        </div>
                        {post.stickyNavLinks?.length ? (
                            <nav className="sticky-nav">
                                <StickyNav links={post.stickyNavLinks} />
                            </nav>
                        ) : null}
                        {!isPost && formattingOptions.subnavId && (
                            <SiteSubnavigation
                                subnavId={formattingOptions.subnavId}
                                subnavCurrentId={
                                    formattingOptions.subnavCurrentId
                                }
                            />
                        )}

                        <div className="content-wrapper">
                            {hasSidebar && (
                                <TableOfContents
                                    headings={tocHeadingsNoHtml}
                                    pageTitle={pageTitle}
                                    // hideSubheadings={true}
                                />
                            )}
                            <div className="offset-content">
                                <div className="content-and-footnotes">
                                    <div
                                        className="article-content"
                                        dangerouslySetInnerHTML={{
                                            __html: addContentFeatures(post),
                                        }}
                                    />
                                    <footer className="article-footer">
                                        <div className="wp-block-columns">
                                            <div className="wp-block-column">
                                                {isPost && post.info && (
                                                    <PageInfo
                                                        info={post.info}
                                                    />
                                                )}
                                                {post.footnotes.length ? (
                                                    <React.Fragment>
                                                        <h3 id={endNotes.slug}>
                                                            {endNotes.text}
                                                        </h3>
                                                        <ol className="endnotes">
                                                            {post.footnotes.map(
                                                                (
                                                                    footnote,
                                                                    i
                                                                ) => (
                                                                    <li
                                                                        key={i}
                                                                        id={`note-${
                                                                            i +
                                                                            1
                                                                        }`}
                                                                    >
                                                                        <p
                                                                            dangerouslySetInnerHTML={{
                                                                                __html: footnote,
                                                                            }}
                                                                        />
                                                                    </li>
                                                                )
                                                            )}
                                                        </ol>
                                                    </React.Fragment>
                                                ) : undefined}

                                                {(isPost || withCitation) && (
                                                    <>
                                                        <h3 id="licence">
                                                            Reuse our work
                                                            freely
                                                        </h3>

                                                        <p>
                                                            All visualizations,
                                                            data, and code
                                                            produced by Our
                                                            World in Data are
                                                            completely open
                                                            access under the{" "}
                                                            <a
                                                                href="https://creativecommons.org/licenses/by/4.0/"
                                                                target="_blank"
                                                                rel="noopener noreferrer"
                                                            >
                                                                Creative Commons
                                                                BY license
                                                            </a>
                                                            . You have the
                                                            permission to use,
                                                            distribute, and
                                                            reproduce these in
                                                            any medium, provided
                                                            the source and
                                                            authors are
                                                            credited.
                                                        </p>
                                                        <p>
                                                            The data produced by
                                                            third parties and
                                                            made available by
                                                            Our World in Data is
                                                            subject to the
                                                            license terms from
                                                            the original
                                                            third-party authors.
                                                            We will always
                                                            indicate the
                                                            original source of
                                                            the data in our
                                                            documentation, so
                                                            you should always
                                                            check the license of
                                                            any such third-party
                                                            data before use and
                                                            redistribution.
                                                        </p>
                                                        <p>
                                                            All of{" "}
                                                            <a href="/how-to-use-our-world-in-data#how-to-embed-interactive-charts-in-your-article">
                                                                our charts can
                                                                be embedded
                                                            </a>{" "}
                                                            in any site.
                                                        </p>
                                                    </>
                                                )}
                                                {withCitation && (
                                                    <>
                                                        <h2 id="citation">
                                                            Cite our work
                                                        </h2>
                                                        <p>
                                                            Our articles and
                                                            data visualizations
                                                            rely on work from
                                                            many different
                                                            people and
                                                            organizations. When
                                                            citing this entry,
                                                            please also cite the
                                                            underlying data
                                                            sources. This entry
                                                            can be cited as:
                                                        </p>
<<<<<<< HEAD
                                                        <div>
                                                            <CodeSnippet
                                                                code={
                                                                    citationText
                                                                }
                                                            />
                                                        </div>
=======
                                                        <pre className="citation">
                                                            {formatAuthors({
                                                                authors:
                                                                    citationAuthors,
                                                                requireMax:
                                                                    true,
                                                            })}{" "}
                                                            (
                                                            {
                                                                citationPublishedYear
                                                            }
                                                            ) - "{citationTitle}
                                                            ".{" "}
                                                            <em>
                                                                Published online
                                                                at
                                                                OurWorldInData.org.
                                                            </em>{" "}
                                                            Retrieved from: '
                                                            {
                                                                citationCanonicalUrl
                                                            }
                                                            ' [Online Resource]
                                                        </pre>
>>>>>>> fb7e9998
                                                        <p>BibTeX citation</p>
                                                        <div>
                                                            <CodeSnippet
                                                                code={bibtex}
                                                            />
                                                        </div>
                                                    </>
                                                )}
                                            </div>
                                            <div className="wp-block-column"></div>
                                        </div>
                                    </footer>
                                </div>
                            </div>
                        </div>
                    </article>
                </main>
                <div id="wpadminbar" style={{ display: "none" }}>
                    <div
                        className="quicklinks"
                        id="wp-toolbar"
                        role="navigation"
                        aria-label="Toolbar"
                    >
                        <ul
                            id="wp-admin-bar-root-default"
                            className="ab-top-menu"
                        >
                            <li id="wp-admin-bar-site-name" className="menupop">
                                <a
                                    className="ab-item"
                                    aria-haspopup="true"
                                    href={`${WORDPRESS_URL}/wp/wp-admin`}
                                >
                                    Wordpress
                                </a>
                            </li>{" "}
                            <li id="wp-admin-bar-edit">
                                <a
                                    className="ab-item"
                                    href={formatWordpressEditLink(post.id)}
                                >
                                    Edit Page
                                </a>
                            </li>
                        </ul>
                    </div>
                </div>
                <SiteFooter
                    hideDonate={formattingOptions.hideDonateFooter}
                    baseUrl={baseUrl}
                />
                <script
                    dangerouslySetInnerHTML={{
                        __html: `
                        runTableOfContents(${JSON.stringify({
                            // headings might contain </script> tags in their
                            // html property (which break the page JS, see
                            // #1256). This comes from {{DataValue}}
                            // (transformed into AnnotatingDataValue) tags used
                            // within <h3>s.
                            headings: tocHeadingsNoHtml,
                            pageTitle,
                            // hideSubheadings: true
                        })})
                        runRelatedCharts(${JSON.stringify(post.relatedCharts)})
                        `,
                    }}
                />
            </body>
        </html>
    )
}

export const formatWordpressEditLink = (postId: number) => {
    return `${WORDPRESS_URL}/wp/wp-admin/post.php?post=${postId}&action=edit`
}<|MERGE_RESOLUTION|>--- conflicted
+++ resolved
@@ -101,7 +101,10 @@
         bodyClasses.push(formattingOptions.bodyClassName)
     }
 
-    const citationText = `${citationAuthorsFormatted} (${citationPublishedYear}) - "${citationTitle}. Published online at OurWorldInData.org. Retrieved from: '${citationCanonicalUrl}' [Online Resource]`
+    const citationText = `${formatAuthors({
+        authors: citationAuthors,
+        requireMax: true,
+    })} (${citationPublishedYear}) - "${citationTitle}". Published online at OurWorldInData.org. Retrieved from: '${citationCanonicalUrl}' [Online Resource]`
 
     const bibtex = `@article{owid${citationSlug.replace(/-/g, "")},
     author = {${formatAuthors({
@@ -365,7 +368,6 @@
                                                             sources. This entry
                                                             can be cited as:
                                                         </p>
-<<<<<<< HEAD
                                                         <div>
                                                             <CodeSnippet
                                                                 code={
@@ -373,33 +375,8 @@
                                                                 }
                                                             />
                                                         </div>
-=======
-                                                        <pre className="citation">
-                                                            {formatAuthors({
-                                                                authors:
-                                                                    citationAuthors,
-                                                                requireMax:
-                                                                    true,
-                                                            })}{" "}
-                                                            (
-                                                            {
-                                                                citationPublishedYear
-                                                            }
-                                                            ) - "{citationTitle}
-                                                            ".{" "}
-                                                            <em>
-                                                                Published online
-                                                                at
-                                                                OurWorldInData.org.
-                                                            </em>{" "}
-                                                            Retrieved from: '
-                                                            {
-                                                                citationCanonicalUrl
-                                                            }
-                                                            ' [Online Resource]
-                                                        </pre>
->>>>>>> fb7e9998
                                                         <p>BibTeX citation</p>
+
                                                         <div>
                                                             <CodeSnippet
                                                                 code={bibtex}
