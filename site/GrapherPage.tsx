--- conflicted
+++ resolved
@@ -10,9 +10,9 @@
     PostReference,
     PostRow,
     RelatedChart,
-<<<<<<< HEAD
     serializeJSONForHTML,
     uniq,
+    SiteFooterContext,
 } from "@ourworldindata/utils"
 import React from "react"
 import urljoin from "url-join"
@@ -20,10 +20,6 @@
     ADMIN_BASE_URL,
     BAKED_GRAPHER_URL,
 } from "../settings/clientSettings.js"
-=======
-    SiteFooterContext,
-} from "../clientUtils/owidTypes.js"
->>>>>>> ca2e985a
 import { ChartListItemVariant } from "./ChartListItemVariant.js"
 import { Head } from "./Head.js"
 import { IFrameDetector } from "./IframeDetector.js"
