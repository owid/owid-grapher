html {
    line-height: 1.6;
    font-weight: 400;
    font-family: $sans-serif-font-stack;
    text-size-adjust: 100%;
    -ms-text-size-adjust: 100%;
    -webkit-text-size-adjust: 100%;
    word-wrap: break-word;
    // stop .section-heading from overflowing on firefox
    overflow-x: hidden;
}

body {
<<<<<<< HEAD
    background-color: $white;
=======
>>>>>>> 8c6a8247
    color: $text-color;
    margin: 0;
}

button,
input,
optgroup,
select,
textarea {
    font-family: $sans-serif-font-stack;
}

/* Typographical Elements
--------------------------------------------- */

::-moz-selection {
    background-color: #4979d4; /* helles blau*/
    color: #fff;
}

::selection {
    background-color: #4979d4;
    color: #fff;
}

a {
    color: #1059e5;
    text-decoration: none;
    cursor: pointer;
}

ol,
ul {
    margin: 0;
    padding: 0;
}

b,
strong {
    font-weight: 700;
}

cite,
em,
i {
    font-style: italic;
}

/* ----------------------------------------------------------- */

h6 {
    color: #000;
    line-height: 1.2;

    margin-bottom: 0px;
    margin-top: 10px;

    font-size: 15px;
    font-weight: 400;
    font-style: italic;
    opacity: 0.8;
    text-align: center;
}

h6 a.ref sup {
    font-size: 12px !important;
}

/* Images
--------------------------------------------- */

img {
    max-width: 100%;
    height: auto;
}

/* iFrames
--------------------------------------------- */

iframe {
    border: none;
}

/* MISPY: This styling is for mainly for the old non-grapher nvd3 stuff. */

.narrow_iframe {
    display: block;
    margin: 0 auto;
    max-width: 750px;
}

address {
    padding-left: 8px;
    padding-top: 7px !important;
    margin-top: -15px !important;
    margin-bottom: 30px;

    font-family: $sans-serif-font-stack;
    font-style: normal !important;
    line-height: 14px !important;
    font-size: 10px !important;

    color: #1059e5;
    background-color: #fafafa;
    text-align: left;
}

.narrow_iframe address {
    margin-top: -10px !important;
}

address a {
    color: #1059e5;
    padding-right: 30px;
}

address a:hover {
    color: #ff4012;
}

/* Box Sizing
--------------------------------------------- */

* {
    box-sizing: border-box;
}

/* Hide reCAPTCHA badge.
 * This means we have to manually write a notice.
---------------------------------------------------- */
.grecaptcha-badge {
    display: none;
}

/* Colors
--------------------------------------------- */

.has-bluish-grey-color {
    color: $bluish-grey-text-color;
}<|MERGE_RESOLUTION|>--- conflicted
+++ resolved
@@ -11,10 +11,7 @@
 }
 
 body {
-<<<<<<< HEAD
     background-color: $white;
-=======
->>>>>>> 8c6a8247
     color: $text-color;
     margin: 0;
 }
