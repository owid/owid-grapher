--- conflicted
+++ resolved
@@ -23,12 +23,8 @@
 }
 
 @mixin cancel-link-styles {
-<<<<<<< HEAD
     color: $blue-90;
-=======
-    color: $primary-color-800;
     text-decoration: none;
->>>>>>> 8c6a8247
     &:visited {
         color: $blue-90;
     }
