--- conflicted
+++ resolved
@@ -1,15 +1,6 @@
 .cookie-notice {
-<<<<<<< HEAD
+    @include content-wrapper;
     background-color: $amber;
-    font-size: 0.9375rem;
-    line-height: 1.5;
-    padding: 1rem 0;
-    text-align: center;
-    margin-top: 2rem;
-=======
-    @include content-wrapper;
-    background-color: $tertiary-color;
->>>>>>> 8c6a8247
     position: fixed;
     left: 0;
     right: 0;
