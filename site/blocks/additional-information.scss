.wp-block-owid-additional-information {
    margin-bottom: 2rem;
    h3 {
        @include h3-style;
        display: flex;
        align-items: center;
        margin-bottom: 0;
        transition: background-color 0.2s;
        &:hover {
            cursor: pointer;
<<<<<<< HEAD
            background-color: $blue-10;
            svg {
                margin-right: $padding-x-md;
            }
=======
            background-color: $primary-color-100;
>>>>>>> 8c6a8247
        }
        svg {
            margin-right: $padding-x-sm;
            transition: all 0.2s;
        }
    }
    &.open {
        h3 {
            background-color: $blue-10;
            svg {
                transform: rotate(90deg);
            }
        }
    }

    &[data-variation="merge-left"] {
        @include block-shadow;
        @include left-media-columns;
        h3 {
            padding: 1.5rem $padding-x-sm;
            @include md-up {
                padding: 1.5rem $padding-x-md;
            }
        }
        .content-wrapper {
            @include wrapper-x-spacing;
            padding-top: 1.5rem;
            padding-bottom: 1.5rem;

            background-color: $blue-10;
        }
    }

    &[data-variation="full-width"] {
        @include sm-only {
            @include full-width;
        }
        padding: 0 $padding-x-sm;
        background-color: $blue-10;
        @include md-up {
            margin-left: -#{$padding-x-md};
            margin-right: -#{$padding-x-md};
            padding: 0 $padding-x-md;
        }
        h3 {
            padding: 1.5rem 0;
        }
        .content {
            padding-bottom: 1.5rem;
        }
    }
}<|MERGE_RESOLUTION|>--- conflicted
+++ resolved
@@ -8,14 +8,10 @@
         transition: background-color 0.2s;
         &:hover {
             cursor: pointer;
-<<<<<<< HEAD
-            background-color: $blue-10;
+            background-color: $blue-100;
             svg {
                 margin-right: $padding-x-md;
             }
-=======
-            background-color: $primary-color-100;
->>>>>>> 8c6a8247
         }
         svg {
             margin-right: $padding-x-sm;
