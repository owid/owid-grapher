import { hydrate as hydrateAdditionalInformation } from "./AdditionalInformation.js"
import { runSearchCountry } from "../../site/SearchCountry.js"
import { runExpandableInlineBlock } from "../../site/ExpandableInlineBlock.js"
import { runDataTokens } from "../../site/runDataTokens.js"
import { shouldProgressiveEmbed } from "../../site/multiembedder/MultiEmbedder.js"
import { hydrateKeyInsights } from "./KeyInsights.js"
<<<<<<< HEAD
import { hydrateExpandableParagraphs } from "./ExpandableParagraph.js"
=======
import { hydrateStickyNav } from "./StickyNav.js"
>>>>>>> 9f1fbb6d

export const runBlocks = () => {
    if (!shouldProgressiveEmbed()) {
        // Used by Help blocks. Pierces encapsulation but considered not worth going through hydration / client side rendering for this.
        // If hydration required for other purposes, then reassess.
        document
            .getElementsByTagName("body")[0]
            .classList.add("is-not-chart-interactive")
    }
    runDataTokens()
    runExpandableInlineBlock()
    runSearchCountry()
    hydrateAdditionalInformation()
    hydrateKeyInsights()
<<<<<<< HEAD
    hydrateExpandableParagraphs()
=======
    hydrateStickyNav()
>>>>>>> 9f1fbb6d
}<|MERGE_RESOLUTION|>--- conflicted
+++ resolved
@@ -4,11 +4,8 @@
 import { runDataTokens } from "../../site/runDataTokens.js"
 import { shouldProgressiveEmbed } from "../../site/multiembedder/MultiEmbedder.js"
 import { hydrateKeyInsights } from "./KeyInsights.js"
-<<<<<<< HEAD
+import { hydrateStickyNav } from "./StickyNav.js"
 import { hydrateExpandableParagraphs } from "./ExpandableParagraph.js"
-=======
-import { hydrateStickyNav } from "./StickyNav.js"
->>>>>>> 9f1fbb6d
 
 export const runBlocks = () => {
     if (!shouldProgressiveEmbed()) {
@@ -23,9 +20,6 @@
     runSearchCountry()
     hydrateAdditionalInformation()
     hydrateKeyInsights()
-<<<<<<< HEAD
     hydrateExpandableParagraphs()
-=======
     hydrateStickyNav()
->>>>>>> 9f1fbb6d
 }