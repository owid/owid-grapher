--- conflicted
+++ resolved
@@ -22,11 +22,8 @@
     runSearchCountry()
     hydrateAdditionalInformation()
     hydrateKeyInsights()
-<<<<<<< HEAD
     hydrateOwidArticle()
-=======
     hydrateExpandableParagraphs()
->>>>>>> 6671d3c1
     hydrateStickyNav()
     hydrateCodeSnippets()
 }