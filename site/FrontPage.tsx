import React from "react"
import { Head } from "./Head.js"
import { SiteHeader } from "./SiteHeader.js"
import { SiteFooter } from "./SiteFooter.js"
import { faRss } from "@fortawesome/free-solid-svg-icons/faRss"
import { faAngleRight } from "@fortawesome/free-solid-svg-icons/faAngleRight"
import { faExternalLinkAlt } from "@fortawesome/free-solid-svg-icons/faExternalLinkAlt"
import { faAngleDoubleDown } from "@fortawesome/free-solid-svg-icons/faAngleDoubleDown"
import { faTwitter } from "@fortawesome/free-brands-svg-icons/faTwitter"
import { faFacebookSquare } from "@fortawesome/free-brands-svg-icons/faFacebookSquare"
import { faInstagram } from "@fortawesome/free-brands-svg-icons/faInstagram"
import { FontAwesomeIcon } from "@fortawesome/react-fontawesome/index.js"
import { faArrowRight } from "@fortawesome/free-solid-svg-icons/faArrowRight"
import {
    NewsletterSubscriptionForm,
    NewsletterSubscriptionContext,
} from "../site/NewsletterSubscription.js"
<<<<<<< HEAD
import { CategoryWithEntries, EntryNode, FullPost } from "@ourworldindata/utils"
=======
import {
    IndexPost,
    CategoryWithEntries,
    EntryNode,
} from "../clientUtils/owidTypes.js"
>>>>>>> ca2e985a
import PostCard from "./PostCard/PostCard.js"

const splitOnLastWord = (str: string) => {
    const endIndex = (str.lastIndexOf(" ") as number) + 1
    return {
        start: endIndex === 0 ? "" : str.substring(0, endIndex),
        end: str.substring(endIndex),
    }
}

export const FrontPage = (props: {
    entries: CategoryWithEntries[]
    posts: IndexPost[]
    totalCharts: number
    baseUrl: string
}) => {
    const { entries, posts, totalCharts, baseUrl } = props

    // Structured data for google
    const structuredMarkup = {
        "@context": "https://schema.org",
        "@type": "WebSite",
        url: baseUrl,
        potentialAction: {
            "@type": "SearchAction",
            target: `${baseUrl}/search?q={search_term_string}`,
            "query-input": "required name=search_term_string",
        },
    }

    const renderEntry = (entry: EntryNode, categorySlug: string) => {
        const { start: titleStart, end: titleEnd } = splitOnLastWord(
            entry.title
        )
        return (
            <a
                key={entry.slug}
                href={`/${entry.slug}`}
                className={`entry-item-container ${categorySlug}-color`}
                data-track-note="homepage-entries"
            >
                <div className="entry-item">
                    <div className="top">
                        {entry.kpi && (
                            <div
                                className="kpi"
                                dangerouslySetInnerHTML={{
                                    __html: entry.kpi,
                                }}
                            />
                        )}
                        <p className="excerpt">{entry.excerpt}</p>
                    </div>
                    <div className="bottom">
                        <h5>
                            {titleStart}
                            <span>
                                {titleEnd}
                                <FontAwesomeIcon icon={faArrowRight} />
                            </span>
                        </h5>
                    </div>
                </div>
            </a>
        )
    }

    return (
        <html>
            <Head canonicalUrl={baseUrl} baseUrl={baseUrl}>
                <script
                    type="application/ld+json"
                    dangerouslySetInnerHTML={{
                        __html: JSON.stringify(structuredMarkup),
                    }}
                />
            </Head>
            <body className="FrontPage">
                <SiteHeader baseUrl={baseUrl} />

                <section className="homepage-masthead">
                    <div className="wrapper">
                        <h1>
                            Research and data to make progress against the
                            world’s largest problems
                        </h1>
                        <a
                            href="#entries"
                            className="see-all"
                            data-smooth-scroll
                            data-track-note="homepage-scroll"
                        >
                            Scroll to all our articles
                            <span className="icon">
                                <FontAwesomeIcon icon={faAngleDoubleDown} />
                            </span>
                        </a>
                        <p>{totalCharts} charts across 297 topics</p>
                        <p>All free: open access and open source</p>
                    </div>
                </section>

                <section className="homepage-coverage">
                    <div className="wrapper">
                        <div className="inner-wrapper">
                            <div className="owid-row owid-spacing--4">
                                <div className="owid-col owid-col--lg-2">
                                    <section>
                                        <h3 className="align-center">
                                            Trusted in{" "}
                                            <strong>research and media</strong>
                                        </h3>
                                        <a
                                            href="/about/coverage#coverage"
                                            className="coverage-link"
                                            data-track-note="homepage-trust"
                                        >
                                            <img
                                                src={`${baseUrl}/media-logos-wide.png`}
                                                alt="Logos of the publications that have used our content"
                                            />
                                            <div className="hover-note">
                                                <p>
                                                    Find out how our work is
                                                    used by journalists and
                                                    researchers
                                                </p>
                                            </div>
                                        </a>
                                    </section>
                                    <section>
                                        <h3 className="align-center">
                                            Used in <strong>teaching</strong>
                                        </h3>
                                        <a
                                            href="/about/coverage#teaching"
                                            className="coverage-link"
                                            data-track-note="homepage-trust"
                                        >
                                            <img
                                                src={`${baseUrl}/university-logos-wide.png`}
                                                alt="Logos of the universities that have used our content"
                                            />
                                            <div className="hover-note">
                                                <p>
                                                    Find out how our work is
                                                    used in teaching
                                                </p>
                                            </div>
                                        </a>
                                    </section>
                                </div>
                            </div>
                        </div>
                    </div>
                </section>

                <section className="homepage-posts">
                    <div className="wrapper">
                        <div className="owid-row">
                            <div className="owid-col flex-row">
                                <div className="homepage-posts--explainers">
                                    <div className="header">
                                        <h2>Our latest work</h2>
                                    </div>
                                    <ul>
                                        {posts.slice(0, 6).map((post) => (
                                            <li key={post.slug}>
                                                <PostCard post={post} />
                                            </li>
                                        ))}
                                    </ul>
                                    <div className="see-all">
                                        <a
                                            href="/blog"
                                            data-track-note="homepage-see-all-explainers"
                                        >
                                            <div className="label">
                                                See all posts
                                            </div>
                                            <div className="icon">
                                                <FontAwesomeIcon
                                                    icon={faAngleRight}
                                                />
                                            </div>
                                        </a>
                                    </div>
                                </div>
                            </div>
                        </div>
                    </div>
                </section>

                <section className="homepage-subscribe" id="subscribe">
                    <div className="wrapper">
                        <div className="owid-row">
                            <div className="owid-col owid-col--lg-2 flex-row owid-padding-bottom--sm-3">
                                <div className="newsletter-subscription">
                                    <div className="box">
                                        <h2>Subscribe to our newsletter</h2>
                                        <div className="root">
                                            {/* Hydrated in runSiteTools() */}
                                            <NewsletterSubscriptionForm
                                                context={
                                                    NewsletterSubscriptionContext.Homepage
                                                }
                                            />
                                        </div>
                                    </div>
                                </div>
                            </div>
                            <div className="owid-col owid-col--lg-1">
                                <div className="homepage-subscribe--social-media">
                                    <div className="shaded-box">
                                        <h2>Follow us</h2>
                                        <div className="list">
                                            <a
                                                href="https://twitter.com/ourworldindata"
                                                className="list-item"
                                                title="Twitter"
                                                target="_blank"
                                                rel="noopener noreferrer"
                                                data-track-note="homepage-follow-us"
                                            >
                                                <div className="icon">
                                                    <FontAwesomeIcon
                                                        icon={faTwitter}
                                                    />
                                                </div>
                                                <div className="label">
                                                    Twitter
                                                </div>
                                            </a>
                                            <a
                                                href="https://facebook.com/ourworldindata"
                                                className="list-item"
                                                title="Facebook"
                                                target="_blank"
                                                rel="noopener noreferrer"
                                                data-track-note="homepage-follow-us"
                                            >
                                                <div className="icon">
                                                    <FontAwesomeIcon
                                                        icon={faFacebookSquare}
                                                    />
                                                </div>
                                                <div className="label">
                                                    Facebook
                                                </div>
                                            </a>
                                            <a
                                                href="https://www.instagram.com/ourworldindata/"
                                                className="list-item"
                                                title="Instagram"
                                                target="_blank"
                                                rel="noopener noreferrer"
                                                data-track-note="homepage-follow-us"
                                            >
                                                <div className="icon">
                                                    <FontAwesomeIcon
                                                        icon={faInstagram}
                                                    />
                                                </div>
                                                <div className="label">
                                                    Instagram
                                                </div>
                                            </a>
                                            <a
                                                href="/feed"
                                                className="list-item"
                                                title="RSS"
                                                target="_blank"
                                                data-track-note="homepage-follow-us"
                                            >
                                                <div className="icon">
                                                    <FontAwesomeIcon
                                                        icon={faRss}
                                                    />
                                                </div>
                                                <div className="label">
                                                    RSS Feed
                                                </div>
                                            </a>
                                        </div>
                                    </div>
                                </div>
                            </div>
                        </div>
                    </div>
                </section>

                <section className="homepage-projects">
                    <div className="wrapper">
                        <div className="list">
                            <a
                                href="https://sdg-tracker.org"
                                className="list-item"
                                data-track-note="homepage-projects"
                            >
                                <div className="icon-left">
                                    <img
                                        src={`${baseUrl}/sdg-wheel.png`}
                                        alt="SDG Tracker logo"
                                        loading="lazy"
                                    />
                                </div>
                                <div className="content">
                                    <h3>
                                        Sustainable Development Goals Tracker
                                    </h3>
                                    <p>
                                        Is the world on track to reach the
                                        Sustainable Development Goals?
                                    </p>
                                </div>
                                <div className="icon-right">
                                    <FontAwesomeIcon icon={faExternalLinkAlt} />
                                </div>
                            </a>
                            <a
                                href="/teaching"
                                className="list-item"
                                data-track-note="homepage-projects"
                            >
                                <div className="icon-left">
                                    <img
                                        src={`${baseUrl}/teaching-hub.svg`}
                                        alt="Teaching Hub logo"
                                        loading="lazy"
                                    />
                                </div>
                                <div className="content">
                                    <h3>Teaching Hub</h3>
                                    <p>
                                        Slides, research, and visualizations for
                                        teaching and learning about global
                                        development
                                    </p>
                                </div>
                                <div className="icon-right">
                                    <FontAwesomeIcon icon={faExternalLinkAlt} />
                                </div>
                            </a>
                        </div>
                    </div>
                </section>

                <section id="entries" className="homepage-entries">
                    <div className="wrapper">
                        <h2>
                            All our articles on global problems and global
                            changes
                        </h2>
                        {entries.map((category) => (
                            <div
                                key={category.slug}
                                className="category-wrapper"
                            >
                                <h3
                                    className={`${category.slug}-color`}
                                    id={category.slug}
                                >
                                    {category.name}
                                </h3>
                                {!!category.entries.length && (
                                    <div className="category-entries">
                                        {category.entries.map((entry) =>
                                            renderEntry(entry, category.slug)
                                        )}
                                    </div>
                                )}
                                {category.subcategories.map((subcategory) => (
                                    <div key={subcategory.slug}>
                                        <h4
                                            className={`${category.slug}-color`}
                                        >
                                            {subcategory.name}
                                        </h4>
                                        <div className="category-entries">
                                            {subcategory.entries.map((entry) =>
                                                renderEntry(
                                                    entry,
                                                    category.slug
                                                )
                                            )}
                                        </div>
                                    </div>
                                ))}
                            </div>
                        ))}
                    </div>
                </section>

                <SiteFooter baseUrl={baseUrl} />
            </body>
        </html>
    )
}<|MERGE_RESOLUTION|>--- conflicted
+++ resolved
@@ -15,15 +15,11 @@
     NewsletterSubscriptionForm,
     NewsletterSubscriptionContext,
 } from "../site/NewsletterSubscription.js"
-<<<<<<< HEAD
-import { CategoryWithEntries, EntryNode, FullPost } from "@ourworldindata/utils"
-=======
 import {
-    IndexPost,
     CategoryWithEntries,
     EntryNode,
-} from "../clientUtils/owidTypes.js"
->>>>>>> ca2e985a
+    IndexPost,
+} from "@ourworldindata/utils"
 import PostCard from "./PostCard/PostCard.js"
 
 const splitOnLastWord = (str: string) => {
