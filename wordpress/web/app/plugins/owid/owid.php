--- conflicted
+++ resolved
@@ -28,11 +28,8 @@
 include 'src/KeyInsight/key-insight.php';
 include 'src/TechnicalText/technical-text.php';
 include 'src/AllCharts/all-charts.php';
-<<<<<<< HEAD
 include 'src/ExpandableParagraph/expandable-paragraph.php';
-=======
 include 'src/StickyNav/sticky-nav.php';
->>>>>>> 9f1fbb6d
 
 const KEY_PERFORMANCE_INDICATORS_META_FIELD = "owid_key_performance_indicators_meta_field";
 const GLOSSARY_META_FIELD = "owid_glossary_meta_field";
@@ -191,14 +188,13 @@
         'render_callback' => __NAMESPACE__ . '\blocks\all_charts\render',
     ]);
 
-<<<<<<< HEAD
     register_block_type(__DIR__ . '/src/ExpandableParagraph', [
         'render_callback' =>
             __NAMESPACE__ . '\blocks\expandable_paragraph\render',
-=======
+    ]);
+
     register_block_type(__DIR__ . '/src/StickyNav', [
         'render_callback' => __NAMESPACE__ . '\blocks\sticky_nav\render',
->>>>>>> 9f1fbb6d
     ]);
 }
 
