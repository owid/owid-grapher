--- conflicted
+++ resolved
@@ -2,11 +2,7 @@
     "files": [
         {
             "path": "./dist/assets/common.mjs",
-<<<<<<< HEAD
             "maxSize": "1.75MB"
-=======
-            "maxSize": "1.72MB"
->>>>>>> 64753e37
         },
         {
             "path": "./dist/assets/owid.mjs",
