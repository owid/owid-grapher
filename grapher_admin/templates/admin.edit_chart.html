--- conflicted
+++ resolved
@@ -9,8 +9,7 @@
 		<link href="https://fonts.googleapis.com/css?family=Source+Sans+Pro:300,400,600,700,300italic,400italic,600italic" rel="stylesheet" type="text/css">
 		<!-- Place favicon.ico in the root directory -->
 
-<<<<<<< HEAD
-		<link href="{% webpack "charts.css" %}" rel="stylesheet" type="text/css">
+        <link href="{% webpack "charts.css" %}" rel="stylesheet" type="text/css">
 		<link href="{% webpack "admin.css" %}" rel="stylesheet" type="text/css">
 	</head>
 	<body class="skin-blue">
@@ -25,73 +24,11 @@
 
             window.admin = new Admin("{% rootrequest %}", "{{ cachetag }}")
             admin.start(document.body)
+
             /*var chartConfig = {{ chartconfig }}
             var cacheTag = {{ cachetag }}
             var chartView = ChartView.bootstrap({ jsonConfig: chartConfig, containerNode: document.getElementsByClassName('chart-container')[0], isEditor: true })
             ChartEditorView.bootstrap({ chartView: chartView, cacheTag: cacheTag })*/
         </script>
     </body>
-</html>
-=======
-{% block content %}
-    <div id="editor">
-        <figure data-grapher-src=""></figure>
-		<div id="form-view" class="form-wrapper"></div>
-	</div>
-{% endblock %}
-
-{% block outercontent %}
-    <form class="settings-var-popup">
-		<div class="modal">
-			<div class="modal-dialog">
-				<div class="modal-content">
-					<div class="modal-header">
-						<button type="button" class="close" data-dismiss="modal" aria-label="Close"><span aria-hidden="true">×</span></button>
-						<h4 class="modal-title">Settings for this variable</h4>
-					</div>
-					<div class="modal-body">
-						<div class="form-variable-select-wrapper">
-							<div class="settings-var-name">
-								<div class="input-wrapper">
-									<label for="display-name">Display Name</label>
-									<input class="form-control" type="text" name="display-name" style="width: 100%;"/>
-									<label class="isProjection">
-										<span>Is projection?</span>
-										<input type="checkbox" name="isProjection"/>
-									</label>
-								</label>
-								</div>
-							</div>
-							<br>
-							<div class="advanced-settings">
-								<label>
-									<span>Target year</span>
-									<input type="text" class="form-control digit-input" name="targetYear" />
-								</label>
-								<label>
-									<span>Tolerance</span>
-									<input type="text" class="form-control digit-input" name="tolerance" />
-								</label>
-							</div>
-						</div>
-					</div>
-					<div class="modal-footer">
-						<button type="button" class="btn btn-default pull-left" data-dismiss="modal">Cancel</button>
-						<input type="submit" class="btn btn-primary" value="Save">
-					</div>
-				</div><!-- /.modal-content -->
-			</div><!-- /.modal-dialog -->
-		</div>
-	</form>
-{% endblock %}
-{% block scripts %}
-    {% autoescape off %}
-    <script type="text/javascript">
-        var chartConfig = {{ chartconfig }};
-		var cacheTag = {{ cachetag }}
-        var chartView = ChartView.bootstrap({ jsonConfig: chartConfig, containerNode: document.getElementsByTagName('figure')[0], isEditor: true })
-		ChartEditorView.bootstrap({ chartView: chartView, cacheTag: cacheTag })
-    </script>
-    {% endautoescape %}
-{% endblock %}
->>>>>>> bd374e2d
+</html>