import { extend, some, isString, isNumber, uniq, min, max, keyBy, keys, values, each, sortBy } from './Util'
import ChartConfig from './ChartConfig'
import { observable, computed, action, reaction } from 'mobx'

// XXX
import Admin from '../admin/Admin'
declare var window: { admin: Admin }

declare var Global: { rootUrl: string }
declare var App: { isEditor: boolean }

export interface VariableDisplaySettings {
    name?: string
    unit?: string
    shortUnit?: string
    isProjection?: true
    conversionFactor?: number
    numDecimalPlaces?: number
    tolerance?: number
}


export class Variable {
    @observable.ref id!: number
    @observable.ref name!: string
    @observable.ref description!: string
    @observable.ref unit!: string
    @observable.ref shortUnit!: string
    @observable.ref coverage!: string
    @observable.ref timespan!: string
    @observable.ref datasetName!: string

<<<<<<< HEAD
    @observable.ref displayName?: string = undefined
    @observable.ref displayUnit?: string = undefined
    @observable.ref displayShortUnit?: string = undefined
    @observable.ref displayUnitConversionFactor?: number = undefined
    @observable.ref displayTolerance?: number = undefined
    @observable.ref displayIsProjection?: boolean = undefined
    @observable.ref displayNumDecimalPlaces?: number = undefined
=======
    @observable display: VariableDisplaySettings = {
        name: undefined,
        unit: undefined,
        shortUnit: undefined,
        isProjection: undefined,
        conversionFactor: undefined,
        numDecimalPlaces: undefined,
        tolerance: undefined
    }
>>>>>>> 1bebb1c0

    @observable.struct source!: {
        id: number,
        name: string,
        dataPublishedBy: string,
        dataPublisherSource: string,
        link: string,
        retrievedDate: string,
        additionalInfo: string,
    }
    @observable.ref years: number[] = []
    @observable.ref entities: string[] = []
    @observable.ref values: (string | number)[] = []

<<<<<<< HEAD
    constructor(meta: any) {
        extend(this, meta)
=======
    constructor(json: any) {
        for (const key in this) {
            if (key in json) {
                if (key === "display") {
                    extend(this.display, json.display)
                } else {
                    this[key] = json[key]
                }
            }
        }
>>>>>>> 1bebb1c0
    }

    @computed get hasNumericValues(): boolean {
        return some(this.values, v => isFinite(v as number))
    }

    @computed get numericValues(): number[] {
        return sortBy(this.values.filter(v => isNumber(v))) as number[]
    }

    @computed get categoricalValues(): string[] {
        return uniq(this.values.filter(v => isString(v))) as string[]
    }

    @computed get hasCategoricalValues(): boolean {
        return some(this.values, v => isString(v))
    }

    @computed get entitiesUniq(): string[] {
        return uniq(this.entities)
    }

    @computed get yearsUniq(): number[] {
        return uniq(this.years)
    }

    @computed get minYear(): number {
        return min(this.yearsUniq) as number
    }

    @computed get maxYear(): number {
        return max(this.yearsUniq) as number
    }

    @computed get minValue(): number {
        return min(this.numericValues) as number
    }

    @computed get maxValue(): number {
        return max(this.numericValues) as number
    }

    @computed get isNumeric(): boolean {
        return this.hasNumericValues && !this.hasCategoricalValues
    }
}

interface EntityMeta {
    id: number,
    name: string,
    code: string
}

export default class VariableData {
    chart: ChartConfig
    @observable.ref dataRequest?: Promise<Response>
    @observable.ref variablesById: { [id: number]: Variable } = {}
    @observable.ref entityMetaById: { [id: number]: EntityMeta } = {}

    constructor(chart: ChartConfig) {
        this.chart = chart
        reaction(() => this.variableIds, this.update)
        this.update()
    }

    @computed get variableIds() {
        return uniq(this.chart.dimensions.map(d => d.variableId))
    }

    @computed get entityMetaByKey() {
        return keyBy(this.entityMetaById, 'name')
    }

    @computed get cacheTag(): string {
        return App.isEditor ? Date.now().toString() : this.chart.cacheTag
    }

    @computed get availableEntities(): string[] {
        return keys(this.entityMetaByKey)
    }

    @computed get variables(): Variable[] {
        return values(this.variablesById)
    }

    @action.bound update() {
        const { variableIds, chart, cacheTag } = this
        if (variableIds.length === 0 || this.chart.isNode) {
            // No data to download
            return
        }

        if (window.admin) {
            window.admin.rawRequest("/api/data/variables/" + variableIds.join("+") + "?v=" + cacheTag, {}, "GET")
                .then(response => response.text())
                .then(rawData => this.receiveData(rawData))
        } else {
            fetch(Global.rootUrl + "/data/variables/" + variableIds.join("+") + "?v=" + cacheTag)
                .then(response => response.text())
                .then(rawData => this.receiveData(rawData))
        }

    }

    @action.bound receiveData(rawData: string) {
        const lines = rawData.split("\r\n")

        const variablesById: { [id: string]: Variable } = {}
        let entityMetaById: { [key: string]: EntityMeta } = {}

        lines.forEach((line, i) => {
            if (i === 0) { // First line contains the basic variable metadata
                each(JSON.parse(line).variables, (d: any) => {
                    variablesById[d.id] = new Variable(d)
                })
            } else if (i === lines.length - 1) { // Final line is entity id => name mapping
                entityMetaById = JSON.parse(line)
            } else {
                const points = line.split(";")
                let variable: Variable
                points.forEach((d, j) => {
                    if (j === 0) {
                        variable = variablesById[d]
                    } else {
                        const spl = d.split(",")
                        variable.years.push(+spl[0])
                        variable.entities.push(spl[1])
                        const asNumber = parseFloat(spl[2])
                        if (!isNaN(asNumber))
                            variable.values.push(asNumber)
                        else
                            variable.values.push(spl[2])
                    }
                })
            }
        })

        each(variablesById, v => v.entities = v.entities.map(id => entityMetaById[id].name))
        each(entityMetaById, (e, id) => e.id = +id)
        this.variablesById = variablesById
        this.entityMetaById = entityMetaById
    }
}<|MERGE_RESOLUTION|>--- conflicted
+++ resolved
@@ -30,15 +30,6 @@
     @observable.ref timespan!: string
     @observable.ref datasetName!: string
 
-<<<<<<< HEAD
-    @observable.ref displayName?: string = undefined
-    @observable.ref displayUnit?: string = undefined
-    @observable.ref displayShortUnit?: string = undefined
-    @observable.ref displayUnitConversionFactor?: number = undefined
-    @observable.ref displayTolerance?: number = undefined
-    @observable.ref displayIsProjection?: boolean = undefined
-    @observable.ref displayNumDecimalPlaces?: number = undefined
-=======
     @observable display: VariableDisplaySettings = {
         name: undefined,
         unit: undefined,
@@ -48,7 +39,6 @@
         numDecimalPlaces: undefined,
         tolerance: undefined
     }
->>>>>>> 1bebb1c0
 
     @observable.struct source!: {
         id: number,
@@ -63,10 +53,6 @@
     @observable.ref entities: string[] = []
     @observable.ref values: (string | number)[] = []
 
-<<<<<<< HEAD
-    constructor(meta: any) {
-        extend(this, meta)
-=======
     constructor(json: any) {
         for (const key in this) {
             if (key in json) {
@@ -77,7 +63,6 @@
                 }
             }
         }
->>>>>>> 1bebb1c0
     }
 
     @computed get hasNumericValues(): boolean {
