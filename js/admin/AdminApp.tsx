import * as React from 'react'
import Admin from './Admin'
import ChartEditorPage from './ChartEditorPage'
import {action} from 'mobx'
import {observer} from 'mobx-react'
import ChartIndexPage from './ChartIndexPage'
import UsersIndexPage from './UsersIndexPage'
import DatasetsIndexPage from './DatasetsIndexPage'
import CountryStandardizerPage from './CountryStandardizerPage'
import UserEditPage from './UserEditPage'
import VariableEditPage from './VariableEditPage'
import VariablesIndexPage from './VariablesIndexPage'
import DatasetEditPage from './DatasetEditPage'
import SourceEditPage from './SourceEditPage'
import RedirectsIndexPage from './RedirectsIndexPage'
import TagEditPage from './TagEditPage'
import TagsIndexPage from './TagsIndexPage'
import PostsIndexPage from './PostsIndexPage'
import TestIndexPage from './TestIndexPage'
import ImportPage from './ImportPage'
import NotFoundPage from './NotFoundPage'
import { BrowserRouter as Router, Route, Switch, Redirect } from 'react-router-dom'
import { LoadingBlocker, Modal } from './Forms'
import { AdminAppContext } from './AdminAppContext'
import { Base64 } from 'js-base64'

@observer
class AdminErrorMessage extends React.Component<{ admin: Admin }> {
    render() {
        const {admin} = this.props
        const error = admin.errorMessage

        return error ? <Modal className="errorMessage" onClose={action(() => { error.isFatal ? window.location.reload() : admin.errorMessage = undefined })}>
            <div className="modal-header">
                <div>
                    <h5 className="modal-title" style={error.isFatal ? { color: 'red' } : undefined}>{error.title}</h5>
                    {error.isFatal && <p>Please screenshot this error message and report it in <a href="https://owid.slack.com/messages/tiny-tech-problems/">#tiny-tech-problems</a></p>}
                </div>
            </div>
            <div className="modal-body">
                <pre dangerouslySetInnerHTML={{__html: error.content}}/>
            </div>
        </Modal> : null
    }
}

@observer
class AdminLoader extends React.Component<{ admin: Admin }> {
    render() {
        const {admin} = this.props
        return admin.isLoading ? <LoadingBlocker/> : null
    }
}

@observer
export default class AdminApp extends React.Component<{ admin: Admin }> {
    get childContext() {
        return { admin: this.props.admin }
    }

    render() {
        const {admin} = this.props

<<<<<<< HEAD
        return <Router basename={admin.basePath}>
            <div className="AdminApp">
                <AdminErrorMessage admin={admin}/>
                <AdminLoader admin={admin}/>
                <Switch>
                    <Route exact path="/charts/create/:config" render={({ match }) => <ChartEditorPage chartConfig={JSON.parse(atob(match.params.config))}/>}/>
                    <Route exact path="/charts/create" component={ChartEditorPage}/>
                    <Route exact path="/charts/:chartId/edit" render={({ match }) => <ChartEditorPage chartId={parseInt(match.params.chartId)}/>}/>
                    <Route exact path="/charts" component={ChartIndexPage}/>
                    <Route exact path="/users/:userId" render={({ match }) => <UserEditPage userId={parseInt(match.params.userId)}/>}/>
                    <Route exact path="/users" component={UsersIndexPage}/>
                    <Route exact path="/import" component={ImportPage}/>
                    <Route exact path="/variables/:variableId" render={({ match }) => <VariableEditPage variableId={parseInt(match.params.variableId)}/>}/>
                    <Route exact path="/variables" component={VariablesIndexPage}/>
                    <Route exact path="/datasets/:datasetId" render={({ match }) => <DatasetEditPage datasetId={parseInt(match.params.datasetId)}/>}/>
                    <Route exact path="/datasets" component={DatasetsIndexPage}/>
                    <Route exact path="/sources/:sourceId" render={({ match }) => <SourceEditPage sourceId={parseInt(match.params.sourceId)}/>}/>
                    <Route exact path="/standardize" component={CountryStandardizerPage} />
                    <Route exact path="/redirects" component={RedirectsIndexPage}/>
                    <Route exact path="/tags/:tagId" render={({ match }) => <TagEditPage tagId={parseInt(match.params.tagId)}/>}/>
                    <Route exact path="/tags" component={TagsIndexPage}/>
                    <Route exact path="/pages" component={PostsIndexPage}/>
                    <Route exact path="/test" component={TestIndexPage}/>
                    <Route exact path="/" render={() => <Redirect to="/charts"/>}/>
                    <Route component={NotFoundPage}/>
                </Switch>
            </div>
        </Router>
=======
        return <AdminAppContext.Provider value={this.childContext}>
            <Router basename={admin.basePath}>
                <div className="AdminApp">
                    <AdminErrorMessage admin={admin}/>
                    <AdminLoader admin={admin}/>
                    <Switch>
                        <Route exact path="/charts/create/:config" render={({ match }) => <ChartEditorPage chartConfig={JSON.parse(Base64.decode(match.params.config))}/>}/>
                        <Route exact path="/charts/create" component={ChartEditorPage}/>
                        <Route exact path="/charts/:chartId/edit" render={({ match }) => <ChartEditorPage chartId={parseInt(match.params.chartId)}/>}/>
                        <Route exact path="/charts" component={ChartIndexPage}/>
                        <Route exact path="/users/:userId" render={({ match }) => <UserEditPage userId={parseInt(match.params.userId)}/>}/>
                        <Route exact path="/users" component={UsersIndexPage}/>
                        <Route exact path="/import" component={ImportPage}/>
                        <Route exact path="/variables/:variableId" render={({ match }) => <VariableEditPage variableId={parseInt(match.params.variableId)}/>}/>
                        <Route exact path="/variables" component={VariablesIndexPage}/>
                        <Route exact path="/datasets/:datasetId" render={({ match }) => <DatasetEditPage datasetId={parseInt(match.params.datasetId)}/>}/>
                        <Route exact path="/datasets" component={DatasetsIndexPage}/>
                        <Route exact path="/sources/:sourceId" render={({ match }) => <SourceEditPage sourceId={parseInt(match.params.sourceId)}/>}/>
                        <Route exact path="/standardize" component={CountryStandardizerPage} />
                        <Route exact path="/redirects" component={RedirectsIndexPage}/>
                        <Route exact path="/categories/:tagId" render={({ match }) => <TagEditPage tagId={parseInt(match.params.tagId)}/>}/>
                        <Route exact path="/categories" component={TagsIndexPage}/>
                        <Route exact path="/pages" component={PostsIndexPage}/>
                        <Route exact path="/test" component={TestIndexPage}/>
                        <Route exact path="/" render={() => <Redirect to="/charts"/>}/>
                        <Route component={NotFoundPage}/>
                    </Switch>
                </div>
            </Router>
        </AdminAppContext.Provider>
>>>>>>> 7f19b2d9
    }
}<|MERGE_RESOLUTION|>--- conflicted
+++ resolved
@@ -61,36 +61,6 @@
     render() {
         const {admin} = this.props
 
-<<<<<<< HEAD
-        return <Router basename={admin.basePath}>
-            <div className="AdminApp">
-                <AdminErrorMessage admin={admin}/>
-                <AdminLoader admin={admin}/>
-                <Switch>
-                    <Route exact path="/charts/create/:config" render={({ match }) => <ChartEditorPage chartConfig={JSON.parse(atob(match.params.config))}/>}/>
-                    <Route exact path="/charts/create" component={ChartEditorPage}/>
-                    <Route exact path="/charts/:chartId/edit" render={({ match }) => <ChartEditorPage chartId={parseInt(match.params.chartId)}/>}/>
-                    <Route exact path="/charts" component={ChartIndexPage}/>
-                    <Route exact path="/users/:userId" render={({ match }) => <UserEditPage userId={parseInt(match.params.userId)}/>}/>
-                    <Route exact path="/users" component={UsersIndexPage}/>
-                    <Route exact path="/import" component={ImportPage}/>
-                    <Route exact path="/variables/:variableId" render={({ match }) => <VariableEditPage variableId={parseInt(match.params.variableId)}/>}/>
-                    <Route exact path="/variables" component={VariablesIndexPage}/>
-                    <Route exact path="/datasets/:datasetId" render={({ match }) => <DatasetEditPage datasetId={parseInt(match.params.datasetId)}/>}/>
-                    <Route exact path="/datasets" component={DatasetsIndexPage}/>
-                    <Route exact path="/sources/:sourceId" render={({ match }) => <SourceEditPage sourceId={parseInt(match.params.sourceId)}/>}/>
-                    <Route exact path="/standardize" component={CountryStandardizerPage} />
-                    <Route exact path="/redirects" component={RedirectsIndexPage}/>
-                    <Route exact path="/tags/:tagId" render={({ match }) => <TagEditPage tagId={parseInt(match.params.tagId)}/>}/>
-                    <Route exact path="/tags" component={TagsIndexPage}/>
-                    <Route exact path="/pages" component={PostsIndexPage}/>
-                    <Route exact path="/test" component={TestIndexPage}/>
-                    <Route exact path="/" render={() => <Redirect to="/charts"/>}/>
-                    <Route component={NotFoundPage}/>
-                </Switch>
-            </div>
-        </Router>
-=======
         return <AdminAppContext.Provider value={this.childContext}>
             <Router basename={admin.basePath}>
                 <div className="AdminApp">
@@ -111,8 +81,8 @@
                         <Route exact path="/sources/:sourceId" render={({ match }) => <SourceEditPage sourceId={parseInt(match.params.sourceId)}/>}/>
                         <Route exact path="/standardize" component={CountryStandardizerPage} />
                         <Route exact path="/redirects" component={RedirectsIndexPage}/>
-                        <Route exact path="/categories/:tagId" render={({ match }) => <TagEditPage tagId={parseInt(match.params.tagId)}/>}/>
-                        <Route exact path="/categories" component={TagsIndexPage}/>
+                        <Route exact path="/tags/:tagId" render={({ match }) => <TagEditPage tagId={parseInt(match.params.tagId)}/>}/>
+                        <Route exact path="/tags" component={TagsIndexPage}/>
                         <Route exact path="/pages" component={PostsIndexPage}/>
                         <Route exact path="/test" component={TestIndexPage}/>
                         <Route exact path="/" render={() => <Redirect to="/charts"/>}/>
@@ -121,6 +91,5 @@
                 </div>
             </Router>
         </AdminAppContext.Provider>
->>>>>>> 7f19b2d9
     }
 }