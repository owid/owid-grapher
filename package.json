{
    "private": true,
    "version": "3.0.0",
    "engines": {
        "node": ">=18.16"
    },
    "packageManager": "yarn@3.3.0",
    "volta": {
        "node": "18.16.1",
        "yarn": "3.3.0"
    },
    "scripts": {
        "batchTagWithGpt": "node --enable-source-maps ./itsJustJavascript/baker/batchTagWithGpt.js",
        "buildAndDeploySite": "node --enable-source-maps ./itsJustJavascript/baker/buildAndDeploySite.js",
        "buildCoverage": "jest --coverage=true --coverageProvider=v8",
        "buildLocalBake": "node --enable-source-maps ./itsJustJavascript/baker/buildLocalBake.js",
        "buildTsc": "tsc -b -verbose",
        "buildLerna": "lerna run build",
        "buildVite": "vite build",
        "buildWordpressPlugin": "cd ./wordpress/web/app/plugins/owid && yarn && yarn build",
        "bakeGdocPosts": "node --enable-source-maps ./itsJustJavascript/baker/bakeGdocPosts.js",
        "cleanTsc": "rm -rf itsJustJavascript && tsc -b -clean",
        "deployWordpress": "./wordpress/scripts/deploy.sh",
        "fetchServerStatus": "node --enable-source-maps ./itsJustJavascript/baker/liveCommit.js",
        "fixLint": "eslint . --fix",
        "fixPrettierAll": "yarn prettier --write \"**/*.{tsx,ts,jsx,js,json,md,html,css,scss,yml}\"",
        "fixPrettierChanged": "yarn pretty-quick --pattern \"**/*.{tsx,ts,jsx,js,json,md,html,css,scss,yml}\"",
        "runRegionsUpdater": "node --enable-source-maps ./itsJustJavascript/devTools/regionsUpdater/update.js",
        "runDbMigrations": "yarn typeorm migration:run -d itsJustJavascript/db/dataSource.js",
        "revertLastDbMigration": "yarn typeorm migration:revert -d itsJustJavascript/db/dataSource.js",
        "runPostUpdateHook": "node --enable-source-maps ./itsJustJavascript/baker/postUpdatedHook.js",
        "startAdminServer": "node --enable-source-maps ./itsJustJavascript/adminSiteServer/app.js",
        "startDeployQueueServer": "node --enable-source-maps ./itsJustJavascript/baker/startDeployQueueServer.js",
        "startLernaWatcher": "node --enable-source-maps ./devTools/lernaWatcher/lerna-watcher.js",
        "startTmuxServer": "node_modules/tmex/tmex dev \"yarn startTscServer\" \"yarn startLernaWatcher\" \"yarn startAdminServer\" \"yarn startViteServer\"",
        "startTscServer": "tsc -b -verbose -watch",
        "startViteServer": "vite dev",
        "startWordpressPlugin": "cd ./wordpress/web/app/plugins/owid && yarn && yarn start",
        "startSiteFront": "./devTools/vite/startVite.sh",
        "startLocalBakeServer": "http-server ./localBake -p 3000",
        "testBundlewatch": "yarn buildVite && bundlewatch --config .bundlewatch.config.json",
        "testCypress": "yarn cypress open --project devTools --config-file cypress/cypress.json",
        "testLint": "eslint .",
        "testPrettierAll": "yarn prettier --check \"**/*.{tsx,ts,jsx,js,json,md,html,css,scss,yml}\"",
        "testPrettierChanged": "yarn fixPrettierChanged --check",
        "testJest": "lerna run buildTests && jest"
    },
    "dependencies": {
        "@algolia/autocomplete-js": "^1.10.0",
        "@algolia/autocomplete-plugin-recent-searches": "^1.11.0",
        "@algolia/autocomplete-theme-classic": "^1.11.0",
        "@aws-sdk/client-s3": "^3.352.0",
        "@bugsnag/core": "^7.19.0",
        "@bugsnag/js": "^7.20.0",
        "@bugsnag/plugin-express": "^7.19.0",
        "@bugsnag/plugin-react": "^7.19.0",
        "@fortawesome/fontawesome-svg-core": "^6.4.2",
        "@fortawesome/free-brands-svg-icons": "^6.4.2",
        "@fortawesome/free-solid-svg-icons": "^6.4.2",
        "@fortawesome/react-fontawesome": "^0.2.0",
        "@handsontable/react": "^12.3.3",
        "@ourworldindata/core-table": "workspace:^",
        "@ourworldindata/grapher": "workspace:^",
        "@ourworldindata/utils": "workspace:^",
        "@react-awesome-query-builder/antd": "^6.1.1",
        "@sinclair/typebox": "^0.28.5",
        "@tippyjs/react": "^4.2.6",
        "@types/bcrypt": "^5.0.0",
        "@types/chunk-text": "^1.0.0",
        "@types/codemirror": "^5.60.5",
        "@types/colorbrewer": "^1.0.29",
        "@types/cookie-parser": "^1.4.3",
        "@types/d3": "^6",
        "@types/d3-format": "^2",
        "@types/enzyme": "^3.10.12",
        "@types/enzyme-adapter-react-16": "^1.0.6",
        "@types/express": "^4.17.14",
        "@types/express-rate-limit": "^5.1.0",
        "@types/fs-extra": "^11.0.1",
        "@types/fuzzyset": "^1.0.2",
        "@types/html-to-text": "^8.1.1",
        "@types/js-cookie": "^3.0.2",
        "@types/jsonwebtoken": "^9.0.0",
        "@types/lodash": "^4.14.185",
        "@types/md5": "^2.3.2",
        "@types/minimist": "^1.2.2",
        "@types/mousetrap": "^1.6.9",
        "@types/mysql": "^2.15.21",
        "@types/papaparse": "^5.3.5",
        "@types/parsimmon": "^1.10.6",
        "@types/progress": "^2.0.5",
        "@types/prompts": "^2.0.14",
        "@types/randomstring": "^1.1.8",
        "@types/react": "^16.14.23",
        "@types/react-beautiful-dnd": "^13.1.2",
        "@types/react-color": "^3.0.2",
        "@types/react-dom": "^17.0.11",
        "@types/react-recaptcha": "^2.3.4",
        "@types/react-router-dom": "^4.3.3",
        "@types/react-tag-autocomplete": "^6.1.1",
        "@types/shell-quote": "^1.7.1",
        "@types/shelljs": "^0.8.11",
        "@types/string-pixel-width": "^1.7.2",
        "@types/topojson-client": "^3.1.1",
        "@types/unidecode": "^0.1.1",
        "@types/url-join": "^4.0.1",
        "@types/url-parse": "^1.4.8",
        "@types/webfontloader": "^1.6.34",
        "@types/workerpool": "^6.1.0",
        "algoliasearch": "^4.19.1",
        "antd": "^4.23.1",
        "archieml": "^0.5.0",
        "bcrypt": "^5.1.0",
        "bootstrap": "^4.6.1",
        "bundlewatch": "^0.3.3",
        "cheerio": "^1.0.0-rc.10",
        "chunk-text": "^2.0.1",
        "classnames": "^2.3.1",
        "codemirror": "5",
        "colorbrewer": "^1.3.0",
        "cookie-parser": "^1.4.4",
        "d3": "^6.1.1",
        "dayjs": "^1.11.5",
        "decko": "^1.2.0",
        "dotenv": "^16.0.1",
        "entities": "^4.4.0",
        "enzyme": "^3.11.0",
        "enzyme-adapter-react-16": "^1.15.6",
        "eslint": "^8.44.0",
        "eslint-import-resolver-typescript": "^3.5.5",
        "eslint-plugin-import": "^2.27.5",
        "eslint-plugin-react-hooks": "^4.6.0",
        "expr-eval": "^2.0.2",
        "express": "^4.18.1",
        "express-async-errors": "^3.1.1",
        "express-rate-limit": "^5.1.3",
        "filenamify": "^4.1.0",
        "fortune": "^5.5.17",
        "fs-extra": "^11.1.1",
        "fuzzyset": "^1.0.5",
        "fuzzysort": "^1.1.4",
        "glob": "^10.3.3",
        "googleapis": "^108.0.0",
        "handsontable": "^12.3.3",
        "html-to-text": "^8.2.0",
        "indefinite": "^2.4.3",
        "instantsearch.js": "^4.56.9",
        "js-base64": "^3.7.2",
        "js-cookie": "^3.0.1",
        "js-yaml": "^4.1.0",
        "json8-pointer": "^1.0.6",
        "jsonwebtoken": "^9.0.0",
        "knex": "^2.4.2",
        "lerna": "^6.0.0",
        "lodash": "^4.17.20",
        "mathjax-full": "^3.1.0",
        "md5": "^2.3.0",
        "minimist": "^1.2.6",
        "mobx": "^5.15.7",
        "mobx-formatters": "^1.0.2",
        "mobx-react": "5",
        "mobx-utils": "5",
        "mousetrap": "^1.6.5",
        "mysql": "^2.18.1",
        "netlify-cli": "^15.5.1",
        "nodejs-polars": "^0.7.2",
        "normalize.css": "^8.0.1",
        "nx": "15.3.0",
        "openai": "^4.6.0",
        "p-map": "^4.0.0",
        "papaparse": "^5.3.1",
        "parsimmon": "^1.18.1",
        "prettier": "^2.8.7",
        "progress": "^2.0.3",
        "prompts": "^2.4.0",
        "prop-types": "^15.7.2",
        "randomstring": "^1.2.2",
        "react": "^16.14.0",
        "react-animate-height": "^3.1.1",
        "react-beautiful-dnd": "^13.1.0",
        "react-codemirror2": "^7.2.1",
        "react-color": "^2.18.1",
        "react-diff-viewer": "^3.1.1",
        "react-dom": "^16.14.0",
        "react-error-boundary": "^4.0.10",
        "react-flip-toolkit": "^7.0.9",
        "react-horizontal-scrolling-menu": "^4.0.3",
        "react-instantsearch-hooks-web": "^6.47.2",
        "react-intersection-observer": "^9.4.0",
        "react-move": "^6.5.0",
        "react-recaptcha": "^2.3.10",
        "react-router-dom": "^5.3.1",
        "react-select": "^5.7.3",
        "react-tag-autocomplete": "^7.1.0",
        "react-zoom-pan-pinch": "^2.1.3",
        "reflect-metadata": "^0.1.13",
        "rxjs": "6",
        "s-expression": "^3.1.1",
        "safe-stable-stringify": "^2.4.1",
        "search-insights": "^2.6.0",
        "sharp": "^0.32.5",
        "shell-quote": "^1.7.3",
        "shelljs": "^0.8.5",
        "simple-git": "^3.16.1",
        "simple-statistics": "^7.3.2",
        "string-pixel-width": "^1.10.0",
        "striptags": "^3.2.0",
        "svgo": "^3.0.2",
        "timezone-mock": "^1.0.18",
        "topojson-client": "^3.1.0",
        "ts-pattern": "^4.0.4",
        "typeorm": "^0.3.14",
        "typescript": "~5.2.2",
        "unidecode": "^0.1.8",
        "url-join": "^4.0.0",
        "url-parse": "^1.5.10",
        "url-slug": "^3.0.2",
        "webfontloader": "^1.6.28",
        "workerpool": "^6.2.0"
    },
    "devDependencies": {
        "@stripe/stripe-js": "^1.54.0",
        "@testing-library/jest-dom": "^6.1.3",
        "@testing-library/react": "^12.1.5",
        "@types/geojson": "^7946.0.10",
<<<<<<< HEAD
        "@types/indefinite": "^2.3.2",
        "@types/jest": "^29.0.3",
=======
        "@types/jest": "^29.5.5",
>>>>>>> 299fa966
        "@types/js-yaml": "^4.0.5",
        "@types/opener": "^1.4.0",
        "@types/prettier": "^2.7.3",
        "@types/topojson-server": "^3.0.1",
        "@typescript-eslint/eslint-plugin": "^6.0.0",
        "@typescript-eslint/parser": "^6.0.0",
        "@vitejs/plugin-react": "^4.1.0",
        "chokidar": "^3.5.3",
        "cypress": "9.3.1",
        "eslint-config-prettier": "^8.8.0",
        "eslint-plugin-react": "^7.32.2",
        "http-server": "^14.1.1",
        "jest": "^29.7.0",
        "jest-environment-jsdom": "^29.7.0",
        "opener": "^1.5.2",
        "pretty-quick": "^3.0.0",
        "sass": "^1.59.2",
        "sql-fixtures": "^1.0.4",
        "tmex": "^1.0.8",
        "topojson-server": "^3.0.1",
        "tsc-watch": "^6.0.4",
        "vite": "^4.4.10",
        "vite-plugin-checker": "^0.6.2",
        "vite-plugin-warmup": "^0.1.0"
    },
    "resolutions": {
        "react-codemirror2@^7.2.1": "patch:react-codemirror2@npm%3A7.2.1#./.yarn/patches/react-codemirror2-npm-7.2.1-dcadbb9383.patch"
    },
    "prettier": {
        "semi": false
    },
    "browserslist": [
        ">0.5%",
        "Firefox ESR",
        "not dead"
    ],
    "name": "grapher",
    "workspaces": [
        "packages/@ourworldindata/*",
        "."
    ],
    "license": "MIT"
}<|MERGE_RESOLUTION|>--- conflicted
+++ resolved
@@ -223,12 +223,8 @@
         "@testing-library/jest-dom": "^6.1.3",
         "@testing-library/react": "^12.1.5",
         "@types/geojson": "^7946.0.10",
-<<<<<<< HEAD
         "@types/indefinite": "^2.3.2",
-        "@types/jest": "^29.0.3",
-=======
         "@types/jest": "^29.5.5",
->>>>>>> 299fa966
         "@types/js-yaml": "^4.0.5",
         "@types/opener": "^1.4.0",
         "@types/prettier": "^2.7.3",
