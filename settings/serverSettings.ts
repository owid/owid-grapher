// This is where server-side only, potentially sensitive settings enter from the environment
// DO NOT store sensitive strings in this file itself, as it is checked in to git!

import path from "path"
import dotenv from "dotenv"
import findBaseDir from "./findBaseDir.js"

const baseDir = findBaseDir(__dirname)
if (baseDir === undefined) throw new Error("could not locate base package.json")

dotenv.config({ path: `${baseDir}/.env` })

import * as clientSettings from "./clientSettings.js"
import { parseIntOrUndefined } from "../clientUtils/Util.js"

const serverSettings = process.env ?? {}

export const BASE_DIR: string = baseDir
export const ENV: "development" | "production" = clientSettings.ENV

export const ADMIN_SERVER_PORT: number = clientSettings.ADMIN_SERVER_PORT
export const ADMIN_SERVER_HOST: string = clientSettings.ADMIN_SERVER_HOST
export const DATA_API_FOR_ADMIN_UI: string | undefined =
    serverSettings.DATA_API_FOR_ADMIN_UI
export const DATA_API_FOR_BAKING: string | undefined =
    serverSettings.DATA_API_FOR_BAKING
export const BAKED_BASE_URL: string = clientSettings.BAKED_BASE_URL

export const ADMIN_BASE_URL: string = clientSettings.ADMIN_BASE_URL
export const WORDPRESS_URL: string = clientSettings.WORDPRESS_URL

export const BAKED_GRAPHER_URL: string =
    serverSettings.BAKED_GRAPHER_URL ?? `${BAKED_BASE_URL}/grapher`

export const OPTIMIZE_SVG_EXPORTS: boolean =
    serverSettings.OPTIMIZE_SVG_EXPORTS === "true" ?? false

export const GITHUB_USERNAME: string =
    serverSettings.GITHUB_USERNAME ?? "owid-test"
export const GIT_DEFAULT_USERNAME: string =
    serverSettings.GIT_DEFAULT_USERNAME ?? "Our World in Data"
export const GIT_DEFAULT_EMAIL: string =
    serverSettings.GIT_DEFAULT_EMAIL ?? "info@ourworldindata.org"

export const BLOG_POSTS_PER_PAGE: number =
    parseIntOrUndefined(serverSettings.BLOG_POSTS_PER_PAGE) ?? 21
export const BLOG_SLUG: string = serverSettings.BLOG_SLUG ?? "blog"

export const GRAPHER_DB_NAME: string = serverSettings.GRAPHER_DB_NAME ?? "owid"
export const GRAPHER_DB_USER: string = serverSettings.GRAPHER_DB_USER ?? "root"
export const GRAPHER_DB_PASS: string = serverSettings.GRAPHER_DB_PASS ?? ""
export const GRAPHER_DB_HOST: string =
    serverSettings.GRAPHER_DB_HOST ?? "localhost"
// The OWID stack uses 3307, but incase it's unset, assume user is running a local setup
export const GRAPHER_DB_PORT: number =
    parseIntOrUndefined(serverSettings.GRAPHER_DB_PORT) ?? 3306

export const BAKED_SITE_DIR: string =
    serverSettings.BAKED_SITE_DIR ?? path.resolve(BASE_DIR, "bakedSite") // Where the static build output goes
export const SECRET_KEY: string =
    serverSettings.SECRET_KEY ??
    "fejwiaof jewiafo jeioa fjieowajf isa fjidosajfgj"
export const WORDPRESS_DB_NAME: string = serverSettings.WORDPRESS_DB_NAME ?? ""
export const WORDPRESS_DB_USER: string = serverSettings.WORDPRESS_DB_USER ?? ""
export const WORDPRESS_DB_PASS: string = serverSettings.WORDPRESS_DB_PASS ?? ""
export const WORDPRESS_DB_HOST: string = serverSettings.WORDPRESS_DB_HOST ?? ""
export const WORDPRESS_DB_PORT: number | undefined = parseIntOrUndefined(
    serverSettings.WORDPRESS_DB_PORT
)
export const WORDPRESS_API_USER: string =
    serverSettings.WORDPRESS_API_USER ?? ""
export const WORDPRESS_API_PASS: string =
    serverSettings.WORDPRESS_API_PASS ?? ""
export const SESSION_COOKIE_AGE: number =
    parseIntOrUndefined(serverSettings.SESSION_COOKIE_AGE) ?? 1209600
export const ALGOLIA_SECRET_KEY: string =
    serverSettings.ALGOLIA_SECRET_KEY ?? ""
export const ALGOLIA_INDEXING: boolean =
    serverSettings.ALGOLIA_INDEXING === "true" ?? false

// Wordpress target setting
export const WORDPRESS_DIR: string = serverSettings.WORDPRESS_DIR ?? "wordpress"
export const HTTPS_ONLY: boolean = serverSettings.HTTPS_ONLY !== "false" ?? true

// Node slack webhook to report errors to using express-error-slack
export const SLACK_ERRORS_WEBHOOK_URL: string | undefined =
    serverSettings.SLACK_ERRORS_WEBHOOK_URL || undefined
export const SLACK_CONTENT_ERRORS_WEBHOOK_URL: string | undefined =
    serverSettings.SLACK_CONTENT_ERRORS_WEBHOOK_URL || undefined
export const GIT_DATASETS_DIR: string =
    serverSettings.GIT_DATASETS_DIR ?? `${BASE_DIR}/datasetsExport` //  Where the git exports go
export const TMP_DIR: string = serverSettings.TMP_DIR ?? "/tmp"
export const UNCATEGORIZED_TAG_ID: number =
    parseIntOrUndefined(serverSettings.UNCATEGORIZED_TAG_ID) ?? 375

// Should the static site output be baked when relevant database items change
export const BAKE_ON_CHANGE: boolean =
    serverSettings.BAKE_ON_CHANGE === "true" ?? false
export const MAX_NUM_BAKE_PROCESSES: number = Number.parseInt(
    serverSettings.MAX_NUM_BAKE_PROCESSES ?? "4",
    10
)
export const DEPLOY_QUEUE_FILE_PATH: string =
    serverSettings.DEPLOY_QUEUE_FILE_PATH ?? `${BASE_DIR}/.queue`
export const DEPLOY_PENDING_FILE_PATH: string =
    serverSettings.DEPLOY_PENDING_FILE_PATH ?? `${BASE_DIR}/.pending`
export const CLOUDFLARE_AUD: string = serverSettings.CLOUDFLARE_AUD ?? ""

export const DATA_FILES_CHECKSUMS_DIRECTORY: string =
    serverSettings.DATA_FILES_CHECKSUMS_DIRECTORY ??
    `${BASE_DIR}/data_files_checksums`

<<<<<<< HEAD
export const GDOCS_PRIVATE_KEY: string = serverSettings.GDOCS_PRIVATE_KEY ?? ""
export const GDOCS_CLIENT_EMAIL: string = clientSettings.GDOCS_CLIENT_EMAIL
export const GDOCS_CLIENT_ID: string = serverSettings.GDOCS_CLIENT_ID ?? ""
=======
// Either remote catalog `https://owid-catalog.nyc3.digitaloceanspaces.com/` or local catalog `.../etl/data/`
// Note that Cloudflare proxy on `https://catalog.ourworldindata.org` does not support range requests yet
export const CATALOG_PATH: string =
    serverSettings.CATALOG_PATH ??
    "https://owid-catalog.nyc3.digitaloceanspaces.com/"
>>>>>>> 9e1b4285
<|MERGE_RESOLUTION|>--- conflicted
+++ resolved
@@ -110,14 +110,12 @@
     serverSettings.DATA_FILES_CHECKSUMS_DIRECTORY ??
     `${BASE_DIR}/data_files_checksums`
 
-<<<<<<< HEAD
-export const GDOCS_PRIVATE_KEY: string = serverSettings.GDOCS_PRIVATE_KEY ?? ""
-export const GDOCS_CLIENT_EMAIL: string = clientSettings.GDOCS_CLIENT_EMAIL
-export const GDOCS_CLIENT_ID: string = serverSettings.GDOCS_CLIENT_ID ?? ""
-=======
 // Either remote catalog `https://owid-catalog.nyc3.digitaloceanspaces.com/` or local catalog `.../etl/data/`
 // Note that Cloudflare proxy on `https://catalog.ourworldindata.org` does not support range requests yet
 export const CATALOG_PATH: string =
     serverSettings.CATALOG_PATH ??
     "https://owid-catalog.nyc3.digitaloceanspaces.com/"
->>>>>>> 9e1b4285
+
+export const GDOCS_PRIVATE_KEY: string = serverSettings.GDOCS_PRIVATE_KEY ?? ""
+export const GDOCS_CLIENT_EMAIL: string = clientSettings.GDOCS_CLIENT_EMAIL
+export const GDOCS_CLIENT_ID: string = serverSettings.GDOCS_CLIENT_ID ?? ""